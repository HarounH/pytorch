# Workflow: Inductor
# runs all inductor cu124 tests, including both benchmark tests and unit tests.
name: inductor-cu124

on:
  push:
    tags:
      - ciflow/inductor-cu124/*
  workflow_dispatch:
  schedule:
    # Run every 4 hours during the week and every 12 hours on the weekend
    - cron: 45 0,4,8,12,16,20 * * 1-5
    - cron: 45 4,12 * * 0,6

concurrency:
  group: ${{ github.workflow }}-${{ github.event.pull_request.number || github.ref_name }}-${{ github.ref_type == 'branch' && github.sha }}-${{ github.event_name == 'workflow_dispatch' }}
  cancel-in-progress: true

permissions: read-all

jobs:
<<<<<<< HEAD
  get-label-type:
    name: get-label-type
=======
  unit-test:
    if: github.repository_owner == 'pytorch'
    name: inductor-unittest
    uses: ./.github/workflows/inductor-cu124-unittest.yml

  get-default-label-prefix:
    name: get-default-label-prefix
>>>>>>> 2ce2e4df
    uses: pytorch/pytorch/.github/workflows/_runner-determinator.yml@main
    with:
      triggering_actor: ${{ github.triggering_actor }}
      issue_owner: ${{ github.event.pull_request.user.login || github.event.issue.user.login }}
      curr_branch: ${{ github.head_ref || github.ref_name }}
      curr_ref_type: ${{ github.ref_type }}

  linux-focal-cuda12_4-py3_10-gcc9-inductor-build:
    # Should be synced with the benchmark tests in inductor.yml, but this doesn't run inductor_timm
    name: cuda12.4-py3.10-gcc9-sm86
    uses: ./.github/workflows/_linux-build.yml
    needs: get-label-type
    with:
      runner_prefix: "${{ needs.get-label-type.outputs.label-type }}"
      sync-tag: linux-focal-cuda12_4-py3_10-gcc9-inductor-build
      build-environment: linux-focal-cuda12.4-py3.10-gcc9-sm86
      docker-image-name: pytorch-linux-focal-cuda12.4-cudnn9-py3-gcc9-inductor-benchmarks
      cuda-arch-list: '8.6'
      test-matrix: |
        { include: [
          { config: "inductor_huggingface", shard: 1, num_shards: 1, runner: "linux.g5.4xlarge.nvidia.gpu" },
          { config: "inductor_torchbench", shard: 1, num_shards: 2, runner: "linux.g5.4xlarge.nvidia.gpu" },
          { config: "inductor_torchbench", shard: 2, num_shards: 2, runner: "linux.g5.4xlarge.nvidia.gpu" },
          { config: "dynamic_inductor_huggingface", shard: 1, num_shards: 1, runner: "linux.g5.4xlarge.nvidia.gpu" },
          { config: "dynamic_inductor_timm", shard: 1, num_shards: 2, runner: "linux.g5.4xlarge.nvidia.gpu" },
          { config: "dynamic_inductor_timm", shard: 2, num_shards: 2, runner: "linux.g5.4xlarge.nvidia.gpu" },
          { config: "dynamic_inductor_torchbench", shard: 1, num_shards: 2, runner: "linux.g5.4xlarge.nvidia.gpu" },
          { config: "dynamic_inductor_torchbench", shard: 2, num_shards: 2, runner: "linux.g5.4xlarge.nvidia.gpu" },
          { config: "aot_inductor_huggingface", shard: 1, num_shards: 1, runner: "linux.g5.4xlarge.nvidia.gpu" },
          { config: "aot_inductor_timm", shard: 1, num_shards: 2, runner: "linux.g5.4xlarge.nvidia.gpu" },
          { config: "aot_inductor_timm", shard: 2, num_shards: 2, runner: "linux.g5.4xlarge.nvidia.gpu" },
          { config: "aot_inductor_torchbench", shard: 1, num_shards: 2, runner: "linux.g5.4xlarge.nvidia.gpu" },
          { config: "aot_inductor_torchbench", shard: 2, num_shards: 2, runner: "linux.g5.4xlarge.nvidia.gpu" },
<<<<<<< HEAD
          { config: "inductor_cpp_wrapper_abi_compatible", shard: 1, num_shards: 1, runner: "linux.g5.4xlarge.nvidia.gpu" },
=======
>>>>>>> 2ce2e4df
        ]}
    secrets:
      HUGGING_FACE_HUB_TOKEN: ${{ secrets.HUGGING_FACE_HUB_TOKEN }}

  linux-focal-cuda12_4-py3_10-gcc9-inductor-test:
    name: cuda12.4-py3.10-gcc9-sm86
    uses: ./.github/workflows/_linux-test.yml
    needs: linux-focal-cuda12_4-py3_10-gcc9-inductor-build
    with:
      sync-tag: linux-focal-cuda12_4-py3_10-gcc9-inductor-test
      build-environment: linux-focal-cuda12.4-py3.10-gcc9-sm86
      docker-image: ${{ needs.linux-focal-cuda12_4-py3_10-gcc9-inductor-build.outputs.docker-image }}
      test-matrix: ${{ needs.linux-focal-cuda12_4-py3_10-gcc9-inductor-build.outputs.test-matrix }}
    secrets:
      HUGGING_FACE_HUB_TOKEN: ${{ secrets.HUGGING_FACE_HUB_TOKEN }}

  linux-focal-cuda12_4-py3_10-gcc9-inductor-build-gcp:
    name: cuda12.4-py3.10-gcc9-sm80
    uses: ./.github/workflows/_linux-build.yml
    with:
      build-environment: linux-focal-cuda12.4-py3.10-gcc9-sm80
      docker-image-name: pytorch-linux-focal-cuda12.4-cudnn9-py3-gcc9-inductor-benchmarks
      cuda-arch-list: '8.0'
      test-matrix: |
        { include: [
          { config: "inductor_torchbench_smoketest_perf", shard: 1, num_shards: 1, runner: "linux.gcp.a100" },
        ]}
    secrets:
      HUGGING_FACE_HUB_TOKEN: ${{ secrets.HUGGING_FACE_HUB_TOKEN }}

  linux-focal-cuda12_4-py3_10-gcc9-inductor-test-gcp:
    name: cuda12.4-py3.10-gcc9-sm80
    uses: ./.github/workflows/_linux-test.yml
    needs: linux-focal-cuda12_4-py3_10-gcc9-inductor-build-gcp
    with:
      build-environment: linux-focal-cuda12.4-py3.10-gcc9-sm80
      docker-image: ${{ needs.linux-focal-cuda12_4-py3_10-gcc9-inductor-build-gcp.outputs.docker-image }}
      test-matrix: ${{ needs.linux-focal-cuda12_4-py3_10-gcc9-inductor-build-gcp.outputs.test-matrix }}
      use-gha: anything-non-empty-to-use-gha
    secrets:
<<<<<<< HEAD
      HUGGING_FACE_HUB_TOKEN: ${{ secrets.HUGGING_FACE_HUB_TOKEN }}

  linux-focal-cuda12_4-py3_12-gcc9-inductor-build:
    name: cuda12.4-py3.12-gcc9-sm86
    uses: ./.github/workflows/_linux-build.yml
    with:
      build-environment: linux-focal-cuda12.4-py3.12-gcc9-sm86
      docker-image-name: pytorch-linux-focal-cuda12.4-cudnn9-py3.12-gcc9-inductor-benchmarks
      cuda-arch-list: '8.6'
      test-matrix: |
        { include: [
          { config: "inductor", shard: 1, num_shards: 2, runner: "linux.g5.4xlarge.nvidia.gpu" },
          { config: "inductor", shard: 2, num_shards: 2, runner: "linux.g5.4xlarge.nvidia.gpu" },
        ]}

  linux-focal-cuda12_4-py3_12-gcc9-inductor-test:
    name: cuda12.4-py3.12-gcc9-sm86
    uses: ./.github/workflows/_linux-test.yml
    needs: linux-focal-cuda12_4-py3_12-gcc9-inductor-build
    with:
      build-environment: linux-focal-cuda12.4-py3.12-gcc9-sm86
      docker-image: ${{ needs.linux-focal-cuda12_4-py3_12-gcc9-inductor-build.outputs.docker-image }}
      test-matrix: ${{ needs.linux-focal-cuda12_4-py3_12-gcc9-inductor-build.outputs.test-matrix }}
=======
      HUGGING_FACE_HUB_TOKEN: ${{ secrets.HUGGING_FACE_HUB_TOKEN }}
>>>>>>> 2ce2e4df
<|MERGE_RESOLUTION|>--- conflicted
+++ resolved
@@ -19,10 +19,6 @@
 permissions: read-all
 
 jobs:
-<<<<<<< HEAD
-  get-label-type:
-    name: get-label-type
-=======
   unit-test:
     if: github.repository_owner == 'pytorch'
     name: inductor-unittest
@@ -30,21 +26,32 @@
 
   get-default-label-prefix:
     name: get-default-label-prefix
->>>>>>> 2ce2e4df
     uses: pytorch/pytorch/.github/workflows/_runner-determinator.yml@main
+    if: ${{ (github.event_name != 'schedule' || github.repository == 'pytorch/pytorch') && github.repository_owner == 'pytorch' }}
     with:
       triggering_actor: ${{ github.triggering_actor }}
       issue_owner: ${{ github.event.pull_request.user.login || github.event.issue.user.login }}
       curr_branch: ${{ github.head_ref || github.ref_name }}
       curr_ref_type: ${{ github.ref_type }}
 
+  get-a100-test-label-type:
+    name: get-a100-test-label-type
+    uses: pytorch/pytorch/.github/workflows/_runner-determinator.yml@main
+    if: ${{ (github.event_name != 'schedule' || github.repository == 'pytorch/pytorch') && github.repository_owner == 'pytorch' }}
+    with:
+      triggering_actor: ${{ github.triggering_actor }}
+      issue_owner: ${{ github.event.pull_request.user.login || github.event.issue.user.login }}
+      curr_branch: ${{ github.head_ref || github.ref_name }}
+      curr_ref_type: ${{ github.ref_type }}
+      check_experiments: "awsa100"
+
   linux-focal-cuda12_4-py3_10-gcc9-inductor-build:
     # Should be synced with the benchmark tests in inductor.yml, but this doesn't run inductor_timm
     name: cuda12.4-py3.10-gcc9-sm86
     uses: ./.github/workflows/_linux-build.yml
-    needs: get-label-type
+    needs: get-default-label-prefix
     with:
-      runner_prefix: "${{ needs.get-label-type.outputs.label-type }}"
+      runner_prefix: "${{ needs.get-default-label-prefix.outputs.label-type }}"
       sync-tag: linux-focal-cuda12_4-py3_10-gcc9-inductor-build
       build-environment: linux-focal-cuda12.4-py3.10-gcc9-sm86
       docker-image-name: pytorch-linux-focal-cuda12.4-cudnn9-py3-gcc9-inductor-benchmarks
@@ -64,10 +71,6 @@
           { config: "aot_inductor_timm", shard: 2, num_shards: 2, runner: "linux.g5.4xlarge.nvidia.gpu" },
           { config: "aot_inductor_torchbench", shard: 1, num_shards: 2, runner: "linux.g5.4xlarge.nvidia.gpu" },
           { config: "aot_inductor_torchbench", shard: 2, num_shards: 2, runner: "linux.g5.4xlarge.nvidia.gpu" },
-<<<<<<< HEAD
-          { config: "inductor_cpp_wrapper_abi_compatible", shard: 1, num_shards: 1, runner: "linux.g5.4xlarge.nvidia.gpu" },
-=======
->>>>>>> 2ce2e4df
         ]}
     secrets:
       HUGGING_FACE_HUB_TOKEN: ${{ secrets.HUGGING_FACE_HUB_TOKEN }}
@@ -85,15 +88,17 @@
       HUGGING_FACE_HUB_TOKEN: ${{ secrets.HUGGING_FACE_HUB_TOKEN }}
 
   linux-focal-cuda12_4-py3_10-gcc9-inductor-build-gcp:
+    if: github.repository_owner == 'pytorch'
     name: cuda12.4-py3.10-gcc9-sm80
     uses: ./.github/workflows/_linux-build.yml
+    needs: get-a100-test-label-type
     with:
       build-environment: linux-focal-cuda12.4-py3.10-gcc9-sm80
       docker-image-name: pytorch-linux-focal-cuda12.4-cudnn9-py3-gcc9-inductor-benchmarks
       cuda-arch-list: '8.0'
       test-matrix: |
         { include: [
-          { config: "inductor_torchbench_smoketest_perf", shard: 1, num_shards: 1, runner: "linux.gcp.a100" },
+          { config: "inductor_torchbench_smoketest_perf", shard: 1, num_shards: 1, runner: "${{ needs.get-a100-test-label-type.outputs.label-type }}linux.gcp.a100" },
         ]}
     secrets:
       HUGGING_FACE_HUB_TOKEN: ${{ secrets.HUGGING_FACE_HUB_TOKEN }}
@@ -108,30 +113,4 @@
       test-matrix: ${{ needs.linux-focal-cuda12_4-py3_10-gcc9-inductor-build-gcp.outputs.test-matrix }}
       use-gha: anything-non-empty-to-use-gha
     secrets:
-<<<<<<< HEAD
-      HUGGING_FACE_HUB_TOKEN: ${{ secrets.HUGGING_FACE_HUB_TOKEN }}
-
-  linux-focal-cuda12_4-py3_12-gcc9-inductor-build:
-    name: cuda12.4-py3.12-gcc9-sm86
-    uses: ./.github/workflows/_linux-build.yml
-    with:
-      build-environment: linux-focal-cuda12.4-py3.12-gcc9-sm86
-      docker-image-name: pytorch-linux-focal-cuda12.4-cudnn9-py3.12-gcc9-inductor-benchmarks
-      cuda-arch-list: '8.6'
-      test-matrix: |
-        { include: [
-          { config: "inductor", shard: 1, num_shards: 2, runner: "linux.g5.4xlarge.nvidia.gpu" },
-          { config: "inductor", shard: 2, num_shards: 2, runner: "linux.g5.4xlarge.nvidia.gpu" },
-        ]}
-
-  linux-focal-cuda12_4-py3_12-gcc9-inductor-test:
-    name: cuda12.4-py3.12-gcc9-sm86
-    uses: ./.github/workflows/_linux-test.yml
-    needs: linux-focal-cuda12_4-py3_12-gcc9-inductor-build
-    with:
-      build-environment: linux-focal-cuda12.4-py3.12-gcc9-sm86
-      docker-image: ${{ needs.linux-focal-cuda12_4-py3_12-gcc9-inductor-build.outputs.docker-image }}
-      test-matrix: ${{ needs.linux-focal-cuda12_4-py3_12-gcc9-inductor-build.outputs.test-matrix }}
-=======
-      HUGGING_FACE_HUB_TOKEN: ${{ secrets.HUGGING_FACE_HUB_TOKEN }}
->>>>>>> 2ce2e4df
+      HUGGING_FACE_HUB_TOKEN: ${{ secrets.HUGGING_FACE_HUB_TOKEN }}