--- conflicted
+++ resolved
@@ -87,13 +87,10 @@
 #if !defined(C10_MOBILE)
 DEFINE_DISPATCH(fp16_dot_with_fp32_arith_stub);
 DEFINE_DISPATCH(fp16_gemv_trans_stub);
-<<<<<<< HEAD
 #ifdef __aarch64__
 DEFINE_DISPATCH(bf16_dot_with_fp32_arith_stub);
 DEFINE_DISPATCH(bf16_gemv_trans_stub);
 #endif // __aarch64__
-=======
->>>>>>> d391ed3f
 #endif // !defined(C10_MOBILE)
 
 namespace blas_impl {
@@ -166,7 +163,6 @@
     const at::BFloat16* vec1,
     const at::BFloat16* vec2,
     int64_t len);
-<<<<<<< HEAD
 
 float bf16_dot_with_fp32_arith(
     const at::BFloat16* vec1,
@@ -174,8 +170,6 @@
     int64_t len) {
   return bf16_dot_with_fp32_arith_stub(kCPU, vec1, vec2, len);
 }
-=======
->>>>>>> d391ed3f
 #endif // defined(__aarch64__) && !defined(C10_MOBILE)
 
 template <typename scalar_t>
@@ -296,12 +290,11 @@
 INSTANTIATE(double)
 #endif // AT_BUILD_WITH_BLAS
 
-<<<<<<< HEAD
-INSTANTIATE(uint8_t);
-INSTANTIATE(int8_t);
-INSTANTIATE(int16_t);
-INSTANTIATE(int);
-INSTANTIATE(int64_t);
+INSTANTIATE(uint8_t)
+INSTANTIATE(int8_t)
+INSTANTIATE(int16_t)
+INSTANTIATE(int)
+INSTANTIATE(int64_t)
 #if !defined(C10_MOBILE)
 #if !defined(__aarch64__)
 // Currently, only fp16_gemv_trans is built for non-aarch64.
@@ -350,14 +343,6 @@
 }
 INSTANTIATE(c10::BFloat16);
 #else
-=======
-INSTANTIATE(uint8_t)
-INSTANTIATE(int8_t)
-INSTANTIATE(int16_t)
-INSTANTIATE(int)
-INSTANTIATE(int64_t)
-#if defined(__aarch64__) && !defined(C10_MOBILE)
->>>>>>> d391ed3f
 template <>
 bool scal_use_fast_path<at::Half>(
     [[maybe_unused]] int64_t n,
@@ -394,286 +379,6 @@
       beta == 0.0;
 }
 
-<<<<<<< HEAD
-=======
-// We need the shift for reduce(), hence the extra constants.
-static constexpr auto kF16ElementsPerIterationShift = 7;
-static constexpr auto kF16ElementsPerIteration = 1 << kF16ElementsPerIterationShift;
-static_assert(kF16ElementsPerIteration == 128);
-
-static constexpr auto kF16ElementsPerRegisterShift = 3;
-static constexpr auto kF16ElementsPerRegister = 1 << kF16ElementsPerRegisterShift;
-static_assert(kF16ElementsPerRegister == 8);
-
-static constexpr auto kF16RegistersPerIterationShift = kF16ElementsPerIterationShift - kF16ElementsPerRegisterShift;
-static constexpr auto kF16RegistersPerIteration = 1 << kF16RegistersPerIterationShift;
-static_assert(kF16RegistersPerIteration == kF16ElementsPerIteration / kF16ElementsPerRegister);
-
-// We need the shift for reduce(), hence the extra constants.
-static constexpr auto kF32ElementsPerIterationShift = 5;
-static constexpr auto kF32ElementsPerIteration = 1 << kF32ElementsPerIterationShift;
-static_assert(kF32ElementsPerIteration == 32);
-
-static constexpr auto kF32ElementsPerRegisterShift = 2;
-static constexpr auto kF32ElementsPerRegister = 1 << kF32ElementsPerRegisterShift;
-static_assert(kF32ElementsPerRegister == 4);
-
-static constexpr auto kF32RegisterPairsPerIteration = 4;
-static constexpr auto kF32RegistersPerIteration = kF32RegisterPairsPerIteration * 2;
-static constexpr auto kF32RegistersPerIterationShift = 3;
-static_assert(kF32RegistersPerIteration == kF32ElementsPerIteration / kF32ElementsPerRegister);
-static_assert(kF32RegistersPerIteration == 1 << kF32RegistersPerIterationShift);
-
-static float32x4_t to_bfloat16(uint16x4_t u16) {
-  int32x4_t shift = vdupq_n_s32(16);
-  return vreinterpretq_f32_u32(vshlq_u32(vmovl_u16(u16), shift));
-}
-
-static inline float32x4_t f32_fma(float32x4_t a, float32x4_t b, float32x4_t c) {
-#ifdef __ARM_FEATURE_FMA
-  return vfmaq_f32(a, b, c);
-#else
-  return vaddq_f32(a, vmulq_f32(b, c));
-#endif
-}
-
-static float32x4_t f32_fma_bf16(float32x4_t a, uint16x4_t b, uint16x4_t c) {
-  return f32_fma(a, to_bfloat16(b), to_bfloat16(c));
-}
-
-#if defined(__clang__) && __clang_major__ > 15
-// https://godbolt.org/z/z8P4Yncra
-#define COMPILER_SUPPORTS_BF16_TARGET 1
-#elif !defined(__clang__) && defined(__GNUC__) && __GNUC__ >= 10
-// https://gcc.gnu.org/gcc-10/changes.html
-// https://godbolt.org/z/cdGG7vn8o
-#define COMPILER_SUPPORTS_BF16_TARGET 1
-#else
-#define COMPILER_SUPPORTS_BF16_TARGET 0
-#endif
-
-#if COMPILER_SUPPORTS_BF16_TARGET
-#define TARGET_ARM_BF16_ATTRIBUTE __attribute__((target("arch=armv8.2-a+bf16")))
-
-TARGET_ARM_BF16_ATTRIBUTE static C10_ALWAYS_INLINE float32x4_t
-f32_dot_bf16(float32x4_t a, bfloat16x8_t b, bfloat16x8_t c) {
-  return vbfdotq_f32(a, b, c);
-}
-
-TARGET_ARM_BF16_ATTRIBUTE static C10_ALWAYS_INLINE void
-dot_with_fp32_arith_main_inner_loop_bfdot(
-    const BFloat16* vec1,
-    const BFloat16* vec2,
-    vec::VectorizedN<float, kF32RegistersPerIteration>& sum,
-    int registerPairIndex) {
-  const bfloat16x8_t temp_vec1 = vld1q_bf16(reinterpret_cast<const __bf16*>(
-                                                &vec1[registerPairIndex * 2 * vec::Vectorized<float>::size()]));
-  const bfloat16x8_t temp_vec2 = vld1q_bf16(reinterpret_cast<const __bf16*>(
-                                                &vec2[registerPairIndex * 2 * vec::Vectorized<float>::size()]));
-  sum[registerPairIndex] =
-    f32_dot_bf16(sum[registerPairIndex], temp_vec1, temp_vec2);
-}
-
-// See NOTE [GCC code duplication] below for why we have _bfdot and
-// _no_bfdot versions of
-// dot_with_fp32_arith_vectorized_tail_inner_loop.
-TARGET_ARM_BF16_ATTRIBUTE C10_ALWAYS_INLINE
-static void dot_with_fp32_arith_vectorized_tail_inner_loop_bfdot(
-    const at::BFloat16* vec1,
-    const at::BFloat16* vec2,
-    vec::Vectorized<float>* tail_sum,
-    int idx) {
-  const auto temp_vec1 = vld1_u16(reinterpret_cast<const uint16_t*>(&vec1[idx]));
-  const auto temp_vec2 = vld1_u16(reinterpret_cast<const uint16_t*>(&vec2[idx]));
-  *tail_sum = f32_fma_bf16(*tail_sum, temp_vec1, temp_vec2);
-}
-
-#else
-#define TARGET_ARM_BF16_ATTRIBUTE
-#endif // COMPILER_SUPPORTS_BF16_TARGET
-
-static C10_ALWAYS_INLINE void dot_with_fp32_arith_main_inner_loop_no_bfdot(
-    const BFloat16* vec1,
-    const BFloat16* vec2,
-    vec::VectorizedN<float, kF32RegistersPerIteration>& sum,
-    int registerPairIndex) {
-  const uint16x8_t temp_vec1 = vld1q_u16(reinterpret_cast<const uint16_t*>(
-                                             &vec1[registerPairIndex * 2 * vec::Vectorized<float>::size()]));
-  const uint16x8_t temp_vec2 = vld1q_u16(reinterpret_cast<const uint16_t*>(
-                                             &vec2[registerPairIndex * 2 * vec::Vectorized<float>::size()]));
-
-  sum[2 * registerPairIndex] = f32_fma_bf16(
-      sum[2 * registerPairIndex],
-      vget_low_u16(temp_vec1),
-      vget_low_u16(temp_vec2));
-  sum[2 * registerPairIndex + 1] = f32_fma_bf16(
-      sum[2 * registerPairIndex + 1],
-      vget_high_u16(temp_vec1),
-      vget_high_u16(temp_vec2));
-}
-
-static C10_ALWAYS_INLINE void dot_with_fp32_arith_vectorized_tail_inner_loop_no_bfdot(
-    const at::BFloat16* vec1,
-    const at::BFloat16* vec2,
-    vec::Vectorized<float>* tail_sum,
-    int idx) {
-  const auto temp_vec1 = vld1_u16(reinterpret_cast<const uint16_t*>(&vec1[idx]));
-  const auto temp_vec2 = vld1_u16(reinterpret_cast<const uint16_t*>(&vec2[idx]));
-  *tail_sum = f32_fma_bf16(*tail_sum, temp_vec1, temp_vec2);
-}
-
-namespace {
-static inline float reduce(vec::VectorizedN<float, kF32RegistersPerIteration>& x) {
-  int offset = kF32RegistersPerIteration;
-  c10::ForcedUnroll<kF32RegistersPerIterationShift>{}([&offset, &x](auto idx) {
-    offset /= 2;
-    for (int i = 0; i < offset; ++i) {
-      x[i] = vaddq_f32(x[i], x[offset + i]);
-    }
-  });
-  return vaddvq_f32(x[0]);
-}
-
-#if COMPILER_SUPPORTS_BF16_TARGET
-template <int n>
-struct ForcedUnrollTargetBFloat16 {
-  template <typename Func>
-  TARGET_ARM_BF16_ATTRIBUTE C10_ALWAYS_INLINE void operator()(const Func& f) const {
-    ForcedUnrollTargetBFloat16<n - 1>{}(f);
-    f(n - 1);
-  }
-};
-
-template <>
-struct ForcedUnrollTargetBFloat16<1> {
-  template <typename Func>
-  TARGET_ARM_BF16_ATTRIBUTE C10_ALWAYS_INLINE void operator()(const Func& f) const {
-    f(0);
-  }
-};
-
-C10_ALWAYS_INLINE TARGET_ARM_BF16_ATTRIBUTE auto
-dot_with_fp32_arith_main_loop_bfdot(
-    const BFloat16* vec1,
-    const BFloat16* vec2,
-    int64_t len) {
-  vec::VectorizedN<float, kF32RegistersPerIteration> sum(0);
-  const auto len_aligned = len & ~(kF32ElementsPerIteration - 1);
-  for (int j = 0; j < len_aligned ; j += kF32ElementsPerIteration) {
-    const auto* vec1_ = vec1 + j;
-    const auto* vec2_ = vec2 + j;
-    ForcedUnrollTargetBFloat16<kF32RegisterPairsPerIteration>{}([vec1_, vec2_, &sum](auto k)
-                                                                C10_ALWAYS_INLINE_ATTRIBUTE TARGET_ARM_BF16_ATTRIBUTE {
-      dot_with_fp32_arith_main_inner_loop_bfdot(vec1_, vec2_, sum, k);
-    });
-  }
-  return reduce(sum);
-}
-#endif // COMPILER_SUPPORTS_BF16_TARGET
-
-template <typename T>
-C10_ALWAYS_INLINE auto
-dot_with_fp32_arith_main_loop_no_bfdot(
-    const T* vec1,
-    const T* vec2,
-    int64_t len) {
-  vec::VectorizedN<float, kF32RegistersPerIteration> sum(0);
-
-  const auto len_aligned = len & ~(kF32ElementsPerIteration - 1);
-  for (int j = 0; j < len_aligned ; j += kF32ElementsPerIteration) {
-    const auto* vec1_ = vec1 + j;
-    const auto* vec2_ = vec2 + j;
-    c10::ForcedUnroll<kF32RegisterPairsPerIteration>{}([vec1_, vec2_, &sum](auto k) C10_ALWAYS_INLINE_ATTRIBUTE {
-      dot_with_fp32_arith_main_inner_loop_no_bfdot(vec1_, vec2_, sum, k);
-    });
-  }
-  return reduce(sum);
-}
-
-template <typename T>
-struct half_to_float16 {
-  using type = T;
-};
-
-#ifdef __aarch64__
-template <>
-struct half_to_float16<Half> {
-  using type = float16_t;
-};
-#endif
-
-template <typename T>
-using half_to_float16_t = typename half_to_float16<T>::type;
-
-// NOTE [GCC code duplication]: The first attempt at landing BFDOT support with
-// TARGET_ARM_BF16_ATTRIBUTE failed because unlike clang, GCC will not
-// allow inlining a non-bf16-specific function into a bf16-specific
-// function. We can work around this by duplicating the code into the
-// bfdot and non-bfdot callsites. The code is in this macro to avoid
-// actual copy/paste.
-#define DOT_WITH_FP32_ARITH_TAIL_AFTER_MAIN_LOOP_BODY(bfdot_suffix)     \
-  /* First-tier tail fixup: make sure we handle workloads that can */   \
-  /* benefit from vectorization, but don't fit into our fully unrolled */ \
-  /* loop above. */                                                     \
-  vec::Vectorized<float> tail_sum(0);                                   \
-  const auto len_aligned = len & ~(kF32ElementsPerIteration - 1);       \
-  const auto len_aligned_4 = len & ~3;                                  \
-  for (int j = len_aligned; j < len_aligned_4; j += 4) {                \
-    dot_with_fp32_arith_vectorized_tail_inner_loop##bfdot_suffix(vec1, vec2, &tail_sum, j); \
-  }                                                                     \
-  auto reduced_tail = vpaddq_f32(tail_sum, tail_sum);                   \
-  reduced_sum += vgetq_lane_f32(vpaddq_f32(reduced_tail, reduced_tail), 0); \
-                                                                        \
-  /* Second-tier tail fixup: handle all workloads. */                   \
-  for (int j = len_aligned_4; j < len; ++j) {                           \
-    /* We use half_to_float16_t here because changing to Half was */    \
-    /* causing arithmetic to at fp16 precision, but the necessary */    \
-    /* necessary behavior to pass python test/test_mps.py -k */         \
-    /* test_output_grad_match_nn_functional_linear_cpu_float16 is */    \
-    /* fp32. (I'm not sure exactly why this fixes it.) */               \
-    half_to_float16_t<std::decay_t<decltype(vec1[j])>> x1 = vec1[j];    \
-    half_to_float16_t<std::decay_t<decltype(vec2[j])>> x2 = vec2[j];    \
-    reduced_sum += x1 * x2;                                             \
-  }                                                                     \
-  return reduced_sum
-
-#if COMPILER_SUPPORTS_BF16_TARGET
-TARGET_ARM_BF16_ATTRIBUTE float
-dot_with_fp32_arith_bfdot(const BFloat16* vec1, const BFloat16* vec2, int64_t len) {
-  auto reduced_sum = dot_with_fp32_arith_main_loop_bfdot(vec1, vec2, len);
-  DOT_WITH_FP32_ARITH_TAIL_AFTER_MAIN_LOOP_BODY(_bfdot);
-}
-#endif // COMPILER_SUPPORTS_BF16_TARGET
-
-template <typename T>
-C10_ALWAYS_INLINE float
-dot_with_fp32_arith_no_bfdot(const T* vec1, const T* vec2, int64_t len) {
-  auto reduced_sum = dot_with_fp32_arith_main_loop_no_bfdot(vec1, vec2, len);
-  DOT_WITH_FP32_ARITH_TAIL_AFTER_MAIN_LOOP_BODY(_no_bfdot);
-}
-#undef DOT_WITH_FP32_ARITH_TAIL_AFTER_MAIN_LOOP_BODY
-} // namespace
-
-float bf16_dot_with_fp32_arith(const at::BFloat16* vec1, const at::BFloat16* vec2, int64_t len) {
-#if COMPILER_SUPPORTS_BF16_TARGET
-  if (cpuinfo_has_arm_bf16()) {
-    return dot_with_fp32_arith_bfdot(vec1, vec2, len);
-  } else
-#endif
-  {
-    return dot_with_fp32_arith_no_bfdot(vec1, vec2, len);
-  }
-}
-
-static void bf16_gemv_trans_fp32_arith_by_dot_products(const int m, const int n, const at::BFloat16* a, const int lda, const at::BFloat16 *x, at::BFloat16* y, int incy) {
-  parallel_for(0, n, 1, [&](int begin, int end) {
-    for (int i = begin; i < end; ++i) {
-      y[i * incy] = bf16_dot_with_fp32_arith(x, a + lda * i, m);
-    }
-  });
-}
-
->>>>>>> d391ed3f
 void bf16_gemv_trans(
   const int m,
   const int n,
@@ -780,40 +485,24 @@
     fp16_gemv_trans(
         *m,
         *n,
-<<<<<<< HEAD
         *alpha,
-=======
-        fp16_from_bits(alpha->x),
->>>>>>> d391ed3f
         a,
         *lda,
         x,
         *incx,
-<<<<<<< HEAD
         *beta,
-=======
-        fp16_from_bits(beta->x),
->>>>>>> d391ed3f
         y,
         *incy);
   } else {
     fp16_gemv_notrans(
         *m,
         *n,
-<<<<<<< HEAD
         *alpha,
-=======
-        fp16_from_bits(alpha->x),
->>>>>>> d391ed3f
         a,
         *lda,
         x,
         *incx,
-<<<<<<< HEAD
         *beta,
-=======
-        fp16_from_bits(beta->x),
->>>>>>> d391ed3f
         y,
         *incy);
   }
@@ -845,19 +534,12 @@
     y,
     *incy);
 }
-<<<<<<< HEAD
 // Note that the above block was an else, so it's active if __aarch64__ *is* defined.
 #endif // !defined(__aarch64__)
 #else // !defined(C10_MOBILE))
-INSTANTIATE(c10::Half);
-INSTANTIATE(c10::BFloat16);
-#endif // !defined(C10_MOBILE)
-=======
-#else // defined(__aarch64__) && !defined(C10_MOBILE)
 INSTANTIATE(c10::Half)
 INSTANTIATE(c10::BFloat16)
-#endif // defined(__aarch64__) && !defined(C10_MOBILE)
->>>>>>> d391ed3f
+#endif // !defined(C10_MOBILE)
 #undef INSTANTIATE
 
 } // namespace blas_impl
