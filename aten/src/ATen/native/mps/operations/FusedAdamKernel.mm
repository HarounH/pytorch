--- conflicted
+++ resolved
@@ -26,13 +26,8 @@
                              const double eps,
                              const bool amsgrad,
                              const bool maximize,
-<<<<<<< HEAD
-                             const c10::optional<at::Tensor>& grad_scale,
-                             const c10::optional<at::Tensor>& found_inf) {
-=======
                              const std::optional<Tensor>& grad_scale,
                              const std::optional<Tensor>& found_inf) {
->>>>>>> a205a53c
   if (amsgrad) {
     TORCH_CHECK(native::check_fast_path_restrictions({params, grads, exp_avgs, exp_avg_sqs, max_exp_avg_sqs}),
                 "params, grads, exp_avgs, exp_avg_sqs, and max_exp_avg_sqs must have same dtype, device, and layout");
