--- conflicted
+++ resolved
@@ -65,6 +65,7 @@
 from torch.utils._sympy.value_ranges import bound_sympy, SymPyValueRangeAnalysis, ValueRanges, ValueRangeError
 from torch.utils._sympy.singleton_int import SingletonInt
 from torch.utils._traceback import format_frame, CapturedTraceback
+from torch.utils.weak import WeakTensorKeyDictionary
 from torch._utils_internal import signpost_event
 
 from torch._logging import LazyString
@@ -262,25 +263,8 @@
 
     return False
 
-<<<<<<< HEAD
 def is_nested_int(s):
     return isinstance(s, torch.SymInt) and s.node.is_nested_int()
-=======
-def is_singleton(s: Int) -> bool:
-    # check for SingletonSymNode
-    if not isinstance(s, torch.SymInt):
-        return False
-    if s.node.singleton_int() is not None:
-        return True
-
-    # check for symbolic variable wrapping a SingletonSymNode (fake-ifying causes this)
-    return (
-        s.node.is_symbolic()
-        and s.node.hint is not None
-        and isinstance(s.node.hint, torch.SymInt)
-        and s.node.hint.node.singleton_int() is not None
-    )
->>>>>>> 0898ead2
 
 def _iterate_exprs(val: Union[SymInt, torch.Tensor]) -> Iterable[sympy.Basic]:
     if isinstance(val, SymTypes):
@@ -949,10 +933,13 @@
     flexibility, with inner symbolic contexts mapped via attr -> symbolic context.
     """
     inner_contexts: Dict[str, SymbolicContext] = None
+    tensor_to_inner_context: WeakTensorKeyDictionary = None
 
     def __post_init__(self):
         if self.inner_contexts is None:
             self.inner_contexts = {}
+        if self.tensor_to_inner_context is None:
+            self.tensor_to_inner_context = WeakTensorKeyDictionary()
 
 
 def is_symbolic(val: Union[int, SymInt, float, SymFloat, bool, SymBool]) -> bool:
@@ -2187,6 +2174,7 @@
         source: Source,
         *,
         symbolic_context: Optional[SymbolicContext] = None,
+        metafy_fn: Optional[Callable] = None,
     ):
         """
         Returns a list of symbolic sizes and strides for the given tensor.
@@ -2247,6 +2235,7 @@
             [_is_dim_dynamic(ex, i) for i in range(ex.dim())],
             source,
             symbolic_context=symbolic_context,
+            metafy_fn=metafy_fn,
         )
 
     @record_shapeenv_event()
@@ -2259,6 +2248,7 @@
         source: Source,
         *,
         symbolic_context: Optional[SymbolicContext] = None,
+        metafy_fn: Optional[Callable] = None,
     ):
         dim = len(ex_size)
 
@@ -2345,6 +2335,7 @@
                 sym,
                 hint=hint,
                 source=TensorPropertySource(source, TensorProperty.SIZE, i),
+                metafy_fn=metafy_fn,
             )
             for i, (sym, hint) in enumerate(zip(size, ex_size))
         ]
@@ -2354,7 +2345,7 @@
             # we computed
             assert stride_expr is not None
             sym_stride.append(self.create_symintnode(
-                stride_expr, hint=ex_stride[i], source=TensorPropertySource(source, TensorProperty.STRIDE, i)))
+                stride_expr, hint=ex_stride[i], source=TensorPropertySource(source, TensorProperty.STRIDE, i),  metafy_fn=metafy_fn))
         sym_storage_offset = self.create_symintnode(
             self.create_symbol(
                 ex_storage_offset,
@@ -2364,7 +2355,8 @@
                 symbolic_context=symbolic_context
             ),
             hint=ex_storage_offset,
-            source=TensorPropertySource(source, TensorProperty.STORAGE_OFFSET))
+            source=TensorPropertySource(source, TensorProperty.STORAGE_OFFSET),
+            metafy_fn=metafy_fn)
         return tuple(sym_sizes), tuple(sym_stride), sym_storage_offset
 
     @record_shapeenv_event()
@@ -2374,6 +2366,7 @@
             *,
             hint: Optional[int],
             source: Optional[Source] = None,
+            metafy_fn: Optional[Callable] = None,
     ):
         """Create a SymInt value from a symbolic expression
 
@@ -2402,7 +2395,24 @@
                 assert int(sym) == hint
             out = int(sym)
         else:
-            out = SymInt(SymNode(sym, self, int, hint, fx_node=fx_node))
+            if is_nested_int(hint):
+                fake_vec = metafy_fn(
+                    hint.node.nested_int_vec(),
+                    torch._dynamo.source.SymNodePropertySource(source, "nested_int_vec"),
+                )
+
+                def ctor(i, v):
+                    return SymInt(
+                        SymNode(sym, self, int, hint, fx_node=fx_node,
+                                nested_int=i, nested_int_vec=v)
+                    )
+                registry = torch.nested._internal.nested_tensor.get_nested_int_registry()
+
+                out = registry.maybe_create(fake_vec, ctor_fn=ctor)
+                if hint.node.nested_int_coeff() != 1:
+                    out = ctor(out.node.nested_int(), out.node.nested_int_vec())
+            else:
+                out = SymInt(SymNode(sym, self, int, hint, fx_node=fx_node))
         return out
 
     @record_shapeenv_event()
