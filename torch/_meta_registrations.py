# mypy: allow-untyped-decorators
# mypy: allow-untyped-defs
import math
from enum import Enum
from typing import List, Optional, Sequence, Tuple, Union

import torch
import torch._prims_common as utils
from torch import SymBool, SymFloat, Tensor
from torch._decomp import (
    _add_op_to_registry,
    _convert_out_params,
    global_decomposition_table,
    meta_table,
)
from torch._ops import OpOverload
from torch._prims import _prim_elementwise_meta, ELEMENTWISE_PRIM_TYPE_PROMOTION_KIND
from torch._prims_common import (
    corresponding_complex_dtype,
    corresponding_real_dtype,
    elementwise_dtypes,
    ELEMENTWISE_TYPE_PROMOTION_KIND,
    IntLike,
    make_contiguous_strides_for,
    Number,
    TensorLike,
)
from torch._prims_common.wrappers import (
    _maybe_convert_to_dtype,
    _maybe_resize_out,
    _resize_output_check,
    _safe_copy_out,
    out_wrapper,
)
from torch._refs import _broadcast_shapes, _maybe_broadcast
from torch.utils import _pytree as pytree


aten = torch.ops.aten

_meta_lib_dont_use_me_use_register_meta = torch.library.Library("aten", "IMPL", "Meta")
MODE_SUM, MODE_MEAN, MODE_MAX = range(3)


def register_meta(op):
    def wrapper(fn):
        fn = _convert_out_params(fn)

        def register(op):
            _add_op_to_registry(meta_table, op, fn)

        pytree.tree_map_(register, op)
        return fn

    return wrapper


def elementwise_meta(
    *args,
    type_promotion: ELEMENTWISE_TYPE_PROMOTION_KIND,
):
    # Perform type promotion, as this is expected from prim_metafunction
    _, result_dtype = utils.elementwise_dtypes(
        *args,
        type_promotion_kind=type_promotion,
    )
    args = [_maybe_convert_to_dtype(x, result_dtype) for x in args]

    # Broadcast
    args = _maybe_broadcast(*args)

    # Perform prim checks
    return _prim_elementwise_meta(
        *args, type_promotion=ELEMENTWISE_PRIM_TYPE_PROMOTION_KIND.DEFAULT
    )


def toRealValueType(dtype):
    from_complex = {
        torch.complex32: torch.half,
        torch.cfloat: torch.float,
        torch.cdouble: torch.double,
    }
    return from_complex.get(dtype, dtype)


def check_inplace_broadcast(self_shape, *args_shape):
    broadcasted_shape = tuple(_broadcast_shapes(self_shape, *args_shape))
    torch._check(
        broadcasted_shape == self_shape,
        lambda: f"output with shape {self_shape} doesn't match the broadcast shape {broadcasted_shape}",
    )


@register_meta([aten.linspace, aten.logspace])
@out_wrapper()
def meta_linspace_logspace(
    start,
    end,
    steps,
    base=None,
    dtype=None,
    device=None,
    layout=torch.strided,
    pin_memory=False,
    requires_grad=False,
):
    if isinstance(start, torch.Tensor):
        torch._check(
            start.dim() == 0,
            lambda: "linspace only supports 0-dimensional start and end tensors",
        )
    if isinstance(end, torch.Tensor):
        torch._check(
            end.dim() == 0,
            lambda: "linspace only supports 0-dimensional start and end tensors",
        )

    if any(isinstance(arg, complex) for arg in (start, end, steps)):
        default_complex_dtype = utils.corresponding_complex_dtype(
            torch.get_default_dtype()
        )
        if dtype is None:
            dtype = default_complex_dtype
        else:
            torch._check(
                utils.is_complex_dtype(dtype),
                lambda: f"linspace(): inferred dtype {default_complex_dtype} can't be safely cast to passed dtype {dtype}",
            )
    else:
        dtype = dtype or torch.get_default_dtype()
    assert isinstance(dtype, torch.dtype)

    # steps does not participate in the computation of the dtype
    torch._check_type(
        isinstance(steps, IntLike),
        lambda: f"received an invalid combination of arguments - got \
({type(start).__name__}, {type(end).__name__}, {type(steps).__name__})",
    )
    assert isinstance(steps, IntLike)  # for mypy
    torch._check(steps >= 0, lambda: "number of steps must be non-negative")

    return torch.empty(
        (steps,),  # type: ignore[arg-type]
        dtype=dtype,
        layout=layout,
        device="meta",
        pin_memory=pin_memory,
        requires_grad=requires_grad,
    )


@register_meta([aten.take.default, aten.take.out])
@out_wrapper()
def meta_take(self, index):
    # Type and device checks
    torch._check(
        index.dtype == torch.long,
        lambda: f"take(): Expected a long tensor for index, but got {index.dtype}",
    )
    # Index checks
    torch._check_index(
        not (self.numel() == 0 and index.numel() != 0),
        lambda: "take(): tried to take from an empty tensor",
    )
    return self.new_empty(index.shape)


@register_meta([aten.linalg_cross.default, aten.linalg_cross.out])
@out_wrapper()
def linalg_cross(self, other, *, dim=-1):
    x_d = self.ndim
    y_d = other.ndim
    torch._check(
        x_d == y_d,
        lambda: "linalg.cross: inputs must have the same number of dimensions.",
    )
    torch._check(
        self.size(dim) == 3 and other.size(dim) == 3,
        lambda: (
            f"linalg.cross: inputs dimension {dim} must have length 3. "
            f"Got {self.size(dim)} and {other.size(dim)}"
        ),
    )
    out_shape = _broadcast_shapes(self.shape, other.shape)
    return self.new_empty(out_shape)


@register_meta(aten.linalg_matrix_exp)
@out_wrapper()
def linalg_matrix_exp(self):
    squareCheckInputs(self, "linalg.matrix_exp")
    checkFloatingOrComplex(self, "linalg.matrix_exp")
    return torch.empty_like(self, memory_format=torch.contiguous_format)


@register_meta(
    [aten.cummax.default, aten.cummax.out, aten.cummin.default, aten.cummin.out]
)
@out_wrapper("values", "indices")
def cummaxmin(self, dim):
    values = torch.empty(self.shape, device=self.device, dtype=self.dtype)
    indices = torch.empty(self.shape, device=self.device, dtype=torch.int64)
    if self.numel() != 0 and self.ndim != 0:
        # Checks that dim is within bounds
        maybe_wrap_dim(dim, self.ndim)
    return values, indices


@register_meta([aten.logcumsumexp.default, aten.logcumsumexp.out])
@out_wrapper()
def logcumsumexp(self, dim):
    # Checks that dim is within bounds
    maybe_wrap_dim(dim, self.ndim)
    return torch.empty_like(self).contiguous()


# Stride-related code from _exec_fft in aten/src/ATen/native/cuda/SpectralOps.cpp
def _exec_fft(out, self, out_sizes, dim, forward):
    ndim = self.ndim
    signal_ndim = len(dim)
    batch_dims = ndim - signal_ndim

    # Permute dimensions so batch dimensions come first, and in stride order
    dim_permute = list(range(ndim))

    is_transformed_dim = [False for _ in range(ndim)]
    for d in dim:
        is_transformed_dim[d] = True

    # std::partition
    left, right = [], []
    for d in dim_permute:
        if not is_transformed_dim[d]:
            left.append(d)
        else:
            right.append(d)
    dim_permute = left + right
    batch_end = len(left)

    self_strides = self.stride()
    tmp = dim_permute[:batch_end]
    tmp.sort(key=lambda x: self_strides[x], reverse=True)
    dim_permute = tmp + dim_permute[batch_end:]
    input = self.permute(dim_permute)

    # Collapse batch dimensions into a single dimension
    batched_sizes = [-1] + list(input.shape[batch_dims:])
    input = input.reshape(batched_sizes)

    batch_size = input.size(0)
    batched_sizes[0] = batch_size
    batched_out_sizes = batched_sizes
    for i in range(len(dim)):
        batched_out_sizes[i + 1] = out_sizes[dim[i]]
    out = out.reshape(batched_out_sizes)

    # Reshaping to original batch shape and inverting the dimension permutation
    out_strides = [0 for _ in range(ndim)]
    batch_numel = 1
    i = batch_dims - 1
    while i >= 0:
        out_strides[dim_permute[i]] = batch_numel * out.stride(0)
        batch_numel *= out_sizes[dim_permute[i]]
        i -= 1
    for i in range(batch_dims, ndim):
        out_strides[dim_permute[i]] = out.stride(1 + (i - batch_dims))
    return out.as_strided(out_sizes, out_strides, out.storage_offset())


# See _fft_c2c_cufft in aten/src/ATen/native/cuda/SpectralOps.cpp
# and _fft_c2c_mkl in aten/src/ATen/native/mkl/SpectralOps.cpp
@register_meta([aten._fft_c2c.default, aten._fft_c2c.out])
@out_wrapper()
def meta_fft_c2c(self, dim, normalization, forward):
    assert self.dtype.is_complex

    out_sizes = self.shape
    output = self.new_empty(out_sizes)

    if not dim:
        return output

    sorted_dims = dim[:]
    self_strides = self.stride()
    sorted_dims.sort(key=lambda x: self_strides[x], reverse=True)
    output = _exec_fft(output, self, out_sizes, sorted_dims, forward)

    return output


@register_meta([aten._fft_r2c.default, aten._fft_r2c.out])
@out_wrapper()
def meta_fft_r2c(self, dim, normalization, onesided):
    assert self.dtype.is_floating_point
    output_sizes = list(self.size())

    if onesided:
        last_dim = dim[-1]
        last_dim_halfsize = (output_sizes[last_dim] // 2) + 1
        output_sizes[last_dim] = last_dim_halfsize

    return self.new_empty(
        output_sizes, dtype=utils.corresponding_complex_dtype(self.dtype)
    )


@register_meta(aten.randperm.generator_out)
def meta_randperm(n, *, generator=None, out):
    return _maybe_resize_out(out, torch.Size([n]))


@register_meta(aten.randperm.default)
def meta_randperm_default(
    n,
    *,
    dtype=torch.long,
    layout=None,
    device=None,
    pin_memory=None,
):
    return torch.empty(
        n, dtype=dtype, layout=layout, device=device, pin_memory=pin_memory
    )


@register_meta([aten.randint.default, aten.randint.out])
@out_wrapper()
def meta_randint(
    high,
    size,
    *,
    dtype=torch.long,
    layout=None,
    device=None,
    pin_memory=None,
):
    return torch.empty(
        size, dtype=dtype, layout=layout, device=device, pin_memory=pin_memory
    )


@register_meta([aten.randint.low, aten.randint.low_out])
@out_wrapper()
def meta_randint_low(
    low,
    high,
    size,
    *,
    dtype=torch.long,
    layout=None,
    device=None,
    pin_memory=None,
):
    return torch.empty(
        size, dtype=dtype, layout=layout, device=device, pin_memory=pin_memory
    )


@register_meta([aten.rand.default, aten.rand.out])
@out_wrapper()
def meta_rand_default(size, *, dtype=None, layout=None, device=None, pin_memory=None):
    return torch.empty(
        size, dtype=dtype, layout=layout, device=device, pin_memory=pin_memory
    )


@register_meta([aten._fft_c2r.default, aten._fft_c2r.out])
@out_wrapper()
def meta_fft_c2r(self, dim, normalization, lastdim):
    assert self.dtype.is_complex
    output_sizes = list(self.size())
    output_sizes[dim[-1]] = lastdim
    return self.new_empty(output_sizes, dtype=toRealValueType(self.dtype))


@register_meta(aten.copy_.default)
def meta_copy_(self, src, non_blocking=False):
    # This code simulates the original decomp from inductor,
    # which runs most of the meta checks that we care about.
    # In theory, we should make this more robust by carefully
    # auditing our C++ copy_() kernel and copying the checks here.
    from torch.fx.experimental.symbolic_shapes import free_unbacked_symbols

    # TODO: Ideally, we'd insert a deferred runtime assert here, but if we are
    # calling an actual copy_, you'll get that automatically
    # https://github.com/pytorch/pytorch/issues/122477
    if (
        not free_unbacked_symbols(self) and torch._debug_has_internal_overlap(self) == 1
    ):  # 1 == MemOverlap::Yes
        raise RuntimeError(
            "more than one element of the written-to tensor refers to a single memory location"
        )

    if isinstance(src, Tensor):
        intermediate = src.to(self, non_blocking)
        if self.size() != intermediate.size():
            aten.expand_copy.default(intermediate, self.size())
    return self


def inferUnsqueezeGeometry(tensor, dim):
    result_sizes = list(tensor.size())
    result_strides = list(tensor.stride())
    new_stride = 1 if dim >= tensor.dim() else result_sizes[dim] * result_strides[dim]
    result_sizes.insert(dim, 1)
    result_strides.insert(dim, new_stride)
    return result_sizes, result_strides


@register_meta(aten.unsqueeze_.default)
def meta_unsqueeze_(self, dim):
    dim = maybe_wrap_dim(dim, self.dim() + 1)
    g_sizes, g_strides = inferUnsqueezeGeometry(self, dim)
    self.as_strided_(g_sizes, g_strides)
    return self


@register_meta(aten._sparse_semi_structured_linear)
def meta_sparse_structured_linear(
    input: Tensor,
    weight: Tensor,
    _meta: Tensor,
    bias: Optional[Tensor] = None,
    _activation_opt: Optional[str] = None,
    out_dtype: Optional[torch.dtype] = None,
):
    output_sizes = list(input.shape)
    if bias is not None:
        assert weight.size(0) == bias.size(0), "output size mismatch"
    assert weight.size(1) == input.size(-1) / 2
    output_sizes[-1] = weight.size(0)

    # see: https://github.com/pytorch/pytorch/pull/114477#issuecomment-1830121375
    # We assume that we have already squashed the inputs into a 2-D tensor
    # Then, as the output is transposed, we need to propagate the transposed
    # stride information to the output tensor
    assert len(input.shape) == 2, "we can only handle the squashed input case"
    transposed_strides = (1, input.size(0))

    if out_dtype is not None:
        assert (
            input.dtype == torch.int8 and out_dtype == torch.int32
        ), "out_dtype is only supported for i8i8->i32 linear operator"
    output = input.new_empty(
        output_sizes,
        dtype=input.dtype if out_dtype is None else out_dtype,
    ).as_strided(output_sizes, transposed_strides)

    return output


@register_meta(aten._sparse_semi_structured_mm)
def meta_sparse_structured_mm(
    mat1: Tensor,
    mat1_meta: Tensor,
    mat2: Tensor,
    out_dtype: Optional[torch.dtype] = None,
):
    assert len(mat1.shape) == 2
    assert len(mat1_meta.shape) == 2
    assert len(mat2.shape) == 2
    assert mat1.size(1) == mat2.size(0) / 2
    output_sizes = [mat1.size(0), mat2.size(1)]

    if out_dtype is not None:
        assert (
            mat2.dtype == torch.int8 and out_dtype == torch.int32
        ), "out_dtype is only supported for i8i8->i32 linear operator"
    output = mat2.new_empty(
        output_sizes,
        dtype=mat2.dtype if out_dtype is None else out_dtype,
    )

    return output


@register_meta(aten._sparse_semi_structured_addmm)
def meta_sparse_structured_addmm(
    input: Tensor,
    mat1: Tensor,
    mat1_meta: Tensor,
    mat2: Tensor,
    *,
    alpha=1,
    beta=1,
    out_dtype: Optional[torch.dtype] = None,
):
    assert (
        len(input.shape) == 1
    ), "only input broadcasted to columns of mat1 * mat2 product is supported"
    assert len(mat1.shape) == 2
    assert len(mat1_meta.shape) == 2
    assert len(mat2.shape) == 2
    assert input.size(0) == mat1.size(
        0
    ), "only input broadcasted to columns of mat1 * mat2 product is supported"
    assert mat1.size(1) == mat2.size(0) / 2
    output_sizes = [mat1.size(0), mat2.size(1)]

    if out_dtype is not None:
        assert (
            mat2.dtype == torch.int8 and out_dtype == torch.int32
        ), "out_dtype is only supported for i8i8->i32 linear operator"
    output = mat2.new_empty(
        output_sizes,
        dtype=mat2.dtype if out_dtype is None else out_dtype,
    )

    return output


@register_meta(aten._cslt_sparse_mm)
def meta__cslt_sparse_mm(
    compressed_A: torch.Tensor,
    dense_B: torch.Tensor,
    bias: Optional[Tensor] = None,
    alpha: Optional[Tensor] = None,
    out_dtype: Optional[torch.dtype] = None,
    transpose_result: bool = False,
):
    assert dense_B.dtype in {
        torch.float32,
        torch.float16,
        torch.bfloat16,
        torch.int8,
    }, "_cslt_sparse_mm only supports fp16, bf16, and int8"
    assert compressed_A.dtype == dense_B.dtype, "inputs must have the same dtype"
    assert len(dense_B.shape) == 2, "_cslt_sparse_mm only supports 2d inputs"

    is_int8_input_type = compressed_A.dtype == torch.int8
    compression_factor = 10 if is_int8_input_type else 9
    k = dense_B.size(0)
    n = dense_B.size(1)
    m = (compressed_A.numel() * 16) // (compression_factor * k)
    if bias is not None:
        assert m == bias.size(0)

    if out_dtype is not None:
        assert is_int8_input_type and out_dtype in {
            torch.float16,
            torch.bfloat16,
            torch.int32,
        }, "out_dtype is only supported for i8i8->fp16, bf16, or i32 matmul"
    output_shape = (n, m) if transpose_result else (m, n)
    result = dense_B.new_empty(output_shape, dtype=out_dtype)
    return result


@register_meta(aten.index_reduce.default)
def meta_index_reduce(
    self: Tensor,
    dim: int,
    index: Tensor,
    source: torch.Tensor,
    reduce: str,
    *,
    include_self: bool = True,
) -> Tensor:
    return torch.empty_like(self, memory_format=torch.contiguous_format)


@register_meta(aten.index_reduce_.default)
def meta_index_reduce_(
    self: Tensor,
    dim: int,
    index: Tensor,
    source: torch.Tensor,
    reduce: str,
    *,
    include_self: bool = True,
) -> Tensor:
    return self


# Implementations below are taken from https://github.com/albanD/subclass_zoo/blob/main/python_meta_tensor.py
@out_wrapper()
@register_meta(aten.index_select.default)
def meta_index_select(self, dim, index):
    result_size = list(self.size())
    if self.dim() > 0:
        result_size[dim] = index.numel()
    return self.new_empty(result_size)


@register_meta(aten.segment_reduce.default)
def meta_segment_reduce(
    data: Tensor,
    reduce: str,
    *,
    lengths: Optional[Tensor] = None,
    indices: Optional[Tensor] = None,
    offsets: Optional[Tensor] = None,
    axis: int = 0,
    unsafe: bool = False,
    initial=None,
) -> Tensor:
    if indices is not None:
        raise NotImplementedError(
            "segment_reduce(): indices based reduction is not supported yet."
        )

    def segment_reduce_lengths_tensor(lengths_shape):
        return torch.empty(
            lengths_shape + data.shape[axis + 1 :],
            dtype=data.dtype,
            device="meta",
            memory_format=torch.contiguous_format,
        )

    if lengths is not None:
        return segment_reduce_lengths_tensor(lengths.shape)
    # FIXME should probably check that lengths and offset aren't both set, but
    # the ATen implementation neglects this too
    if offsets is not None:
        # lengths == torch.diff(offsets)
        lengths_shape = offsets.shape[:-1] + (offsets.shape[-1] - 1,)
        return segment_reduce_lengths_tensor(lengths_shape)
    raise RuntimeError("segment_reduce(): Either lengths or offsets must be defined.")


@register_meta([aten.max.default, aten.max.unary_out])
@out_wrapper()
def meta_max(self):
    return self.new_empty(())


@register_meta(aten.max.dim)
def meta_max_dim(self, dim, keepdim=False):
    dim = utils.reduction_dims(self.shape, (dim,))
    output_shape = _compute_reduction_shape(self, dim, keepdim)
    return (
        self.new_empty(output_shape),
        self.new_empty(output_shape, dtype=torch.long),
    )


@register_meta([aten.min.default, aten.min.unary_out])
@out_wrapper()
def meta_min(self):
    return self.new_empty(())


@register_meta(aten.min.dim)
def meta_min_dim(self, dim, keepdim=False):
    dim = utils.reduction_dims(self.shape, (dim,))
    output_shape = _compute_reduction_shape(self, dim, keepdim)
    return (
        self.new_empty(output_shape),
        self.new_empty(output_shape, dtype=torch.long),
    )


@register_meta(aten.angle.default)
def meta_angle(self):
    if self.is_complex():
        result_dtype = corresponding_real_dtype(self.dtype)
    else:
        _, result_dtype = elementwise_dtypes(
            self,
            type_promotion_kind=ELEMENTWISE_TYPE_PROMOTION_KIND.INT_TO_FLOAT,
        )
    return torch.empty_like(self, dtype=result_dtype)


@register_meta(aten.angle.out)
def meta_angle_out(self, out):
    torch._resize_output_(out, self.size(), self.device)
    return out.copy_(torch.angle(self))


@register_meta(aten._assert_async.default)
def assert_async(val):
    return


@register_meta(aten._assert_async.msg)
def assert_async_meta(val, assert_msg):
    return


@register_meta(aten._print.default)
def print_meta(s):
    return


@register_meta(aten._make_dep_token.default)
def make_dep_token(
    *,
    dtype=None,
    layout=None,
    device=None,
    pin_memory=None,
    memory_format=None,
):
    return torch.empty(0, device="meta")


@register_meta(aten.sym_constrain_range.default)
def sym_constrain_range(size, min=None, max=None):
    # Avoid importing sympy at a module level
    from torch.fx.experimental.symbolic_shapes import constrain_range

    if isinstance(size, (SymFloat, SymBool)):
        raise ValueError("Constraining SymFloat or Symbool is nyi")
    constrain_range(size, min=min, max=max)


@register_meta(aten._functional_sym_constrain_range.default)
def functional_sym_constrain_range(size, min=None, max=None, dep_token=None):
    aten.sym_constrain_range(size, min=min, max=max)
    return dep_token


@register_meta(aten.sym_constrain_range_for_size.default)
def sym_constrain_range_for_size(size, min=None, max=None):
    # Avoid importing sympy at a module level
    from torch.fx.experimental.symbolic_shapes import _constrain_range_for_size

    if isinstance(size, (SymFloat, SymBool)):
        raise ValueError("Constraining SymFloat or Symbool is nyi")
    _constrain_range_for_size(size, min=min, max=max)


@register_meta(aten._functional_sym_constrain_range_for_size.default)
def functional_sym_constrain_range_for_size(size, min, max, dep_token):
    aten.sym_constrain_range_for_size(size, min=min, max=max)
    return dep_token


@register_meta(aten._functional_assert_async.msg)
def functional_assert_async_meta(val, assert_msg, dep_token):
    return dep_token


# From aten/src/ATen/native/LinearAlgebraUtils.h
def squareCheckInputs(self: Tensor, f_name: str):
    assert (
        self.dim() >= 2
    ), f"{f_name}: The input tensor must have at least 2 dimensions."
    assert (
        self.size(-1) == self.size(-2)
    ), f"{f_name}: A must be batches of square matrices, but they are {self.size(-2)} by {self.size(-1)} matrices"


# Validates input shapes and devices
# for linear solve methods (solve, cholesky_solve, lu_solve, triangular_solve)
# From aten/src/ATen/native/LinearAlgebraUtils.h
def linearSolveCheckInputs(self: Tensor, A: Tensor, name: str):
    torch._check(
        self.device == A.device,
        lambda: (
            f"Expected b and A to be on the same device, but found b on "
            f"{self.device} and A on {A.device} instead."
        ),
    )

    torch._check(
        self.dtype == A.dtype,
        lambda: (
            f"Expected b and A to have the same dtype, but found b of type "
            f"{self.dtype} and A of type {A.dtype} instead."
        ),
    )

    torch._check(
        A.size(-1) == A.size(-2),
        lambda: (
            f"A must be batches of square matrices, "
            f"but they are {A.size(-2)} by {A.size(-1)} matrices"
        ),
    )

    torch._check(
        A.size(-1) == self.size(-2),
        lambda: (
            f"Incompatible matrix sizes for {name}: each A "
            f"matrix is {A.size(-1)} by {A.size(-1)}"
            f" but each b matrix is {self.size(-2)} by {self.size(-1)}"
        ),
    )


# From aten/src/ATen/native/LinearAlgebraUtils.h
def checkFloatingOrComplex(
    t: Tensor,
    f_name: str,
    allow_low_precision_dtypes: bool = True,
):
    dtype = t.dtype
    torch._check(
        t.is_floating_point() or t.is_complex(),
        lambda: f"{f_name}: Expected a floating point or complex tensor as input. Got {dtype}",
    )
    if not allow_low_precision_dtypes:
        torch._check(
            dtype in (torch.float, torch.double, torch.cfloat, torch.cdouble),
            lambda: f"{f_name}: Low precision dtypes not supported. Got {dtype}",
        )


# From aten/src/ATen/native/LinearAlgebraUtils.h
def checkIsMatrix(A: Tensor, f_name: str, arg_name: str = "A"):
    torch._check(
        A.dim() >= 2,
        lambda: f"{f_name}: The input tensor {arg_name} must have at least 2 dimensions.",
    )


def checkInputsSolver(A: Tensor, B: Tensor, left: bool, f_name: str):
    squareCheckInputs(A, f_name)
    checkIsMatrix(B, f_name)
    torch._check(
        A.size(-2) == B.size(-2) if left else A.size(-1) == B.size(-1),
        lambda: (
            f"{f_name}: Incompatible shapes of A and B for the equation "
            f"{'AX = B' if left else 'XA = B'}"
            f" ({A.size(-2)}x{A.size(-1)} and {B.size(-2)}x{B.size(-1)})"
        ),
    )


def checkSameDevice(
    fn_name: str,
    result: Tensor,
    input: Tensor,
    result_name: str = "result",
):
    torch._check(
        result.device == input.device,
        lambda: (
            f"{fn_name}: Expected {result_name} and input tensors to be on the same device, but got "
            f"{result_name} on {result.device} and input on {input.device}"
        ),
    )


def checkUplo(UPLO: str):
    UPLO_uppercase = UPLO.upper()
    torch._check(
        len(UPLO) == 1 and (UPLO_uppercase == "U" or UPLO_uppercase == "L"),
        lambda: f"Expected UPLO argument to be 'L' or 'U', but got {UPLO}",
    )


@register_meta([aten._linalg_eigh.default, aten._linalg_eigh.eigenvalues])
@out_wrapper("eigenvalues", "eigenvectors")
def meta__linalg_eigh(A: Tensor, UPLO: str = "L", compute_v: bool = True):
    squareCheckInputs(A, "linalg.eigh")
    checkUplo(UPLO)

    shape = list(A.shape)
    if compute_v:
        vecs = A.new_empty(shape)
        vecs.as_strided_(shape, make_contiguous_strides_for(shape, row_major=False))
    else:
        vecs = A.new_empty([0])

    shape.pop()
    vals = A.new_empty(shape, dtype=toRealValueType(A.dtype))

    return vals, vecs


@register_meta([aten._linalg_eigvals.default, aten.linalg_eigvals.out])
@out_wrapper()
def meta__linalg_eigvals(input: Tensor) -> Tensor:
    squareCheckInputs(input, "linalg.eigvals")
    complex_dtype = (
        input.dtype
        if utils.is_complex_dtype(input.dtype)
        else utils.corresponding_complex_dtype(input.dtype)
    )
    return input.new_empty(input.shape[:-1], dtype=complex_dtype)


@register_meta([aten.linalg_eig])
@out_wrapper("eigenvalues", "eigenvectors")
def meta_linalg_eig(input: Tensor):
    squareCheckInputs(input, "linalg.eig")
    complex_dtype = (
        input.dtype
        if utils.is_complex_dtype(input.dtype)
        else utils.corresponding_complex_dtype(input.dtype)
    )
    values = input.new_empty(input.shape[:-1], dtype=complex_dtype)
    vectors = input.new_empty(input.shape, dtype=complex_dtype)
    return values, vectors


def cloneBatchedColumnMajor(src: Tensor) -> Tensor:
    return src.mT.clone(memory_format=torch.contiguous_format).transpose(-2, -1)


@register_meta(aten._cholesky_solve_helper)
@out_wrapper()
def _cholesky_solve_helper(self: Tensor, A: Tensor, upper: bool) -> Tensor:
    return cloneBatchedColumnMajor(self)


@register_meta(aten.cholesky_solve)
@out_wrapper()
def cholesky_solve(self: Tensor, A: Tensor, upper: bool = False) -> Tensor:
    torch._check(
        self.ndim >= 2,
        lambda: f"b should have at least 2 dimensions, but has {self.ndim} dimensions instead",
    )
    torch._check(
        A.ndim >= 2,
        lambda: f"u should have at least 2 dimensions, but has {A.ndim} dimensions instead",
    )
    self_broadcasted, A_broadcasted = _linalg_broadcast_batch_dims_name(
        self, A, "cholesky_solve"
    )
    return _cholesky_solve_helper(self_broadcasted, A_broadcasted, upper)


@register_meta(aten.cholesky)
@out_wrapper()
def cholesky(self: Tensor, upper: bool = False) -> Tensor:
    if self.numel() == 0:
        return torch.empty_like(self, memory_format=torch.legacy_contiguous_format)
    squareCheckInputs(self, "cholesky")
    return cloneBatchedColumnMajor(self)


@register_meta(aten.cholesky_inverse)
@out_wrapper()
def cholesky_inverse(self: Tensor, upper: bool = False) -> Tensor:
    squareCheckInputs(self, "cholesky_inverse")
    return cloneBatchedColumnMajor(self)


# From aten/src/ATen/native/BatchLinearAlgebra.cpp
@register_meta(aten.linalg_cholesky_ex.default)
def linalg_cholesky_ex(A: Tensor, upper: bool = False, check_errors: bool = False):
    squareCheckInputs(A, "linalg.cholesky")
    checkFloatingOrComplex(A, "linalg.cholesky")

    A_shape = A.shape
    ndim = len(A_shape)

    # L
    L_strides = make_contiguous_strides_for(A_shape, False)
    L = A.new_empty(A_shape)
    L.as_strided_(A_shape, L_strides)

    # infos
    infos = A.new_empty(A_shape[0 : ndim - 2], dtype=torch.int32)
    return L, infos


@register_meta(
    [aten.linalg_householder_product.default, aten.linalg_householder_product.out]
)
@out_wrapper()
def linalg_householder_product(input: Tensor, tau: Tensor) -> Tensor:
    torch._check(
        input.ndim >= 2,
        lambda: "torch.linalg.householder_product: input must have at least 2 dimensions.",
    )
    torch._check(
        input.size(-2) >= input.size(-1),
        lambda: "torch.linalg.householder_product: input.shape[-2] must be greater than or equal to input.shape[-1]",
    )
    torch._check(
        input.size(-1) >= tau.size(-1),
        lambda: "torch.linalg.householder_product: input.shape[-1] must be greater than or equal to tau.shape[-1]",
    )

    torch._check(
        input.ndim - tau.ndim == 1,
        lambda: (
            f"torch.linalg.householder_product: Expected tau to have one dimension less than input, "
            f"but got tau.ndim equal to {tau.ndim} and input.ndim is equal to {input.ndim}"
        ),
    )
    if input.ndim > 2:
        expected_batch_tau_shape = input.shape[:-2]
        actual_batch_tau_shape = tau.shape[:-1]
        torch._check(
            actual_batch_tau_shape == expected_batch_tau_shape,
            lambda: (
                f"torch.linalg.householder_product: Expected batch dimensions of tau to be "
                f"equal to input.shape[:-2], but got {actual_batch_tau_shape}"
            ),
        )

    torch._check(
        tau.dtype == input.dtype,
        lambda: (
            f"torch.linalg.householder_product: tau dtype {tau.dtype}"
            f" does not match input dtype {input.dtype}"
        ),
    )
    checkSameDevice("torch.linalg.householder_product", tau, input, "tau")

    return torch.empty_strided(
        size=input.shape,
        stride=make_contiguous_strides_for(input.shape, row_major=False),
        dtype=input.dtype,
        device=input.device,
    )


# From aten/src/ATen/native/BatchLinearAlgebra.cpp
@register_meta(aten.linalg_inv_ex.default)
def linalg_inv_ex_meta(A: Tensor, check_errors: bool = False):
    squareCheckInputs(A, "linalg.inv_ex")
    checkFloatingOrComplex(A, "linalg.inv_ex", allow_low_precision_dtypes=False)

    L = A.new_empty(A.shape)
    L.as_strided_(A.shape, make_contiguous_strides_for(A.shape, row_major=False))

    infos = A.new_empty(A.shape[:-2], dtype=torch.int32)
    return L, infos


@register_meta([aten.linalg_ldl_factor_ex.default, aten.linalg_ldl_factor_ex.out])
@out_wrapper("LD", "pivots", "info")
def linalg_ldl_factor_ex_meta(
    self: Tensor,
    *,
    hermitian: bool = False,
    check_errors: bool = False,
) -> Tuple[Tensor, Tensor, Tensor]:
    squareCheckInputs(self, "torch.linalg.ldl_factor_ex")
    checkFloatingOrComplex(self, "torch.linalg.ldl_factor_ex")
    LD = torch.empty_strided(
        size=self.shape,
        stride=make_contiguous_strides_for(self.shape, row_major=False),
        dtype=self.dtype,
        device=self.device,
    )
    pivots = self.new_empty(self.shape[:-1], dtype=torch.int)
    info = self.new_empty(self.shape[:-2], dtype=torch.int)
    return LD, pivots, info


@register_meta([aten.linalg_ldl_solve.default, aten.linalg_ldl_solve.out])
@out_wrapper()
def linalg_ldl_solve_meta(
    LD: Tensor,
    pivots: Tensor,
    B: Tensor,
    *,
    hermitian: bool = False,
) -> Tensor:
    squareCheckInputs(LD, "torch.linalg.ldl_solve")
    checkFloatingOrComplex(LD, "torch.linalg.ldl_solve")
    linearSolveCheckInputs(B, LD, "torch.linalg.ldl_solve")
    torch._check(
        B.ndim >= 2,
        lambda: (
            f"torch.linalg.ldl_solve: Expected B to have at least 2 dimensions, "
            f"but it has {B.ndim} dimensions instead"
        ),
    )
    expected_pivots_shape = LD.shape[:-1]
    torch._check(
        expected_pivots_shape == pivots.shape,
        lambda: (
            f"torch.linalg.ldl_solve: Expected LD.shape[:-1] and pivots.shape to be the same, "
            f"but got pivots with shape {pivots.shape} instead"
        ),
    )
    torch._check(
        utils.is_integer_dtype(pivots.dtype),
        lambda: f"torch.linalg.ldl_solve: Expected pivots to be integers. Got {pivots.dtype}",
    )
    torch._check(
        LD.dtype == B.dtype,
        lambda: f"torch.linalg.ldl_solve: LD dtype {LD.dtype} does not match b dtype {B.dtype}",
    )
    B_broadcast_size, _ = _linalg_broadcast_batch_dims(B, LD)
    return torch.empty_strided(
        size=B_broadcast_size,
        stride=make_contiguous_strides_for(B_broadcast_size, row_major=False),
        dtype=B.dtype,
        device=B.device,
    )


@register_meta([aten.linalg_lu.default, aten.linalg_lu.out])
@out_wrapper("P", "L", "U")
def linalg_lu_meta(A: Tensor, *, pivot: bool = True) -> Tuple[Tensor, Tensor, Tensor]:
    torch._check(
        A.ndim >= 2,
        lambda: f"linalg.lu: Expected tensor with 2 or more dimensions. Got size: {A.shape} instead",
    )

    sizes = list(A.shape)
    m = sizes[-2]
    n = sizes[-1]
    k = min(m, n)

    sizes[-1] = m
    if pivot:
        P = A.new_empty(sizes)
    else:
        P = A.new_empty([0])

    sizes[-1] = k
    L = A.new_empty(sizes)

    sizes[-2] = k
    sizes[-1] = n
    U = A.new_empty(sizes)
    return P, L, U


@register_meta([aten.linalg_lu_factor_ex.default, aten.linalg_lu_factor_ex.out])
@out_wrapper("LU", "pivots", "info")
def linalg_lu_factor_ex_meta(
    A: Tensor,
    *,
    pivot: bool = True,
    check_errors: bool = False,
) -> Tuple[Tensor, Tensor, Tensor]:
    torch._check(
        A.ndim >= 2,
        lambda: f"torch.lu_factor: Expected tensor with 2 or more dimensions. Got size: {A.shape} instead",
    )

    sizes = list(A.shape)
    m = sizes[-2]
    n = sizes[-1]

    LU = torch.empty_strided(
        size=sizes,
        stride=make_contiguous_strides_for(sizes, row_major=False),
        dtype=A.dtype,
        device=A.device,
    )

    # Sets sizes to the size of pivots
    sizes.pop()
    sizes[-1] = min(m, n)
    pivots = A.new_empty(sizes, dtype=torch.int)

    # Sets sizes to the size of info
    sizes.pop()
    info = A.new_empty(sizes, dtype=torch.int)

    return LU, pivots, info


@register_meta([aten.linalg_lu_solve.default, aten.linalg_lu_solve.out])
@out_wrapper()
def linalg_lu_solve_meta(
    LU: Tensor,
    pivots: Tensor,
    B: Tensor,
    *,
    left: bool = True,
    adjoint: bool = False,
) -> Tensor:
    # dtype
    checkFloatingOrComplex(LU, "torch.linalg.lu_solve")
    torch._check(
        LU.dtype == B.dtype,
        lambda: (
            f"linalg.lu_solve: Expected LU and B to have the same dtype, "
            f"but found LU of type {LU.dtype} and B of type {B.dtype} instead"
        ),
    )
    torch._check(
        pivots.dtype == torch.int,
        lambda: "linalg.lu_solve: pivots should be a Tensor of scalar type torch.int32",
    )

    # matrix shapes
    squareCheckInputs(LU, "torch.linalg.lu_solve")
    checkInputsSolver(LU, B, left, "linalg.lu_solve")
    torch._check(
        LU.size(-1) == pivots.size(-1),
        lambda: "linalg.lu_solve: Number of pivots per batch should be same as the dimension of the matrix",
    )

    # batches
    torch._check(
        LU.shape[:-1] == pivots.shape,
        lambda: (
            f"linalg.lu_solve: Expected LU.shape[:-1] and pivots.shape to be the same, "
            f"but got pivots with shape {pivots.shape} instead"
        ),
    )

    B_broadcast_size, _ = _linalg_broadcast_batch_dims(B, LU)

    result = torch.empty_strided(
        size=B_broadcast_size,
        stride=make_contiguous_strides_for(B_broadcast_size, row_major=not left),
        dtype=B.dtype,
        device=B.device,
    )

    if result.numel() != 0 and not left:
        if result.is_complex():
            result = result.conj()

    return result


@register_meta(aten.lu_unpack)
@out_wrapper("P", "L", "U")
def lu_unpack_meta(
    LU: Tensor,
    pivots: Tensor,
    unpack_data: bool = True,
    unpack_pivots: bool = True,
) -> Tuple[Tensor, Tensor, Tensor]:
    torch._check(
        LU.ndim >= 2,
        lambda: f"torch.lu_unpack: Expected tensor with 2 or more dimensions. Got size: {LU.shape} instead",
    )
    if unpack_pivots:
        torch._check(
            pivots.dtype == torch.int32,
            lambda: (
                "torch.lu_unpack: LU_pivots is expected to be a contiguous tensor of torch.int32 dtype.\n"
                "Note: this function is intended to be used with the output produced by torch.linalg.lu_factor"
            ),
        )
    sizes = list(LU.shape)
    m = sizes[-2]
    n = sizes[-1]
    k = min(m, n)
    sizes[-1] = m
    if unpack_pivots:
        P = LU.new_empty(sizes)
    else:
        P = LU.new_empty([0])
    if unpack_data:
        sizes[-1] = k
        L = LU.new_empty(sizes)
        sizes[-2] = k
        sizes[-1] = n
        U = LU.new_empty(sizes)
    else:
        L = LU.new_empty([0])
        U = LU.new_empty([0])
    return P, L, U


# parse the "mode" param in linalg_qr: return a tuple of bools (compute_q, reduced)
def _parse_qr_mode(mode: str) -> Tuple[bool, bool]:
    if mode == "reduced":
        compute_q = True
        reduced = True
    elif mode == "complete":
        compute_q = True
        reduced = False
    elif mode == "r":
        compute_q = False
        reduced = True  # this is actually irrelevant in this mode
    else:
        torch._check(
            False,
            lambda: (
                f"qr received unrecognized mode '{mode}' "
                f"but expected one of 'reduced' (default), 'r', or 'complete'"
            ),
        )
    return compute_q, reduced  # type: ignore[possibly-undefined]


@register_meta([aten.linalg_qr.default, aten.linalg_qr.out])
@out_wrapper("Q", "R")
def linalg_qr_meta(A: Tensor, mode: str = "reduced") -> Tuple[Tensor, Tensor]:
    checkIsMatrix(A, "linalg.qr")
    checkFloatingOrComplex(A, "linalg.qr")

    compute_q, reduced_mode = _parse_qr_mode(mode)

    m = A.shape[-2]
    n = A.shape[-1]
    k = min(m, n)

    if compute_q:
        Q_shape = list(A.shape)
        Q_shape[-1] = k if reduced_mode else m
        Q = A.new_empty(Q_shape)
        Q.as_strided_(Q_shape, make_contiguous_strides_for(Q_shape, row_major=False))
    else:
        Q = A.new_empty([0])

    # For readability
    R_shape = list(A.shape)
    R_shape[-2] = k if reduced_mode or not compute_q else m
    R = A.new_empty(R_shape)
    R.as_strided_(R_shape, make_contiguous_strides_for(R_shape, row_major=False))
    return Q, R


@register_meta([aten._linalg_slogdet.default, aten._linalg_slogdet.sign])
@out_wrapper("sign", "logabsdet", "LU", "pivots")
def _linalg_slogdet(A: Tensor) -> Tuple[Tensor, Tensor, Tensor, Tensor]:
    squareCheckInputs(A, "linalg.slogdet")
    checkFloatingOrComplex(A, "linalg.slogdet", False)
    shape = A.shape
    sign = A.new_empty(shape[:-2])
    logabsdet = A.new_empty(shape[:-2], dtype=toRealValueType(A.dtype))
    LU = torch.empty_strided(
        size=shape,
        stride=make_contiguous_strides_for(shape, False),
        dtype=A.dtype,
        device=A.device,
    )
    pivots = A.new_empty(shape[:-1], dtype=torch.int32)
    return sign, logabsdet, LU, pivots


# From aten/src/ATen/native/BatchLinearAlgebra.cpp
# NOTE: matching defaults in aten/src/ATen/native/native_functions.yaml
@register_meta(aten._linalg_svd.default)
def _linalg_svd_meta(
    A: Tensor,
    full_matrices: bool = False,
    compute_uv: bool = True,
    driver: Optional[str] = None,
):
    checkIsMatrix(A, "linalg.svd")
    checkFloatingOrComplex(A, "linalg.svd")

    batch_dims = list(A.shape[:-2])
    m = A.shape[-2]
    n = A.shape[-1]
    k = min(m, n)

    if compute_uv:
        U_shape = batch_dims + [m, m if full_matrices else k]
        U = A.new_empty(U_shape)
        U.as_strided_(U_shape, make_contiguous_strides_for(U_shape, row_major=False))

        V_shape = batch_dims + [n if full_matrices else k, n]
        V = A.new_empty(V_shape)
        # NB: This checks for CUDA since there is no way to check for cuSolver.
        # Also, this might not work correctly on CPU when fake_device is not
        # available as device_hint just defaults to CUDA in that case. See
        # _linalg_svd meta in core.
        is_cuda = device_hint(A) == "cuda"
        V.as_strided_(V_shape, make_contiguous_strides_for(V_shape, row_major=is_cuda))
    else:
        # doesn't matter
        U = A.new_empty([0])
        V = A.new_empty([0])

    # S is always real, even when A is complex.
    S = A.new_empty(batch_dims + [k], dtype=toRealValueType(A.dtype))
    return U, S, V


def _linalg_broadcast_batch_dims(
    arg1: Tensor,
    arg2: Tensor,
) -> Tuple[List[int], List[int]]:
    # broadcast the batch dimensions of arg1 and arg2.
    arg1_batch_sizes = arg1.shape[:-2]
    arg2_batch_sizes = arg2.shape[:-2]
    expand_batch_portion = _broadcast_shapes(arg1_batch_sizes, arg2_batch_sizes)

    arg1_expand_size = list(expand_batch_portion)
    arg1_expand_size += [arg1.size(-2), arg1.size(-1)]

    arg2_expand_size = list(expand_batch_portion)
    arg2_expand_size += [arg2.size(-2), arg2.size(-1)]
    return arg1_expand_size, arg2_expand_size


def _linalg_broadcast_batch_dims_name(
    arg1: Tensor,
    arg2: Tensor,
    name: Optional[str],
) -> Tuple[Tensor, Tensor]:
    # If there's no name we assume we don't want to check the errors
    if name:
        linearSolveCheckInputs(arg1, arg2, name)

    arg1_expand_size, arg2_expand_size = _linalg_broadcast_batch_dims(arg1, arg2)

    arg1_broadcasted = (
        arg1 if arg1_expand_size == arg1.shape else arg1.expand(arg1_expand_size)
    )
    arg2_broadcasted = (
        arg2 if arg2_expand_size == arg2.shape else arg2.expand(arg2_expand_size)
    )
    return arg1_broadcasted, arg2_broadcasted


def linalg_solve_is_vector_rhs(input: Tensor, other: Tensor) -> bool:
    expected_batched_rhs_shape = input.shape[:-1]
    vector_case = other.ndim == 1 or (
        input.ndim - 1 == other.ndim and other.shape == expected_batched_rhs_shape
    )
    return vector_case


@register_meta(aten._linalg_solve_ex)
def _linalg_solve_ex(
    A: Tensor,
    B: Tensor,
    *,
    left: bool = True,
    check_errors: bool = False,
    result: Optional[Tensor] = None,
    LU: Optional[Tensor] = None,
    pivots: Optional[Tensor] = None,
    info: Optional[Tensor] = None,
) -> Tuple[Tensor, Tensor, Tensor, Tensor]:
    checkFloatingOrComplex(A, "linalg.solve")
    torch._check(
        A.dtype == B.dtype,
        lambda: (
            f"linalg.solve: Expected A and B to have the same dtype, but found A of type "
            f"{A.dtype} and B of type {B.dtype} instead"
        ),
    )
    vector_case = linalg_solve_is_vector_rhs(A, B)
    B_ = B.unsqueeze(-1) if vector_case else B
    checkInputsSolver(A, B_, left, "linalg.solve")
    B_broad_shape, _ = _linalg_broadcast_batch_dims(B_, A)
    torch._check(
        left or not vector_case,
        lambda: (
            "linalg.solve: Vector broadcasting of the left hand side is not supported for left=False. "
            "In this case linalg.solve is equivalent to B / A.squeeze(-1)"
        ),
    )
    result_shape = B_broad_shape[:-1] if vector_case else B_broad_shape
    result_ = torch.empty_strided(
        size=result_shape,
        stride=make_contiguous_strides_for(result_shape, not left),
        dtype=B.dtype,
        device=B.device,
    )
    shape = A.shape
    LU_ = torch.empty_strided(
        size=shape,
        stride=make_contiguous_strides_for(shape, False),
        dtype=A.dtype,
        device=A.device,
    )
    pivots_ = A.new_empty(shape[:-1], dtype=torch.int32)
    info_ = A.new_empty(shape[:-2], dtype=torch.int32)
    out = (result, LU, pivots, info)
    res = (result_, LU_, pivots_, info_)
    if all(x is not None for x in out):
        for r, o in zip(res, out):
            # resize and copy operations are done in-place
            _maybe_resize_out(o, r.shape)  # type: ignore[arg-type]
            # strides are not copied in out_wrapper
            o.as_strided_(r.shape, r.stride())  # type: ignore[union-attr]
            _safe_copy_out(copy_from=r, copy_to=o, exact_dtype=False)  # type: ignore[arg-type]
    return res


@register_meta([aten.linalg_solve_triangular.default, aten.linalg_solve_triangular.out])
def linalg_solve_triangular_meta(
    A: Tensor,
    B: Tensor,
    *,
    upper: bool,
    left: bool = True,
    unitriangular: bool = False,
    out: Optional[Tensor] = None,
) -> Tensor:
    if out is None:
        out = A.new_empty([0])
    assert isinstance(out, TensorLike)
    checkInputsSolver(A, B, left, "linalg.solve_triangular")
    B_, A_ = _linalg_broadcast_batch_dims_name(B, A, None)
    avoid_copy_A = A_.transpose(-2, -1).is_contiguous() and A_.is_conj()
    if avoid_copy_A:
        out = _maybe_resize_out(out, B_.shape)
    else:
        # reimplementation of resize_output with result F-contig
        if _resize_output_check(out, B_.shape):
            out.resize_(B_.transpose(-2, -1).shape)
            out.transpose_(-2, -1)
    return out  # type: ignore[return-value]


@register_meta(aten.triangular_solve)
@out_wrapper("solution", "cloned_coefficient")
def triangular_solve_meta(
    self: Tensor,
    A: Tensor,
    upper: bool = True,
    transpose: bool = False,
    unitriangular: bool = False,
) -> Tuple[Tensor, Tensor]:
    torch._check(
        self.ndim >= 2,
        lambda: (
            f"torch.triangular_solve: Expected b to have at least 2 dimensions, "
            f"but it has {self.ndim} dimensions instead"
        ),
    )
    torch._check(
        A.ndim >= 2,
        lambda: (
            f"torch.triangular_solve: Expected A to have at least 2 dimensions, "
            f"but it has {A.ndim} dimensions instead"
        ),
    )

    linearSolveCheckInputs(self, A, "triangular_solve")

    if A.layout == torch.strided:
        self_broadcast_size, A_broadcast_size = _linalg_broadcast_batch_dims(self, A)
        solution = torch.empty_strided(
            size=self_broadcast_size,
            stride=make_contiguous_strides_for(self_broadcast_size, row_major=False),
            dtype=self.dtype,
            device=self.device,
        )
        cloned_coefficient = torch.empty_strided(
            size=A_broadcast_size,
            stride=make_contiguous_strides_for(A_broadcast_size, row_major=False),
            dtype=A.dtype,
            device=A.device,
        )
    elif A.layout == torch.sparse_csr or A.layout == torch.sparse_bsr:
        solution = torch.empty_like(self)
        cloned_coefficient = self.new_empty([0])
    else:
        torch._check(False, lambda: "triangular_solve: Got an unexpected layout.")
    return solution, cloned_coefficient  # type: ignore[possibly-undefined]


# From aten/src/ATen/native/LinearAlgebra.cpp
@register_meta(aten._linalg_det.default)
def _linalg_det_meta(A):
    squareCheckInputs(A, "linalg.det")
    checkFloatingOrComplex(A, "linalg.det")

    det = A.new_empty(A.shape[:-2])

    LU = A.new_empty(A.shape)
    LU.as_strided_(A.shape, make_contiguous_strides_for(A.shape, row_major=False))

    pivots = A.new_empty(A.shape[:-1], dtype=torch.int32)
    return det, LU, pivots


@register_meta(aten.ormqr)
@out_wrapper()
def ormqr(
    input: Tensor,
    tau: Tensor,
    other: Tensor,
    left: bool = True,
    transpose: bool = False,
) -> Tensor:
    torch._check(
        input.ndim >= 2, lambda: "torch.ormqr: input must have at least 2 dimensions."
    )
    torch._check(
        other.ndim >= 2, lambda: "torch.ormqr: other must have at least 2 dimensions."
    )

    left_size_condition = -2 if left else -1
    torch._check(
        other.shape[left_size_condition] >= tau.shape[-1],
        lambda: f"torch.ormqr: other.shape[{left_size_condition}] must be greater than or equal to tau.shape[-1]",
    )
    torch._check(
        other.shape[left_size_condition] == input.shape[-2],
        lambda: f"torch.ormqr: other.shape[{left_size_condition}] must be equal to input.shape[-2]",
    )

    torch._check(
        tau.shape[-1] <= input.shape[-1],
        lambda: "torch.ormqr: tau.shape[-1] must be less than or equal to input.shape[-1]",
    )

    torch._check(
        input.ndim - tau.ndim == 1,
        lambda: (
            f"torch.ormqr: Expected tau to have one dimension less than input, "
            f"but got tau.ndim equal to {tau.ndim} and input.ndim is equal to {input.ndim}"
        ),
    )
    torch._check(
        input.ndim == other.ndim,
        lambda: (
            f"torch.ormqr: Expected other to have the same number of dimensions as input, "
            f"but got other.ndim equal to {other.ndim} and input.ndim is equal to {input.ndim}"
        ),
    )

    if input.ndim > 2:
        expected_batch_shape = input.shape[:-2]
        actual_batch_tau_shape = tau.shape[:-1]
        torch._check(
            actual_batch_tau_shape == expected_batch_shape,
            lambda: (
                f"torch.ormqr: Expected batch dimensions of tau to be "
                f"equal to input.shape[:-2], but got {actual_batch_tau_shape}"
            ),
        )

        actual_batch_other_shape = other.shape[:-2]
        torch._check(
            actual_batch_other_shape == expected_batch_shape,
            lambda: (
                f"torch.ormqr: Expected batch dimensions of other to be "
                f"equal to input.shape[:-2], but got {actual_batch_other_shape}"
            ),
        )

    torch._check(
        tau.dtype == input.dtype,
        lambda: (
            f"torch.ormqr: Expected input and tau to have the same dtype, "
            f"but input has dtype {input.dtype} and tau has dtype {tau.dtype}"
        ),
    )
    torch._check(
        other.dtype == input.dtype,
        lambda: (
            f"torch.ormqr: Expected input and other to have the same dtype, "
            f"but input has dtype {input.dtype} and other has dtype {other.dtype}"
        ),
    )

    checkSameDevice("torch.ormqr", tau, input, "tau")
    checkSameDevice("torch.ormqr", other, input, "other")

    return torch.empty_strided(
        size=other.shape,
        stride=make_contiguous_strides_for(other.shape, row_major=False),
        dtype=other.dtype,
        device=other.device,
    )


def _padding_check_valid_input(input, padding, *, dim):
    torch._check(
        len(padding) == 2 * dim,
        lambda: f"padding size is expected to be {2 * dim}, but got: {len(padding)}",
    )

    input_dim = input.ndim

    is_batch_mode = input_dim == (dim + 2)

    valid_batch_mode = is_batch_mode
    valid_non_batch_mode = not is_batch_mode

    if is_batch_mode:
        # allow batch size of 0-dim.
        for d in range(1, input_dim):
            valid_batch_mode = valid_batch_mode and input.size(d) != 0
    else:
        for d in range(0, input_dim):
            valid_non_batch_mode = valid_non_batch_mode and input.size(d) != 0

    # allow empty batch size but not other dimensions.
    torch._check(
        valid_batch_mode or valid_non_batch_mode,
        lambda: (
            f"Expected {dim + 1}D or {dim + 2}D (batch mode) tensor with possibly 0 batch size "
            f"and other non-zero dimensions for input, but got: {input.shape}"
        ),
    )


def _pad1d_common(input, padding, *, is_reflection):
    dim_plane = 0
    dim_w = 1
    nbatch = 1

    if input.ndim == 3:
        nbatch = input.size(0)
        dim_w += 1
        dim_plane += 1

    _padding_check_valid_input(input, padding, dim=1)

    pad_l, pad_r = padding

    nplane = input.size(dim_plane)
    input_w = input.size(dim_w)
    output_w = input_w + pad_l + pad_r

    if is_reflection:
        torch._check(
            pad_l < input_w and pad_r < input_w,
            lambda: (
                f"Argument #4: Padding size should be less than the corresponding input dimension, "
                f"but got: padding ({pad_l}, {pad_r}) at dimension {dim_w} of input {input.shape}"
            ),
        )

    torch._check(
        output_w >= 1,
        lambda: f"input (W: {input_w}) is too small. Calculated output W: {output_w}",
    )

    if input.ndim == 2:
        return input.new_empty((nplane, output_w))
    else:
        return input.new_empty((nbatch, nplane, output_w))


@register_meta(aten.reflection_pad1d)
@out_wrapper()
def meta_reflection_pad1d(input, padding):
    return _pad1d_common(input, padding, is_reflection=True)


@register_meta(aten.replication_pad1d)
@out_wrapper()
def meta_replication_pad1d(input, padding):
    return _pad1d_common(input, padding, is_reflection=False)


def _pad1d_backward_common(grad_output, input, padding, *, is_reflection):
    dim_w = 1
    if not is_reflection:
        torch._check(len(padding) == 2, lambda: "padding size is expected to be 2")

    if input.ndim == 3:
        dim_w += 1

    pad_l, pad_r = padding

    input_w = input.size(dim_w)
    output_w = input_w + pad_l + pad_r

    if is_reflection:
        torch._check(
            pad_l < input_w and pad_r < input_w,
            lambda: (
                f"Argument #4: Padding size should be less than the corresponding input dimension, "
                f"but got: padding ({pad_l}, {pad_r}) at dimension {dim_w} of input {input.shape}"
            ),
        )

    torch._check(
        output_w == grad_output.size(dim_w),
        lambda: f"grad_output width unexpected. Expected: {output_w}, Got: {grad_output.size(dim_w)}",
    )

    return input.new_empty(input.shape)


@register_meta(aten.reflection_pad1d_backward)
@out_wrapper("grad_input")
def meta_reflection_pad1d_backward(grad_output, input, padding):
    return _pad1d_backward_common(grad_output, input, padding, is_reflection=True)


@register_meta(aten.replication_pad1d_backward)
@out_wrapper("grad_input")
def meta_replication_pad1d_backward(grad_output, input, padding):
    return _pad1d_backward_common(grad_output, input, padding, is_reflection=False)


def _pad2d_common(input, padding, *, is_reflection):
    dim_w = 2
    dim_h = 1
    dim_slices = 0
    nbatch = 1

    _padding_check_valid_input(input, padding, dim=2)

    ndim = input.ndim
    if ndim == 4:
        nbatch = input.size(0)
        dim_w += 1
        dim_h += 1
        dim_slices += 1

    pad_l, pad_r, pad_t, pad_b = padding

    nplane = input.size(dim_slices)
    input_h = input.size(dim_h)
    input_w = input.size(dim_w)
    output_h = input_h + pad_t + pad_b
    output_w = input_w + pad_l + pad_r

    if is_reflection:
        torch._check(
            pad_l < input_w and pad_r < input_w,
            lambda: (
                f"Argument #4: Padding size should be less than the corresponding input dimension, "
                f"but got: padding ({pad_l}, {pad_r}) at dimension {dim_w} of input {input.shape}"
            ),
        )
        torch._check(
            pad_t < input_h and pad_b < input_h,
            lambda: (
                f"Argument #6: Padding size should be less than the corresponding input dimension, "
                f"but got: padding ({pad_t}, {pad_b}) at dimension {dim_h} of input {input.shape}"
            ),
        )

    torch._check(
        output_w >= 1 or output_h >= 1,
        lambda: (
            f"input (H: {input_h} W: {input_w}) is too small. "
            f"Calculated output H: {output_h} W: {output_w}"
        ),
    )

    if input.ndim == 3:
        return input.new_empty((nplane, output_h, output_w))
    else:
        return input.new_empty((nbatch, nplane, output_h, output_w))


@register_meta(aten.reflection_pad2d)
@out_wrapper()
def meta_reflection_pad2d(input, padding):
    return _pad2d_common(input, padding, is_reflection=True)


@register_meta(aten.replication_pad2d)
@out_wrapper()
def meta_replication_pad2d(input, padding):
    return _pad2d_common(input, padding, is_reflection=False)


@register_meta(
    [
        aten.reflection_pad2d_backward.default,
        aten.reflection_pad2d_backward.grad_input,
        aten.replication_pad2d_backward.default,
        aten.replication_pad2d_backward.grad_input,
    ]
)
@out_wrapper("grad_input")
def meta_pad2d_backward(grad_output, self, padding):
    dim_w = 2
    dim_h = 1
    dim_plane = 0

    self_shape = self.shape
    if self.dim() == 4:
        dim_w += 1
        dim_h += 1
        dim_plane += 1

    pad_l, pad_r, pad_t, pad_b = padding

    input_h = self_shape[dim_h]
    input_w = self_shape[dim_w]
    output_h = input_h + pad_t + pad_b
    output_w = input_w + pad_l + pad_r

    torch._check(
        output_w == grad_output.size(dim_w),
        lambda: f"grad_output width unexpected. Expected: {output_w}, Got: {grad_output.size(dim_w)}",
    )
    torch._check(
        output_h == grad_output.size(dim_h),
        lambda: f"grad_output height unexpected. Expected: {output_h}, Got: {grad_output.size(dim_h)}",
    )
    return self.new_empty(self.shape)


def _pad3d_common(input, padding, *, is_reflection):
    dim_w = 3
    dim_h = 2
    dim_d = 1
    dim_plane = 0

    _padding_check_valid_input(input, padding, dim=3)

    batch_mode = input.ndim == 5
    if batch_mode:
        nbatch = input.size(0)
        dim_w += 1
        dim_h += 1
        dim_d += 1
        dim_plane += 1

    pad_l, pad_r, pad_t, pad_b, pad_f, pad_bk = padding

    nplane = input.size(dim_plane)
    input_d = input.size(dim_d)
    input_h = input.size(dim_h)
    input_w = input.size(dim_w)
    output_d = input_d + pad_f + pad_bk
    output_h = input_h + pad_t + pad_b
    output_w = input_w + pad_l + pad_r

    if is_reflection:
        torch._check(
            pad_l < input_w and pad_r < input_w,
            lambda: (
                f"Argument #4: Padding size should be less than the corresponding input dimension, "
                f"but got: padding ({pad_l}, {pad_r}) at dimension {dim_w} of input {input.shape}"
            ),
        )
        torch._check(
            pad_t < input_h and pad_b < input_h,
            lambda: (
                f"Argument #6: Padding size should be less than the corresponding input dimension, "
                f"but got: padding ({pad_t}, {pad_b}) at dimension {dim_h} of input {input.shape}"
            ),
        )
        torch._check(
            pad_f < input_d and pad_bk < input_d,
            lambda: (
                f"Argument #8: Padding size should be less than the corresponding input dimension, "
                f"but got: padding ({pad_f}, {pad_bk}) at dimension {dim_d} of input {input.shape}"
            ),
        )

    torch._check(
        output_w >= 1 or output_h >= 1 or output_d >= 1,
        lambda: (
            f"input (D: {input_d} H: {input_h} W: {input_w}) is too small. "
            f"Calculated output D: {output_d} H: {output_h} W: {output_w}"
        ),
    )

    if batch_mode:
        return input.new_empty((nbatch, nplane, output_d, output_h, output_w))  # type: ignore[possibly-undefined]
    else:
        return input.new_empty((nplane, output_d, output_h, output_w))


@register_meta(aten.reflection_pad3d)
@out_wrapper()
def meta_reflection_pad3d(input, padding):
    return _pad3d_common(input, padding, is_reflection=True)


@register_meta(aten.replication_pad3d)
@out_wrapper()
def meta_replication_pad3d(input, padding):
    return _pad3d_common(input, padding, is_reflection=False)


@register_meta(
    [
        aten.reflection_pad3d_backward.default,
        aten.reflection_pad3d_backward.grad_input,
        aten.replication_pad3d_backward.default,
        aten.replication_pad3d_backward.grad_input,
    ]
)
@out_wrapper("grad_input")
def meta_pad3d_backward(grad_output, input, padding):
    torch._check(len(padding) == 6, lambda: "padding size is expected to be 6")
    assert input.ndim > 3
    assert grad_output.ndim == input.ndim

    dim_w = 3
    dim_h = 2
    dim_d = 1

    if input.ndim == 5:
        dim_w += 1
        dim_h += 1
        dim_d += 1

    pad_l, pad_r, pad_t, pad_b, pad_f, pad_bk = padding

    input_d = input.size(dim_d)
    input_h = input.size(dim_h)
    input_w = input.size(dim_w)
    output_d = input_d + pad_f + pad_bk
    output_h = input_h + pad_t + pad_b
    output_w = input_w + pad_l + pad_r

    torch._check(
        output_w == grad_output.size(dim_w),
        lambda: f"grad_output width unexpected. Expected: {output_w}, Got: {grad_output.size(dim_w)}",
    )
    torch._check(
        output_h == grad_output.size(dim_h),
        lambda: f"grad_output height unexpected. Expected: {output_h}, Got: {grad_output.size(dim_h)}",
    )
    torch._check(
        output_d == grad_output.size(dim_d),
        lambda: f"grad_output depth unexpected. Expected: {output_d}, Got: {grad_output.size(dim_d)}",
    )

    return input.new_empty(input.shape)


@register_meta(aten._pdist_forward)
@out_wrapper()
def meta__pdist_forward(self: Tensor, p: float = 2) -> Tensor:
    torch._check(
        self.is_contiguous(), lambda: "_pdist_forward requires contiguous input"
    )
    n = self.size(0)
    if n <= 1:
        return self.new_empty([0]).to(memory_format=torch.legacy_contiguous_format)  # type: ignore[call-overload]
    else:
        return self.new_empty((n * (n - 1) // 2,)).to(
            memory_format=torch.legacy_contiguous_format
        )  # type: ignore[call-overload]


@register_meta(aten._pdist_backward)
@out_wrapper()
def meta__pdist_backward(grad: Tensor, self: Tensor, p: float, pdist: Tensor) -> Tensor:
    torch._check(
        self.is_contiguous(), lambda: "_pdist_backward requires self to be contiguous"
    )
    torch._check(
        pdist.is_contiguous(), lambda: "_pdist_backward requires pdist to be contiguous"
    )
    return torch.empty_like(self, memory_format=torch.legacy_contiguous_format)


@register_meta([aten.baddbmm.default, aten.baddbmm.out])
@out_wrapper()
def meta_baddbmm(self, batch1, batch2, *, beta=1, alpha=1):
    dim1 = batch1.size(0)
    dim2 = batch1.size(1)
    dim3 = batch2.size(2)
    self = self.expand((dim1, dim2, dim3))
    torch._check(batch1.dim() == 3, lambda: "batch1 must be a 3D tensor")
    torch._check(batch2.dim() == 3, lambda: "batch2 must be a 3D tensor")
    torch._check(
        self.dtype == batch1.dtype == batch2.dtype,
        lambda: f"Input dtypes must be the same, got: input: {self.dtype}, batch1: {batch1.dtype}, batch2: {batch2.dtype}",
    )
    batch1_sizes = batch1.shape
    batch2_sizes = batch2.shape
    bs = batch1_sizes[0]
    contraction_size = batch1_sizes[2]
    torch._check(
        batch2_sizes[0] == bs and batch2_sizes[1] == contraction_size,
        lambda: (
            f"Expected size for first two dimensions of batch2 tensor to be: "
            f"[{bs}, {contraction_size}] but got: [{batch2_sizes[0]}, {batch2_sizes[1]}]."
        ),
    )
    return self.new_empty(self.size())


@register_meta([aten.bernoulli.default, aten.bernoulli.out])
@out_wrapper()
def meta_bernoulli(self, *, generator=None):
    # https://github.com/pytorch/pytorch/issues/88612
    return torch.empty_like(self).contiguous()


@register_meta(aten.bernoulli_.float)
def meta_bernoulli_(self, p=0.5, generator=None):
    return self


@register_meta(aten.bernoulli.p)
def meta_bernoulli_p(self, p=0.5, generator=None):
    # https://github.com/pytorch/pytorch/issues/88612
    return torch.empty_like(self).contiguous()


@register_meta([aten.poisson.default, aten.poisson.out])
@out_wrapper()
def meta_poisson(self, generator=None):
    return torch.empty_like(self)


@register_meta(aten._fused_moving_avg_obs_fq_helper.default)
def meta__fused_moving_avg_obs_fq_helper(
    self,
    observer_on,
    fake_quant_on,
    running_min,
    running_max,
    scale,
    zero_point,
    averaging_const,
    quant_min,
    quant_max,
    ch_axis,
    per_row_fake_quant=False,
    symmetric_quant=False,
):
    torch._check(
        ch_axis < self.dim(),
        lambda: "Error in fused_moving_avg_obs_fake_quant_cpu: ch_axis must be < self.dim()",
    )
    mask = torch.empty_like(self, dtype=torch.bool)
    return (torch.empty_like(self), mask)


@register_meta(aten.mm)
@out_wrapper()
def meta_mm(a, b):
    torch._check(a.dim() == 2, lambda: "a must be 2D")
    torch._check(b.dim() == 2, lambda: "b must be 2D")
    N, M1 = a.shape
    M2, P = b.shape
    torch._check(
        M1 == M2,
        lambda: f"a and b must have same reduction dim, but got [{N}, {M1}] X [{M2}, {P}].",
    )
    return a.new_empty(N, P)


def _compute_reduction_shape(self, dims, keepdim):
    if keepdim:
        return tuple(self.shape[i] if i not in dims else 1 for i in range(self.ndim))

    return utils.compute_reduction_output_shape(self.shape, dims)


# FakeTensors (meta tensors with a device) will report device as meta
# when running meta kernels. Here, access the "fake device" of FakeTensor if it
# exists so meta kernels which have diverge per device will be more
# accurate when run with FakeTensors
def device_hint(tensor) -> "str":
    if isinstance(tensor, torch._subclasses.FakeTensor):
        return tensor.fake_device.type
    else:
        return "cuda"  # default to cuda


def calc_conv_nd_return_shape(
    input_tensor: torch.Tensor,
    weight: torch.Tensor,
    stride: Union[List[int], int],
    padding: Union[List[int], int],
    dilation: Union[List[int], int],
    is_transposed: bool,
    groups: int,
    output_padding: Optional[Union[List[int], int]] = None,
):
    def _formula(ln: int, p: int, d: int, k: int, s: int) -> int:
        """
        Formula to apply to calculate the length of some dimension of the output

        See: https://pytorch.org/docs/stable/generated/torch.nn.Conv2d.html

        Args:
            ln: length of the dimension
            p: padding in that dim
            d: dilation in that dim
            k: kernel size in that dim
            s: stride in that dim
        Returns:
            The output length
        """
        return (ln + 2 * p - d * (k - 1) - 1) // s + 1

    def _formula_transposed(ln: int, p: int, d: int, k: int, s: int, op: int) -> int:
        """
        Formula to apply to calculate the length of some dimension of the output
        if transposed convolution is used.
        See: https://pytorch.org/docs/stable/generated/torch.nn.ConvTranspose2d.html

        Args:
            ln: length of the dimension
            p: padding in that dim
            d: dilation in that dim
            k: kernel size in that dim
            s: stride in that dim
            op: output padding in that dim

        Returns:
            The output length
        """
        return (ln - 1) * s - 2 * p + d * (k - 1) + op + 1

    kernel_size = weight.shape[2:]
    dims = input_tensor.shape[2:]
    if is_transposed:
        out_channels = groups * weight.shape[1]
    else:
        out_channels = weight.shape[0]
        if weight.shape[1] * groups != input_tensor.shape[1]:
            raise RuntimeError("Invalid channel dimensions")

    ret_shape = [input_tensor.shape[0], out_channels]
    if isinstance(stride, IntLike):
        stride = [stride] * len(dims)
    elif len(stride) == 1:
        stride = [stride[0]] * len(dims)

    if isinstance(padding, IntLike):
        padding = [padding] * len(dims)
    elif len(padding) == 1:
        padding = [padding[0]] * len(dims)

    if isinstance(dilation, IntLike):
        dilation = [dilation] * len(dims)
    elif len(dilation) == 1:
        dilation = [dilation[0]] * len(dims)

    output_padding_list: Optional[List[int]] = None
    if output_padding:
        if isinstance(output_padding, IntLike):
            output_padding_list = [output_padding] * len(dims)
        elif len(output_padding) == 1:
            output_padding_list = [output_padding[0]] * len(dims)
        else:
            output_padding_list = output_padding

    for i in range(len(dims)):
        # If output_padding is present, we are dealing with a transposed convolution
        if output_padding_list:
            ret_shape.append(
                _formula_transposed(
                    dims[i],
                    padding[i],
                    dilation[i],
                    kernel_size[i],
                    stride[i],
                    output_padding_list[i],
                )
            )
        else:
            ret_shape.append(
                _formula(dims[i], padding[i], dilation[i], kernel_size[i], stride[i])
            )

    return ret_shape


def is_channels_last(ten):
    return torch._prims_common.suggest_memory_format(ten) == torch.channels_last


@register_meta(aten.convolution.default)
def meta_conv(
    input_tensor: torch.Tensor,
    weight: torch.Tensor,
    bias: torch.Tensor,
    stride: List[int],
    padding: List[int],
    dilation: List[int],
    is_transposed: bool,
    output_padding: List[int],
    groups: int,
):
    def pick_memory_format():
        if device_hint(input_tensor) == "cuda":
            if is_channels_last(input_tensor) or is_channels_last(weight):
                return torch.channels_last
        else:
            if is_channels_last(input_tensor):
                return torch.channels_last
        if input_tensor.is_contiguous(memory_format=torch.contiguous_format):
            return torch.contiguous_format
        elif input_tensor.is_contiguous(memory_format=torch.preserve_format):
            return torch.preserve_format

    shape_out = calc_conv_nd_return_shape(
        input_tensor,
        weight,
        stride,
        padding,
        dilation,
        is_transposed,
        groups,
        output_padding if is_transposed else None,
    )

    input_channels_dim = 1
    output_channels_dim = 1
    if input_tensor.size(input_channels_dim) == 0:
        shape_out[output_channels_dim] = 0

    out = input_tensor.new_empty(shape_out)
    out = out.to(memory_format=pick_memory_format())  # type: ignore[call-overload]
    return out


if torch._C._has_mkldnn:
    _meta_lib_dont_use_me_use_register_meta_for_mkldnn = torch.library.Library(
        "mkldnn", "IMPL", "Meta"
    )

    @register_meta(torch.ops.mkldnn._convolution_pointwise.default)
    def meta_mkldnn_convolution_default(
        input_tensor,
        weight,
        bias,
        padding,
        stride,
        dilation,
        groups,
        attr,
        scalars,
        algorithm,
    ):
        shape_out = calc_conv_nd_return_shape(
            input_tensor, weight, stride, padding, dilation, False, groups, []
        )
        out = input_tensor.new_empty(shape_out)
        out_memory_format = torch.channels_last
        if input_tensor.dim() == 5:
            out_memory_format = torch.channels_last_3d
        out = out.to(memory_format=out_memory_format)  # type: ignore[call-overload]
        return out

    @register_meta(torch.ops.mkldnn._linear_pointwise.default)
    def meta_linear_pointwise_default(
        input_tensor, weight, bias, attr, scalars, algorithm
    ):
        return input_tensor.new_empty((*input_tensor.shape[:-1], weight.shape[0]))

    if torch._C.has_mkl:
        _meta_lib_dont_use_me_use_register_meta_for_mkl = torch.library.Library(
            "mkl", "IMPL", "Meta"
        )

        @register_meta(torch.ops.mkl._mkl_linear)
        def meta_mkl_linear(input_tensor, packed_weight, orig_weight, bias, batch_size):
            return input_tensor.new_empty(
                (*input_tensor.shape[:-1], orig_weight.shape[0])
            )

    _meta_lib_dont_use_me_use_register_meta_for_onednn = torch.library.Library(
        "onednn", "IMPL", "Meta"
    )

    @register_meta(torch.ops.onednn.qconv2d_pointwise.default)
    def meta_qconv2d_pointwise(
        x,
        x_scale,
        x_zp,
        w,  # prepacked_weight
        w_scale,
        w_zp,
        bias,
        stride,
        padding,
        dilation,
        groups,
        output_scale,
        output_zero_point,
        output_dtype,
        attr,
        scalars,
        algorithm,
    ):
        shape_out = calc_conv_nd_return_shape(
            x,
            w,
            stride,
            padding,
            dilation,
            False,
            groups,
            None,
        )
        assert output_dtype in [torch.float32, torch.bfloat16]
        out = x.new_empty(shape_out, dtype=output_dtype)
        out = out.to(memory_format=torch.channels_last)
        return out

    @register_meta(torch.ops.onednn.qlinear_pointwise.default)
    @register_meta(torch.ops.onednn.qlinear_pointwise.tensor)
    def meta_qlinear_pointwise(
        x,
        x_scale,
        x_zp,
        w,
        w_scale,
        w_zp,
        bias,
        output_scale,
        output_zero_point,
        output_dtype,
        post_op_name,
        post_op_args,
        post_op_algorithm,
    ):
        output_shape = list(x.shape)
        # The weight has been transposed during the qlinear weight prepack process.
        output_shape[-1] = w.shape[1]
        assert output_dtype in [torch.float32, torch.bfloat16]
        out = x.new_empty(output_shape, dtype=output_dtype)
        return out

    _meta_lib_dont_use_me_use_register_meta_for_quantized = torch.library.Library(
        "quantized", "IMPL", "Meta"
    )

    @register_meta(torch.ops.quantized.max_pool2d)
    def meta_quantized_max_pool2d(
        input,
        kernel_size,
        stride=(),
        padding=(0,),
        dilation=(1,),
        ceil_mode=False,
    ):
        (
            nInputPlane,
            outputHeight,
            outputWidth,
        ) = max_pool2d_checks_and_compute_shape(
            input, kernel_size, stride, padding, dilation, ceil_mode
        )
        nbatch = input.size(-4) if input.dim() == 4 else 1
        memory_format = torch.channels_last
        if input.dim() == 3:
            size = [nInputPlane, outputHeight, outputWidth]
        else:
            size = [nbatch, nInputPlane, outputHeight, outputWidth]
        return torch.empty(
            size,
            dtype=input.dtype,
            device=input.device,
            memory_format=memory_format,
        )


# from check_dim_size() in aten/src/ATen/TensorUtils.cpp.
def check_dim_size(tensor, dim, dim_size, size):
    torch._check(
        tensor.dim() == dim and tensor.shape[dim_size] == size,
        lambda: f"Expected a tensor of dimension {dim} and tensor.size[{dim_size}] == {size}, "
        + f"but got : dimension {tensor.dim()} and tensor.size[{dim_size}] = {tensor.shape[dim_size]}",
    )


@register_meta(aten.avg_pool2d.default)
def meta_avg_pool2d(
    input,
    kernel_size,
    stride=(),
    padding=(0,),
    ceil_mode=False,
    count_include_pad=True,
    divisor_override=None,
):
    def unpack(name, val):
        torch._check(
            len(val) in [1, 2],
            lambda: f"avg_pool2d: {name} must either be a single int, or a tuple of two ints",
        )
        H = val[0]
        W = H if len(val) == 1 else val[1]
        return H, W

    kH, kW = unpack("kernel_size", kernel_size)
    torch._check(
        len(stride) in [0, 1, 2],
        lambda: "avg_pool2d: stride must either be omitted, a single int, or a tuple of two ints",
    )
    if len(stride) == 0:
        dH, dW = kH, kW
    elif len(stride) == 1:
        dH, dW = stride[0], stride[0]
    else:
        dH, dW = unpack("stride", stride)

    padH, padW = unpack("padding", padding)

    torch._check(
        divisor_override is None or divisor_override != 0,
        lambda: "divisor must be not zero",
    )

    nbatch = input.size(-4) if input.dim() == 4 else 1
    nInputPlane = input.size(-3)
    inputHeight = input.size(-2)
    inputWidth = input.size(-1)

    outputHeight = pooling_output_shape(inputHeight, kH, padH, dH, 1, ceil_mode)
    outputWidth = pooling_output_shape(inputWidth, kW, padW, dW, 1, ceil_mode)

    memory_format = utils.suggest_memory_format(input)
    pool2d_shape_check(
        input,
        kH,
        kW,
        dH,
        dW,
        padH,
        padW,
        1,
        1,
        nInputPlane,
        inputHeight,
        inputWidth,
        outputHeight,
        outputWidth,
        memory_format,
    )

    if input.dim() == 3:
        size = [nInputPlane, outputHeight, outputWidth]
    else:
        size = [nbatch, nInputPlane, outputHeight, outputWidth]
    return torch.empty(
        size,
        dtype=input.dtype,
        device=input.device,
        memory_format=memory_format,
    )


# from avg_pool2d_backward_shape_check() in aten/src/ATen/native/Pool.h.
def avg_pool2d_backward_shape_check(
    input,
    gradOutput,
    nbatch,
    kH,
    kW,
    dH,
    dW,
    padH,
    padW,
    nInputPlane,
    inputHeight,
    inputWidth,
    outputHeight,
    outputWidth,
    mem_format,
):
    pool2d_shape_check(
        input,
        kH,
        kW,
        dH,
        dW,
        padH,
        padW,
        1,
        1,
        nInputPlane,
        inputHeight,
        inputWidth,
        outputHeight,
        outputWidth,
        mem_format,
    )

    ndim = input.dim()
    nOutputPlane = nInputPlane

    check_dim_size(gradOutput, ndim, ndim - 3, nOutputPlane)
    check_dim_size(gradOutput, ndim, ndim - 2, outputHeight)
    check_dim_size(gradOutput, ndim, ndim - 1, outputWidth)


# Don't override the C++ registration.
@register_meta(aten.avg_pool2d_backward.default)
def meta_avg_pool2d_backward(
    gradOutput_,
    input,
    kernel_size,
    stride,
    padding,
    ceil_mode,
    count_include_pad,
    divisor_override,
):
    # From aten/src/ATen/native/AveragePool2d.cpp structured kernel meta func.
    torch._check(
        len(kernel_size) == 1 or len(kernel_size) == 2,
        lambda: "avg_pool2d: kernel_size must either be a single int, or a tuple of two ints",
    )
    kH = kernel_size[0]
    kW = kH if len(kernel_size) == 1 else kernel_size[1]
    torch._check(
        len(stride) == 0 or len(stride) == 1 or len(stride) == 2,
        lambda: "avg_pool2d: stride must either be omitted, a single int, or a tuple of two ints",
    )
    dH = kH if len(stride) == 0 else stride[0]
    dW = kW if len(stride) == 0 else dH if len(stride) == 1 else stride[1]
    torch._check(
        len(padding) == 1 or len(padding) == 2,
        lambda: "avg_pool2d: padding must either be a single int, or a tuple of two ints",
    )
    padH = padding[0]
    padW = padH if len(padding) == 1 else padding[1]

    torch._check(
        divisor_override is None or divisor_override != 0,
        lambda: "divisor must be not zero",
    )

    input_size = input.shape
    nbatch = input_size[-4] if input.dim() == 4 else 1
    nInputPlane = input_size[-3]
    inputHeight = input_size[-2]
    inputWidth = input_size[-1]

    outputHeight = pooling_output_shape(inputHeight, kH, padH, dH, 1, ceil_mode)
    outputWidth = pooling_output_shape(inputWidth, kW, padW, dW, 1, ceil_mode)

    mem_format = utils.suggest_memory_format(input)

    avg_pool2d_backward_shape_check(
        input,
        gradOutput_,
        nbatch,
        kH,
        kW,
        dH,
        dW,
        padH,
        padW,
        nInputPlane,
        inputHeight,
        inputWidth,
        outputHeight,
        outputWidth,
        mem_format,
    )

    return torch.empty(
        input_size,
        dtype=input.dtype,
        device=input.device,
        memory_format=mem_format,
    )


@register_meta(aten.avg_pool3d)
@out_wrapper()
def meta_avg_pool3d(
    input,
    kernel_size,
    stride=(),
    padding=(0,),
    ceil_mode=False,
    count_include_pad=True,
    divisor_override=None,
):
    torch._check(
        len(kernel_size) in (1, 3),
        lambda: "avg_pool3d: kernel_size must be a single int, or a tuple of three ints",
    )
    kT = kernel_size[0]
    kH = kT if len(kernel_size) == 1 else kernel_size[1]
    kW = kT if len(kernel_size) == 1 else kernel_size[2]

    torch._check(
        not stride or len(stride) in (1, 3),
        lambda: "avg_pool3d: stride must be omitted, a single int, or a tuple of three ints",
    )
    dT = kT if not stride else stride[0]
    dH = kH if not stride else (dT if len(stride) == 1 else stride[1])
    dW = kW if not stride else (dT if len(stride) == 1 else stride[2])

    torch._check(
        len(padding) in (1, 3),
        lambda: "avg_pool3d: padding must be a single int, or a tuple of three ints",
    )
    padT = padding[0]
    padH = padT if len(padding) == 1 else padding[1]
    padW = padT if len(padding) == 1 else padding[2]

    torch._check(
        input.ndim in (4, 5),
        lambda: "non-empty 4D or 5D (batch mode) tensor expected for input",
    )

    torch._check(
        not divisor_override or divisor_override != 0,
        lambda: "divisor must be not zero",
    )

    nbatch = input.size(0)
    nslices = input.size(-4)
    itime = input.size(-3)
    iheight = input.size(-2)
    iwidth = input.size(-1)

    otime = pooling_output_shape(itime, kT, padT, dT, 1, ceil_mode)
    oheight = pooling_output_shape(iheight, kH, padH, dH, 1, ceil_mode)
    owidth = pooling_output_shape(iwidth, kW, padW, dW, 1, ceil_mode)

    pool3d_shape_check(
        input,
        nslices,
        kT,
        kH,
        kW,
        dT,
        dH,
        dW,
        padT,
        padH,
        padW,
        1,
        1,
        1,
        itime,
        iheight,
        iwidth,
        otime,
        oheight,
        owidth,
        "avg_pool3d()",
        check_input_size=True,
    )

    if input.ndim == 4:
        return input.new_empty((nslices, otime, oheight, owidth))
    else:
        return input.new_empty((nbatch, nslices, otime, oheight, owidth))


@register_meta(aten.avg_pool3d_backward)
@out_wrapper("grad_input")
def meta_avg_pool3d_backward(
    grad_output,
    input,
    kernel_size,
    stride,
    padding,
    ceil_mode,
    count_include_pad,
    divisor_override,
):
    torch._check(
        len(kernel_size) in (1, 3),
        lambda: "avg_pool3d: kernel_size must be a single int, or a tuple of three ints",
    )
    kT = kernel_size[0]
    kH = kT if len(kernel_size) == 1 else kernel_size[1]
    kW = kT if len(kernel_size) == 1 else kernel_size[2]

    torch._check(
        not stride or len(stride) in (1, 3),
        lambda: "avg_pool3d: stride must be omitted, a single int, or a tuple of three ints",
    )
    dT = kT if not stride else stride[0]
    dH = kH if not stride else (dT if len(stride) == 1 else stride[1])
    dW = kW if not stride else (dT if len(stride) == 1 else stride[2])

    torch._check(
        len(padding) in (1, 3),
        lambda: "avg_pool3d: padding must be a single int, or a tuple of three ints",
    )
    padT = padding[0]
    padH = padT if len(padding) == 1 else padding[1]
    padW = padT if len(padding) == 1 else padding[2]

    torch._check(
        input.ndim in (4, 5),
        lambda: "non-empty 4D or 5D (batch mode) tensor expected for input",
    )

    torch._check(
        not divisor_override or divisor_override != 0,
        lambda: "divisor must be not zero",
    )

    nslices = input.size(-4)
    itime = input.size(-3)
    iheight = input.size(-2)
    iwidth = input.size(-1)

    otime_for_shape_check = pooling_output_shape(itime, kT, padT, dT, 1, ceil_mode)
    oheight_for_shape_check = pooling_output_shape(iheight, kH, padH, dH, 1, ceil_mode)
    owidth_for_shape_check = pooling_output_shape(iwidth, kW, padW, dW, 1, ceil_mode)

    avg_pool3d_backward_shape_check(
        input,
        grad_output,
        nslices,
        kT,
        kH,
        kW,
        dT,
        dH,
        dW,
        padT,
        padH,
        padW,
        itime,
        iheight,
        iwidth,
        otime_for_shape_check,
        oheight_for_shape_check,
        owidth_for_shape_check,
        "avg_pool3d_backward()",
    )

    return input.new_empty(input.shape)


@register_meta(aten._adaptive_avg_pool2d.default)
def meta_adaptive_avg_pool2d(self, output_size):
    torch._check(
        self.ndim == 3 or self.ndim == 4,
        lambda: f"Expected 3D or 4D tensor, but got {self.shape}",
    )
    output_shape = self.shape[:-2] + tuple(output_size)
    memory_format = utils.suggest_memory_format(self)
    # need to set memory_format to preserve the memory format of the input
    # channel last input should have channel last output
    return torch.empty(
        output_shape,
        dtype=self.dtype,
        device=self.device,
        memory_format=memory_format,
    )


@register_meta(aten._adaptive_avg_pool3d.default)
def meta_adaptive_avg_pool3d(self, output_size):
    torch._check(
        self.ndim == 4 or self.ndim == 5,
        lambda: f"Expected 4D or 5D tensor, but got {self.shape}",
    )
    return self.new_empty(self.shape[:-3] + tuple(output_size))


@register_meta(aten._adaptive_avg_pool2d_backward.default)
def meta__adaptive_avg_pool2d_backward(grad_out, self):
    ndim = grad_out.ndim
    for i in range(1, ndim):
        torch._check(
            grad_out.size(i) > 0,
            lambda: f"adaptive_avg_pool2d_backward(): Expected grad_output to have non-zero \
                      size for non-batch dimensions, {grad_out.shape} with dimension {i} being empty",
        )
    torch._check(
        ndim == 3 or ndim == 4,
        lambda: f"adaptive_avg_pool2d_backward(): Expected 3D or 4D tensor, but got {self.shape}",
    )
    torch._check(
        self.dtype == grad_out.dtype,
        lambda: f"expected dtype {self.dtype} for `grad_output` but got dtype {grad_out.dtype}",
    )
    memory_format = torch.contiguous_format
    if is_channels_last(self):
        memory_format = torch.channels_last
    return self.new_empty(self.shape).to(memory_format=memory_format)


@register_meta(aten._adaptive_avg_pool3d_backward)
@out_wrapper("grad_input")
def meta__adaptive_avg_pool3d_backward(grad_output, self):
    _adaptive_pool_empty_output_check(grad_output, "adaptive_avg_pool3d_backward")
    return torch.empty_like(self, memory_format=torch.legacy_contiguous_format)


def _adaptive_pool_empty_output_check(grad_output: Tensor, arg_name: str):
    ndim = grad_output.ndim
    for i in range(1, ndim):
        torch._check(
            grad_output.size(i) > 0,
            lambda: (
                f"{arg_name}(): Expected grad_output to have non-zero size for non-batch dimensions, "
                f"but grad_output has sizes {grad_output.shape} with dimension {i} being empty"
            ),
        )


@register_meta(aten.adaptive_max_pool2d)
@out_wrapper("out", "indices")
def meta_adaptive_max_pool2d(input, output_size):
    ndim = input.ndim
    torch._check(
        ndim in (3, 4),
        lambda: f"adaptive_max_pool2d(): Expected 3D or 4D tensor, but got: {input.shape}",
    )
    for i in range(1, ndim):
        torch._check(
            input.size(i) > 0,
            lambda: (
                f"adaptive_max_pool2d(): Expected input to have non-zero size for non-batch dimensions, "
                f"but input has sizes {input.shape} with dimension {i} being empty"
            ),
        )

    torch._check(
        len(output_size) == 2,
        lambda: "adaptive_max_pool2d(): internal error: output_size.size() must be 2",
    )

    dimH = 1
    sizeB = 1
    sizeD = 0

    if input.ndim == 4:
        sizeB = input.size(0)
        dimH += 1

    sizeD = input.size(dimH - 1)
    osizeH, osizeW = output_size

    if input.ndim == 3:
        out_shape = (sizeD, osizeH, osizeW)
        out = input.new_empty(out_shape)
        indices = input.new_empty(out_shape, dtype=torch.int64)
        return out, indices
    else:
        out_shape = (sizeB, sizeD, osizeH, osizeW)  # type: ignore[assignment]
        memory_format = utils.suggest_memory_format(input)
        out = input.new_empty(out_shape).to(memory_format=memory_format)
        indices = input.new_empty(out_shape, dtype=torch.int64).to(
            memory_format=memory_format
        )
        return out, indices


@register_meta(aten.adaptive_max_pool2d_backward)
@out_wrapper("grad_input")
def meta_adaptive_max_pool2d_backward(grad_output, input, indices):
    ndim = grad_output.ndim
    torch._check(
        ndim in (3, 4),
        lambda: f"adaptive_max_pooling2d_backward(): Expected 3D or 4D grad_output, but got: {grad_output.shape}",
    )

    _adaptive_pool_empty_output_check(grad_output, "adaptive_max_pool2d_backward")

    torch._check(
        input.dtype == grad_output.dtype,
        lambda: f"expected dtype {input.dtype} for `grad_output` but got dtype {grad_output.dtype}",
    )

    memory_format = utils.suggest_memory_format(input)
    return input.new_empty(input.shape).to(memory_format=memory_format)


@register_meta(aten.adaptive_max_pool3d)
@out_wrapper("out", "indices")
def meta_adaptive_max_pool3d(input, output_size):
    ndim = input.ndim
    torch._check(
        ndim in (4, 5),
        lambda: f"adaptive_max_pool3d(): Expected 4D or 5D tensor, but got: {input.shape}",
    )
    for i in range(1, ndim):
        torch._check(
            input.size(i) > 0,
            lambda: (
                f"adaptive_max_pool3d(): Expected input to have non-zero size for non-batch dimensions, "
                f"but input has sizes {input.shape} with dimension {i} being empty"
            ),
        )

    torch._check(
        len(output_size) == 3,
        lambda: "adaptive_max_pool3d(): internal error: output_size.size() must be 3",
    )

    dimD = 0
    sizeB = 1
    sizeD = 0

    if ndim == 5:
        sizeB = input.size(0)
        dimD += 1

    sizeD = input.size(dimD)
    osizeT, osizeH, osizeW = output_size

    if ndim == 4:
        out_shape = (sizeD, osizeT, osizeH, osizeW)
    else:
        out_shape = (sizeB, sizeD, osizeT, osizeH, osizeW)  # type: ignore[assignment]

    out = input.new_empty(out_shape)
    indices = input.new_empty(out_shape, dtype=torch.int64)

    return out, indices


@register_meta(aten.adaptive_max_pool3d_backward)
@out_wrapper("grad_input")
def meta_adaptive_max_pool3d_backward(grad_output, input, indices):
    _adaptive_pool_empty_output_check(grad_output, "adaptive_max_pool3d_backward")
    return input.new_empty(input.shape)


@register_meta(aten.repeat_interleave.Tensor)
def meta_repeat_interleave_Tensor(repeats, output_size=None):
    if output_size is None:
        raise RuntimeError("cannot repeat_interleave a meta tensor without output_size")
    return repeats.new_empty(output_size)


@register_meta([aten.complex.default, aten.complex.out])
@out_wrapper()
def meta_complex(real, imag):
    assert real.dtype.is_floating_point
    assert imag.dtype.is_floating_point
    out_shape = _broadcast_shapes(real.shape, imag.shape)
    return real.new_empty(out_shape, dtype=corresponding_complex_dtype(real.dtype))


@register_meta([aten.nonzero_static.default, aten.nonzero_static.out])
@out_wrapper()
def nonzero_static(self, *, size: int, fill_value: int = -1):
    return self.new_empty((size, self.dim()), dtype=torch.long)


@register_meta([aten.index.Tensor, aten._unsafe_index.Tensor])
def meta_index_Tensor(self, indices):
    torch._check(bool(indices), lambda: "at least one index must be provided")
    # aten::index is the internal advanced indexing implementation
    # checkIndexTensorTypes and expandTensors
    result: List[Optional[Tensor]] = []
    for i, index in enumerate(indices):
        if index is not None:
            torch._check(
                index.dtype in [torch.long, torch.int, torch.int8, torch.bool],
                lambda: "tensors used as indices must be long, int, byte or bool tensors",
            )
            if index.dtype in [torch.int8, torch.bool]:
                nonzero = index.nonzero()
                k = len(result)
                torch._check_index(
                    k + index.ndim <= self.ndim,
                    lambda: f"too many indices for tensor of dimension {self.ndim}",
                )
                for j in range(index.ndim):
                    torch._check_index(
                        index.shape[j] == self.shape[k + j],
                        lambda: f"The shape of the mask {index.shape} at index {i} "
                        f"does not match the shape of the indexed tensor {self.shape} at index {k + j}",
                    )
                    result.append(nonzero.select(1, j))
            else:
                result.append(index)
        else:
            result.append(index)
    indices = result
    torch._check(
        len(indices) <= self.ndim,
        lambda: f"too many indices for tensor of dimension {self.ndim} (got {len(indices)})",
    )
    # expand_outplace
    import torch._refs as refs  # avoid import cycle in mypy

    indices = list(refs._maybe_broadcast(*indices))
    # add missing null tensors
    while len(indices) < self.ndim:
        indices.append(None)

    # hasContiguousSubspace
    #   true if all non-null tensors are adjacent
    # See:
    # https://numpy.org/doc/stable/user/basics.indexing.html#combining-advanced-and-basic-indexing
    # https://stackoverflow.com/questions/53841497/why-does-numpy-mixed-basic-advanced-indexing-depend-on-slice-adjacency
    state = 0
    has_contiguous_subspace = False
    for index in indices:
        if state == 0:
            if index is not None:
                state = 1
        elif state == 1:
            if index is None:
                state = 2
        else:
            if index is not None:
                break
    else:
        has_contiguous_subspace = True

    # transposeToFront
    # This is the logic that causes the newly inserted dimensions to show up
    # at the beginning of the tensor, if they're not contiguous
    if not has_contiguous_subspace:
        dims = []
        transposed_indices = []
        for i, index in enumerate(indices):
            if index is not None:
                dims.append(i)
                transposed_indices.append(index)
        for i, index in enumerate(indices):
            if index is None:
                dims.append(i)
                transposed_indices.append(index)
        self = self.permute(dims)
        indices = transposed_indices

    # AdvancedIndex::AdvancedIndex
    # Now we can assume the indices have contiguous subspace
    # This is simplified from AdvancedIndex which goes to more effort
    # to put the input and indices in a form so that TensorIterator can
    # take them.  If we write a ref for this, probably that logic should
    # get implemented
    before_shape: List[int] = []
    after_shape: List[int] = []
    replacement_shape: List[int] = []
    for dim, index in enumerate(indices):
        if index is None:
            if replacement_shape:
                after_shape.append(self.shape[dim])
            else:
                before_shape.append(self.shape[dim])
        else:
            replacement_shape = list(index.shape)
    return self.new_empty(before_shape + replacement_shape + after_shape)


@register_meta([aten.convolution_backward.default])
def meta_convolution_backward(
    grad_output_,
    input_,
    weight_,
    bias_sizes_opt,
    stride,
    padding,
    dilation,
    transposed,
    output_padding,
    groups,
    output_mask,
):
    # High level logic taken from slow_conv3d_backward_cpu which should
    # be representative of all convolution_backward impls
    backend_grad_input = None
    backend_grad_weight = None
    backend_grad_bias = None

    if output_mask[0]:
        backend_grad_input = grad_output_.new_empty(input_.size())
    if output_mask[1]:
        backend_grad_weight = grad_output_.new_empty(weight_.size())
    if output_mask[2]:
        backend_grad_bias = grad_output_.new_empty(bias_sizes_opt)

    return (backend_grad_input, backend_grad_weight, backend_grad_bias)


@register_meta([aten.addbmm.default, aten.addbmm.out])
@out_wrapper()
def meta_addbmm(self, batch1, batch2, *, beta=1, alpha=1):
    dim1 = batch1.size(1)
    dim2 = batch2.size(2)
    self = self.expand((dim1, dim2))
    torch._check(batch1.dim() == 3, lambda: "batch1 must be a 3D tensor")
    torch._check(batch2.dim() == 3, lambda: "batch2 must be a 3D tensor")
    torch._check(
        batch1.size(0) == batch2.size(0),
        lambda: f"batch1 and batch2 must have same number of batches, got {batch1.size(0)} and {batch2.size(0)}",
    )
    torch._check(
        batch1.size(2) == batch2.size(1),
        lambda: (
            f"Incompatible matrix sizes for bmm ({batch1.size(1)}x{batch1.size(2)} "
            f"and {batch2.size(1)}x{batch2.size(2)})"
        ),
    )
    torch._check(
        self.size(0) == dim1 and self.size(1) == dim2,
        lambda: "self tensor does not match matmul output shape",
    )
    return self.new_empty(self.size())


@register_meta([aten._fused_adam_.default, aten._fused_adamw_.default])
def meta__fused_adam_(
    self,
    grads,
    exp_avgs,
    exp_avg_sqs,
    max_exp_avg_sqs,
    state_steps,
    *,
    lr,
    beta1,
    beta2,
    weight_decay,
    eps,
    amsgrad,
    maximize,
    grad_scale=None,
    found_inf=None,
):
    for l in [self, grads, exp_avgs, exp_avg_sqs, max_exp_avg_sqs, state_steps]:
        torch._check(
            isinstance(l, List),
            lambda: f"exponent must be a tensor list but got {type(l)}",
        )


@register_meta([aten._fused_adam.default])
def meta__fused_adam(
    self,
    grads,
    exp_avgs,
    exp_avg_sqs,
    max_exp_avg_sqs,
    state_steps,
    *,
    lr,
    beta1,
    beta2,
    weight_decay,
    eps,
    amsgrad,
    maximize,
    grad_scale=None,
    found_inf=None,
):
    for l in [self, grads, exp_avgs, exp_avg_sqs, max_exp_avg_sqs, state_steps]:
        torch._check(
            isinstance(l, List),
            lambda: f"exponent must be a tensor list but got {type(l)}",
        )

    def empty_like_list(tensor_list):
        return [torch.empty_like(t) for t in tensor_list]

    return (
        empty_like_list(self),
        empty_like_list(grads),
        empty_like_list(exp_avgs),
        empty_like_list(exp_avg_sqs),
        empty_like_list(max_exp_avg_sqs),
    )


@register_meta([aten._int_mm])
@out_wrapper()
def meta__int_mm(a, b):
    torch._check(a.dim() == 2, lambda: "a must be a 2D tensor")
    torch._check(b.dim() == 2, lambda: "b must be a 2D tensor")
    torch._check(
        a.dtype is torch.int8,
        lambda: f"expected self to be int8, got {a.dtype}",
    )
    torch._check(
        b.dtype is torch.int8,
        lambda: f"expected mat2 to be int8, got {b.dtype}",
    )
    torch._check(
        a.size(1) == b.size(0),
        lambda: (
            f"Incompatible matrix sizes for _int_mm ({a.size(0)}x{a.size(1)} "
            f"and {b.size(0)}x{b.size(1)})"
        ),
    )
    return a.new_empty((a.size(0), b.size(1)), dtype=torch.int32)


@register_meta([aten._convert_weight_to_int4pack])
def meta__convert_weight_to_int4pack(w, inner_k_tiles):
    torch._check(w.dim() == 2, lambda: "w must be a 2D tensor")
    torch._check(
        w.dtype is torch.uint8,
        lambda: f"expected w to be uint8, got {w.dtype}",
    )
    n = w.size(0)
    k = w.size(1) * 2  # w is [n][k / 2] uint8
    return w.new_empty(
        (
            n // 8,
            k // (inner_k_tiles * 16),
            32,
            inner_k_tiles // 2,
        ),
        dtype=torch.int32,
    )


@register_meta([aten._weight_int4pack_mm])
def meta__weight_int4pack_mm(x, w, q_group_size, q_scale_and_zeros):
    torch._check(x.dim() == 2, lambda: "x must be a 2D tensor")
    torch._check(w.dim() == 4, lambda: "w must be a 4D tensor")
    torch._check(
        x.dtype in [torch.float32, torch.float16, torch.bfloat16],
        lambda: f"expected x to be f32/f16/bf16, got {x.dtype}",
    )
    torch._check(
        w.dtype is torch.int32,
        lambda: f"expected w to be int32, got {w.dtype}",
    )
    return x.new_empty(x.size(0), w.size(0) * 8, dtype=x.dtype)


@register_meta([aten._weight_int8pack_mm])
def meta__weight_int8pack_mm(x, w, q_scales):
    torch._check(x.dim() == 2, lambda: "x must be a 2D tensor")
    torch._check(
        x.dtype in [torch.float32, torch.float16, torch.bfloat16],
        lambda: f"expected x to be f32/f16/bf16, got {x.dtype}",
    )
    torch._check(w.dim() == 2, lambda: "w must be a 2D tensor")
    torch._check(
        w.dtype is torch.int8,
        lambda: f"expected w to be int8, got {w.dtype}",
    )
    return x.new_empty(x.size(0), w.size(0), dtype=x.dtype)


@register_meta(aten._cdist_forward.default)
def meta_cdist_forward(x1, x2, p, compute_mode):
    torch._check(
        x1.dim() >= 2,
        lambda: f"cdist only supports at least 2D tensors, X1 got: {x1.dim()}D",
    )
    torch._check(
        x2.dim() >= 2,
        lambda: f"cdist only supports at least 2D tensors, X2 got: {x2.dim()}D",
    )
    torch._check(
        x1.size(-1) == x2.size(-1),
        lambda: f"X1 and X2 must have the same number of columns. X1: {x1.size(-1)} X2: {x2.size(-1)}",
    )
    torch._check(
        utils.is_float_dtype(x1.dtype),
        lambda: "cdist only supports floating-point dtypes, X1 got: {x1.dtype}",
    )
    torch._check(
        utils.is_float_dtype(x2.dtype),
        lambda: "cdist only supports floating-point dtypes, X2 got: {x2.dtype}",
    )
    torch._check(p >= 0, lambda: "cdist only supports non-negative p values")
    torch._check(
        compute_mode in (None, 1, 2),
        lambda: f"possible modes: None, 1, 2, but was: {compute_mode}",
    )
    r1 = x1.size(-2)
    r2 = x2.size(-2)
    batch_tensor1 = x1.shape[:-2]
    batch_tensor2 = x2.shape[:-2]
    output_shape = list(torch.broadcast_shapes(batch_tensor1, batch_tensor2))
    output_shape.extend([r1, r2])
    return x1.new_empty(output_shape)


@register_meta(aten._cdist_backward)
@out_wrapper()
def meta_cdist_backward(grad, x1, x2, p, cdist):
    c1 = x1.shape[-1]
    r1 = x1.shape[-2]
    r2 = x2.shape[-2]
    batch_tensor1 = x1.shape[:-2]
    batch_tensor2 = x2.shape[:-2]
    expand_batch_portion = list(torch.broadcast_shapes(batch_tensor1, batch_tensor2))
    tensor1_expand_size = expand_batch_portion.copy()
    tensor1_expand_size.extend([r1, c1])
    batch_product = math.prod(expand_batch_portion)
    if r1 == 0 or r2 == 0 or c1 == 0 or batch_product == 0:
        return torch.zeros_like(x1)
    if tensor1_expand_size != list(x1.shape):
        x1 = x1.expand(tensor1_expand_size)
    return torch.empty_like(x1, memory_format=torch.contiguous_format)


# NB: This meta function accepts non-meta arguments!  When this behavior
# was originally introduced this was accidental, but it is now load bearing
# as people are using this so that they can conveniently test code involving
# embeddings (feeding CPU tensor inputs with meta device EmbeddingBag module)
@register_meta(aten._embedding_bag.default)
def meta_embedding_bag(
    weight,
    indices,
    offsets,
    scale_grad_by_freq=False,
    mode=0,
    sparse=False,
    per_sample_weights=None,
    include_last_offset=False,
    padding_idx=-1,
):
    torch._check(
        indices.dtype in (torch.long, torch.int),
        lambda: f"expected indices to be long or int, got {indices.dtype}",
    )
    torch._check(
        offsets.dtype in (torch.long, torch.int),
        lambda: f"expected offsets to be long or int, got {offsets.dtype}",
    )
    torch._check(
        utils.is_float_dtype(weight.dtype),
        lambda: f"expected weight to be floating point type, got {weight.dtype}",
    )

    num_bags = offsets.size(0)
    if include_last_offset:
        torch._check(
            num_bags >= 1,
            lambda: "include_last_offset: numBags should be at least 1",
        )
        num_bags -= 1

    output = weight.new_empty(num_bags, weight.size(1))

    if per_sample_weights is not None:
        torch._check(
            mode == MODE_SUM,
            lambda: "embedding_bag: per_sample_weights only supported with mode='sum'",
        )
        torch._check(
            per_sample_weights.dtype == weight.dtype,
            lambda: f"expected weight ({weight.dtype}) and per_sample_weights ({per_sample_weights.dtype}) to have same dtype",
        )
        torch._check(
            per_sample_weights.ndim == 1,
            lambda: f"expected per_sample_weights to be 1D tensor, got {per_sample_weights.ndim}D",
        )
        torch._check(
            per_sample_weights.numel() == indices.numel(),
            lambda: (
                f"expected per_sample_weights.numel() ({per_sample_weights.numel()} "
                f"to be the same as indices.numel() ({indices.numel()})"
            ),
        )

    def is_fast_path_index_select_scale(src, scale, output, padding_idx):
        return (
            is_fast_path_index_select(src, output, padding_idx) and scale.stride(0) == 1
        )

    def is_fast_path_index_select(src, output, padding_idx):
        return (
            (src.dtype == torch.float or src.dtype == torch.half)
            and src.stride(1) == 1
            and output.stride(1) == 1
            and padding_idx < 0
        )

    def is_fast_path(src, scale, output, padding_idx):
        if scale is not None:
            return is_fast_path_index_select_scale(src, scale, output, padding_idx)
        else:
            return is_fast_path_index_select(src, output, padding_idx)

    if device_hint(offsets) != "cpu":
        offset2bag = indices.new_empty(indices.size(0))
        bag_size = indices.new_empty(offsets.size())
        if mode == MODE_MAX:
            max_indices = indices.new_empty(num_bags, weight.size(1))
        else:
            max_indices = indices.new_empty(0)
    else:
        fast_path_sum = is_fast_path(weight, per_sample_weights, output, padding_idx)
        if mode in (MODE_MEAN, MODE_MAX) or not fast_path_sum:
            offset2bag = offsets.new_empty(indices.size(0))
        else:
            offset2bag = offsets.new_empty(0)
        bag_size = offsets.new_empty(num_bags)
        # This part of the logic comes from make_max_indices_out in EmbeddingBag.cpp
        numBags = offsets.shape[0]
        if mode == MODE_MAX:
            if include_last_offset:
                torch._check(
                    numBags >= 1,
                    lambda: "include_last_offset: numBags should be at least 1",
                )
                numBags -= 1
            max_indices = offsets.new_empty(numBags, weight.shape[1])
        else:
            max_indices = offsets.new_empty(bag_size.size())
    return output, offset2bag, bag_size, max_indices


@register_meta(aten._embedding_bag_forward_only.default)
def meta_embedding_bag_forward_only(weight, indices, offsets, *args):
    output, offset2bag, bag_size, max_indices = meta_embedding_bag(
        weight, indices, offsets, *args
    )
    if device_hint(offsets) == "cpu":
        bag_size = offsets.new_empty(offsets.size())
    return output, offset2bag, bag_size, max_indices


def _get_reduction_dtype(input, dtype, promote_int_to_long=True):
    # if specified, dtype takes precedence
    if dtype:
        return dtype

    if input.dtype.is_floating_point or input.dtype.is_complex:
        return input.dtype
    elif promote_int_to_long:
        return torch.long

    return input.dtype


@register_meta([aten.nansum.default, aten.nansum.out])
@out_wrapper()
def meta_nansum(input, dims=None, keepdim=False, *, dtype=None):
    output_dtype = _get_reduction_dtype(input, dtype, promote_int_to_long=True)
    dims = utils.reduction_dims(input.shape, dims)
    output_shape = _compute_reduction_shape(input, dims, keepdim)
    return input.new_empty(output_shape, dtype=output_dtype)


@register_meta([aten.median.default, aten.nanmedian.default])
def meta_median(input):
    output_shape = utils.compute_reduction_output_shape(
        input.shape, tuple(range(input.dim()))
    )
    return input.new_empty(output_shape)


@register_meta(
    [
        aten.median.dim,
        aten.median.dim_values,
        aten.nanmedian.dim,
        aten.nanmedian.dim_values,
        aten.mode.default,
        aten.mode.values,
    ]
)
@out_wrapper("values", "indices")
def meta_median_mode_dim(input, dim=-1, keepdim=False):
    if device_hint(input) == "cuda":
        utils.alert_not_deterministic("median CUDA with indices output")
    dim = utils.reduction_dims(input.shape, (dim,))
    output_shape = _compute_reduction_shape(input, dim, keepdim)
    return (
        input.new_empty(output_shape),
        input.new_empty(output_shape, dtype=torch.long),
    )


@register_meta(aten.logical_not_.default)
def meta_logical_not_(self):
    return self


@register_meta(aten.repeat.default)
def meta_repeat(self, repeats):
    torch._check(
        len(repeats) >= self.dim(),
        lambda: "Number of dimensions of repeat dims can not be smaller than number of dimensions of tensor",
    )
    # Add new leading dimensions to the tensor if the
    # number of target dimensions is larger than the
    # number of source dimensions.
    num_new_dimensions = len(repeats) - self.dim()
    padded_size = (1,) * num_new_dimensions + tuple(self.shape)
    target_size = [padded_size[i] * repeats[i] for i in range(len(repeats))]
    return self.new_empty(target_size)


@register_meta(aten.zero_.default)
def meta_zero_(self):
    return self


@register_meta(
    [
        aten.mul_.Scalar,
        aten.div_.Scalar,
        aten.mul_.Tensor,
        aten.div_.Tensor,
        aten.logical_and_.default,
        aten.logical_or_.default,
        aten.logical_xor_.default,
    ],
)
def meta_binop_inplace(self, other):
    if isinstance(other, torch.Tensor):
        check_inplace_broadcast(self.shape, other.shape)
    return self


@register_meta(
    [
        aten.add_.Scalar,
        aten.sub_.Scalar,
        aten.add_.Tensor,
        aten.sub_.Tensor,
    ],
)
def meta_binop_inplace_alpha(self, other, alpha=1):
    if isinstance(other, torch.Tensor):
        check_inplace_broadcast(self.shape, other.shape)
    return self


@register_meta([aten.round.default, aten.round.decimals])
def meta_round(self, **kwargs):
    return elementwise_meta(
        self, type_promotion=ELEMENTWISE_TYPE_PROMOTION_KIND.DEFAULT
    )


def shift_dtype_check(fn_name, self, val):
    torch._check(
        utils.is_integer_dtype(self.dtype),
        lambda: f"{fn_name}: Expected input tensor to have an integral dtype. Got {self.dtype}",
    )
    if isinstance(val, torch.Tensor):
        torch._check(
            utils.is_integer_dtype(val.dtype),
            lambda: f"{fn_name}: Expected shift value to have an integral dtype. Got {val.dtype}",
        )
    else:
        torch._check(
            isinstance(val, IntLike),
            lambda: f"{fn_name}: Expected shift value to be an int. Got {val}",
        )


@register_meta([aten.__rshift__.Tensor, aten.__rshift__.Scalar])
def meta_rshifts(self, other):
    shift_dtype_check("rshift", self, other)
    return elementwise_meta(
        self, other, type_promotion=ELEMENTWISE_TYPE_PROMOTION_KIND.DEFAULT
    )


@register_meta([aten.__lshift__.Tensor, aten.__lshift__.Scalar])
def meta_lshifts(self, other):
    shift_dtype_check("lshift", self, other)
    return elementwise_meta(
        self, other, type_promotion=ELEMENTWISE_TYPE_PROMOTION_KIND.DEFAULT
    )


@register_meta(aten.zero.default)
def meta_zero(self):
    return self.new_empty(self.shape)


@register_meta([aten.fill_.Tensor, aten.fill_.Scalar])
def meta_fill_(self, val):
    return self


@register_meta([aten.fill.Tensor, aten.fill.Scalar])
def meta_fill(self, val):
    return torch.empty_like(self)


@register_meta(aten.relu_.default)
def meta_relu_(self):
    return self


@register_meta([aten.index_put.default, aten._unsafe_index_put.default])
def meta_index_put(self, indices, values, accumulate=False):
    return torch.empty_like(self)


@register_meta(aten.masked_fill_.Scalar)
def meta_masked_fill_(self, mask, value):
    check_inplace_broadcast(self.shape, mask.shape)
    return self


@register_meta(aten._masked_scale.default)
def meta__masked_scale(self, mask, scale):
    masked_scale = self.new_empty(self.size()).to(
        memory_format=utils.suggest_memory_format(self)
    )
    return masked_scale


@register_meta(aten.masked_scatter_)
def meta_masked_scatter_(self, mask, source):
    torch._check(
        mask.dtype in (torch.bool, torch.uint8), lambda: "Mask must be bool or uint8"
    )
    torch._check(
        self.dtype == source.dtype,
        lambda: "masked_scatter: expected self and source to have same "
        "dtypes but got {self.dtype} and {source.dtype}",
    )
    return self


@register_meta(aten.masked_scatter)
@out_wrapper()
def meta_masked_scatter(self, mask, source):
    self, mask = _maybe_broadcast(self, mask)
    output = torch.empty_like(self, memory_format=torch.contiguous_format)
    return meta_masked_scatter_(output, mask, source)


@register_meta(aten.masked_scatter_backward)
def meta_masked_scatter_backward(self, mask, sizes):
    return self.new_empty(sizes)


@register_meta(aten.index_put_.default)
def meta_index_put_(self, indices, values, accumulate=False):
    return self


@register_meta(aten.alias.default)
def meta_alias(self):
    return self.view(self.shape)


def common_meta_baddbmm_bmm(batch1, batch2, is_bmm, self_baddbmm=None):
    torch._check(batch1.dim() == 3, lambda: "batch1 must be a 3D tensor")
    torch._check(batch2.dim() == 3, lambda: "batch2 must be a 3D tensor")

    batch1_sizes = batch1.size()
    batch2_sizes = batch2.size()

    bs = batch1_sizes[0]
    contraction_size = batch1_sizes[2]
    res_rows = batch1_sizes[1]
    res_cols = batch2_sizes[2]
    output_size = (bs, res_rows, res_cols)

    torch._check(
        batch2_sizes[0] == bs and batch2_sizes[1] == contraction_size,
        lambda: f"Expected size for first two dimensions of batch2 tensor to be: [{bs}"
        f", {contraction_size}] but got: [{batch2_sizes[0]}, {batch2_sizes[1]}].",
    )

    # TODO: handle out

    output = batch2.new_empty(output_size)

    if not is_bmm and self_baddbmm is not None:
        torch._check(self_baddbmm.dim() == 3, lambda: "self must be a 3D tensor")
        torch._check(
            self_baddbmm.size() == output_size,
            lambda: f"Expected an input tensor shape with shape {output_size} but got shape: {self_baddbmm.size()}",
        )

    return output


@register_meta(aten.bmm.default)
def meta_bmm(self, mat2):
    return common_meta_baddbmm_bmm(self, mat2, True)


def div_rtn(x, y):
    q = x // y
    r = x % y
    # WARNING: explicit bool conversion here is necessary;
    # would be fixed by SymBool
    if r != 0 and (bool(r < 0) != bool(y < 0)):
        q -= 1
    return q


def pooling_output_shape_pad_lr(
    inputSize,
    kernelSize,
    pad_l,
    pad_r,
    stride,
    dilation,
    ceil_mode,
):
    outputSize = (
        div_rtn(
            inputSize
            + pad_l
            + pad_r
            - dilation * (kernelSize - 1)
            - 1
            + (stride - 1 if ceil_mode else 0),
            stride,
        )
        + 1
    )
    if ceil_mode:
        if (outputSize - 1) * stride >= inputSize + pad_l:
            outputSize -= 1
    return outputSize


def pooling_output_shape(inputSize, kernelSize, pad, stride, dilation, ceil_mode):
    torch._check(stride != 0, lambda: "stride should not be zero")
    torch._check(pad >= 0, lambda: f"pad must be non-negative, but got pad: {pad}")
    torch._check(
        pad <= ((kernelSize - 1) * dilation + 1) // 2,
        lambda: (
            f"pad should be at most half of effective kernel size, but got pad={pad}, "
            f"kernel_size={kernelSize} and dilation={dilation}"
        ),
    )
    return pooling_output_shape_pad_lr(
        inputSize, kernelSize, pad, pad, stride, dilation, ceil_mode
    )


def pool2d_shape_check(
    input,
    kH,
    kW,
    dH,
    dW,
    padH,
    padW,
    dilationH,
    dilationW,
    nInputPlane,
    inputHeight,
    inputWidth,
    outputHeight,
    outputWidth,
    memory_format,
):
    ndim = input.dim()
    nOutputPlane = nInputPlane

    torch._check(
        kW > 0 and kH > 0,
        lambda: "kernel size should be greater than zero, but got kH: {kH}, kW: {kW}",
    )
    torch._check(
        dW > 0 and dH > 0,
        lambda: "stride should be greater than zero, but got dH: {dH}, dW: {dW}",
    )
    torch._check(
        dilationH > 0 and dilationW > 0,
        lambda: "dilation should be greater than zero, but got dilationH: {dilationH}, dilationW: {dilationW}",
    )

    valid_dims = input.size(1) != 0 and input.size(2) != 0

    if memory_format == torch.channels_last:
        torch._check(
            ndim == 4 and valid_dims and input.size(3) != 0,
            lambda: "Expected 4D (batch mode) tensor expected for input with channels_last layout"
            " with optional 0 dim batch size for input, but got: {input.size()}",
        )
    else:
        torch._check(
            (ndim == 3 and input.size(0) != 0 and valid_dims)
            or (ndim == 4 and valid_dims and input.size(3) != 0),
            lambda: f"Expected 3D or 4D (batch mode) tensor with optional 0 dim batch size for input, but got: {input.size()}",
        )

    torch._check(
        kW // 2 >= padW and kH // 2 >= padH,
        lambda: "pad should be smaller than or equal to half of kernel size, but got "
        f"padW = {padW}, padH = {padH}, kW = {kW}, kH = {kH}",
    )

    torch._check(
        outputWidth >= 1 and outputHeight >= 1,
        lambda: f"Given input size: ({nInputPlane}x{inputHeight}x{inputWidth}). "
        f"Calculated output size: ({nOutputPlane}x{outputHeight}x{outputWidth}). "
        "Output size is too small",
    )


def pool3d_shape_check(
    input: Tensor,
    nslices: int,
    kT: int,
    kH: int,
    kW: int,
    dT: int,
    dH: int,
    dW: int,
    pT: int,
    pH: int,
    pW: int,
    dilationT: int,
    dilationH: int,
    dilationW: int,
    itime: int,
    iheight: int,
    iwidth: int,
    otime: int,
    oheight: int,
    owidth: int,
    fn_name: str,
    check_input_size: bool = False,
):
    ndim = input.ndim

    torch._check(
        kT > 0 and kW > 0 and kH > 0,
        lambda: (
            f"kernel size should be greater than zero, but got "
            f"kT: {kT}, kH: {kH}, kW: {kW}"
        ),
    )
    torch._check(
        dT > 0 and dW > 0 and dH > 0,
        lambda: (
            f"stride should be greater than zero, but got "
            f"dT: {dT}, dH: {dH}, dW: {dW}"
        ),
    )
    torch._check(
        dilationT > 0 and dilationW > 0 and dilationH > 0,
        lambda: (
            f"dilation should be greater than zero, but got "
            f"dilationT: {dilationT}, dilationH: {dilationH}, dilationW: {dilationW}"
        ),
    )

    torch._check(
        ndim in (4, 5),
        lambda: f"{fn_name}: Expected 4D or 5D tensor for input, but got: {input.shape}",
    )

    for i in range(ndim):
        if ndim == 5 and i == 0:
            # size of batch-dim can be 0.
            continue
        torch._check(
            input.size(i) > 0,
            lambda: (
                f"{fn_name}: Expected input's non-batch dimensions to have positive length,"
                f" but input has a shape of {input.shape}"
                f" and non-batch dimension {input.size(i)} has length zero!"
            ),
        )

    if check_input_size:  # AveragePool3d
        torch._check(
            itime >= kT and iheight >= kH and iwidth >= kW,
            lambda: (
                f"input image (T: {itime} H: {iheight} W: {iwidth}) smaller than "
                f"kernel size (kT: {kT} kH: {kH} kW: {kW})"
            ),
        )

    torch._check(
        kT / 2 >= pT and kW / 2 >= pW and kH / 2 >= pH,
        lambda: (
            f"pad should be smaller than or equal to half of kernel size, but got "
            f"kT: {kT} kW: {kW} kH: {kH} padT: {pT} padW: {pW} padH: {pH}"
        ),
    )

    torch._check(
        otime >= 1 and owidth >= 1 and oheight >= 1,
        lambda: (
            f"Given input size: ({nslices}x{itime}x{iheight}x{iwidth}). "
            f"Calculated output size: ({nslices}x{otime}x{oheight}x{owidth}). "
            f"Output size is too small"
        ),
    )


def max_pool3d_backward_shape_check(
    input,
    grad_output,
    indices,
    nslices,
    kT,
    kH,
    kW,
    dT,
    dH,
    dW,
    pT,
    pH,
    pW,
    dilationT,
    dilationH,
    dilationW,
    itime,
    iheight,
    iwidth,
    otime,
    oheight,
    owidth,
    fn_name,
):
    ndim = input.ndim

    pool3d_shape_check(
        input,
        nslices,
        kT,
        kH,
        kW,
        dT,
        dH,
        dW,
        pT,
        pH,
        pW,
        dilationT,
        dilationH,
        dilationW,
        itime,
        iheight,
        iwidth,
        otime,
        oheight,
        owidth,
        fn_name,
    )

    check_dim_size(grad_output, ndim, ndim - 4, nslices)
    check_dim_size(grad_output, ndim, ndim - 3, otime)
    check_dim_size(grad_output, ndim, ndim - 2, oheight)
    check_dim_size(grad_output, ndim, ndim - 1, owidth)

    check_dim_size(indices, ndim, ndim - 4, nslices)
    check_dim_size(indices, ndim, ndim - 3, otime)
    check_dim_size(indices, ndim, ndim - 2, oheight)
    check_dim_size(indices, ndim, ndim - 1, owidth)


def avg_pool3d_backward_shape_check(
    input: Tensor,
    grad_output: Tensor,
    nslices: int,
    kT: int,
    kH: int,
    kW: int,
    dT: int,
    dH: int,
    dW: int,
    pT: int,
    pH: int,
    pW: int,
    itime: int,
    iheight: int,
    iwidth: int,
    otime: int,
    oheight: int,
    owidth: int,
    fn_name: str,
):
    ndim = input.ndim

    pool3d_shape_check(
        input,
        nslices,
        kT,
        kH,
        kW,
        dT,
        dH,
        dW,
        pT,
        pH,
        pW,
        1,
        1,
        1,
        itime,
        iheight,
        iwidth,
        otime,
        oheight,
        owidth,
        fn_name,
        True,
    )

    check_dim_size(grad_output, ndim, ndim - 4, nslices)
    check_dim_size(grad_output, ndim, ndim - 3, otime)
    check_dim_size(grad_output, ndim, ndim - 2, oheight)
    check_dim_size(grad_output, ndim, ndim - 1, owidth)


def max_pool2d_checks_and_compute_shape(
    input,
    kernel_size,
    stride,
    padding,
    dilation,
    ceil_mode,
):
    # Reference: aten/src/ATen/native/DilatedMaxPool2d.cpp
    def unpack(name, val):
        torch._check(
            len(val) in [1, 2],
            lambda: f"max_pool2d: {name} must either be a single int, or a tuple of two ints",
        )
        H = val[0]
        W = H if len(val) == 1 else val[1]
        return H, W

    kH, kW = unpack("kernel_size", kernel_size)

    torch._check(
        len(stride) in [0, 1, 2],
        lambda: "max_pool2d: stride must either be omitted, a single int, or a tuple of two ints",
    )
    if len(stride) == 0:
        dH, dW = kH, kW
    else:
        dH, dW = unpack("stride", stride)

    padH, padW = unpack("padding", padding)
    dilationH, dilationW = unpack("dilation", dilation)
    nInputPlane = input.size(-3)
    inputHeight = input.size(-2)
    inputWidth = input.size(-1)

    memory_format = utils.suggest_memory_format(input)
    if memory_format == torch.channels_last:
        torch._check(
            input.dim() == 4,
            lambda: "non-empty 4D (batch mode) tensor expected for input with channels_last layout",
        )
    elif memory_format == torch.contiguous_format:
        torch._check(
            input.dim() in [3, 4],
            lambda: "non-empty 3D or 4D (batch mode) tensor expected for input",
        )
    else:
        torch._check(
            False,
            lambda: "Unsupport memory format. Supports only ChannelsLast, Contiguous",
        )

    outputHeight = pooling_output_shape(inputHeight, kH, padH, dH, dilationH, ceil_mode)
    outputWidth = pooling_output_shape(inputWidth, kW, padW, dW, dilationW, ceil_mode)

    pool2d_shape_check(
        input,
        kH,
        kW,
        dH,
        dW,
        padH,
        padW,
        dilationH,
        dilationW,
        nInputPlane,
        inputHeight,
        inputWidth,
        outputHeight,
        outputWidth,
        memory_format,
    )

    return nInputPlane, outputHeight, outputWidth


@register_meta(aten.max_pool2d_with_indices_backward.default)
def meta_max_pool2d_with_indices_backward(
    grad_output,
    self,
    kernel_size,
    stride,
    padding,
    dilation,
    ceil_mode,
    indices,
):
    (
        nInputPlane,
        outputHeight,
        outputWidth,
    ) = max_pool2d_checks_and_compute_shape(
        self, kernel_size, stride, padding, dilation, ceil_mode
    )

    torch._check(
        self.dtype == grad_output.dtype,
        lambda: f"Expected dtype {self.dtype} for `gradOutput` but got dtype {grad_output.dtype}",
    )

    nOutputPlane = nInputPlane
    ndim = self.ndim

    def _check_dim_size(t):
        check_dim_size(t, ndim, ndim - 3, nOutputPlane)
        check_dim_size(t, ndim, ndim - 2, outputHeight)
        check_dim_size(t, ndim, ndim - 1, outputWidth)

    _check_dim_size(grad_output)
    _check_dim_size(indices)

    memory_format = utils.suggest_memory_format(self)
    return torch.empty(
        self.shape,
        dtype=self.dtype,
        device=self.device,
        memory_format=memory_format,
    )


@register_meta(aten.max_pool2d_with_indices.default)
def meta_max_pool2d_with_indices(
    input,
    kernel_size,
    stride=(),
    padding=(0,),
    dilation=(1,),
    ceil_mode=False,
):
    (
        nInputPlane,
        outputHeight,
        outputWidth,
    ) = max_pool2d_checks_and_compute_shape(
        input, kernel_size, stride, padding, dilation, ceil_mode
    )

    nbatch = input.size(-4) if input.dim() == 4 else 1
    memory_format = utils.suggest_memory_format(input)
    if input.dim() == 3:
        size = [nInputPlane, outputHeight, outputWidth]
    else:
        size = [nbatch, nInputPlane, outputHeight, outputWidth]
    return (
        torch.empty(
            size,
            dtype=input.dtype,
            device=input.device,
            memory_format=memory_format,
        ),
        torch.empty(
            size,
            dtype=torch.int64,
            device=input.device,
            memory_format=memory_format,
        ),
    )


@register_meta(aten.fractional_max_pool2d.default)
def meta_fractional_max_pool2d(self, kernel_size, output_size, random_samples):
    torch._check(
        self.ndim in (3, 4),
        lambda: f"fractional_max_pool2d: Expected 3D or 4D tensor, but got: {self.ndim}",
    )
    ndim = self.ndim

    for d in range(ndim - 3, ndim):
        torch._check(
            self.size(d) > 0,
            f"fractional_max_pool2d: Expected input to have non-zero "
            f" size for non-batch dimenions, but got {self.size()} with dimension {d} empty",
        )

    # the check and message are out of sync, but this matches the structured meta
    torch._check(
        len(kernel_size) == 2,
        lambda: "fractional_max_pool2d: kernel_size must"
        "either be a single int or tuple of Ints",
    )
    torch._check(
        len(output_size) == 2,
        lambda: "fractional_max_pool2d: output_size must "
        "either be a single int or tuple of Ints",
    )

    input_channels = self.size(-3)
    input_height = self.size(-2)
    input_width = self.size(-1)
    if ndim == 4:
        input_batch = self.size(0)
    else:
        input_batch = 1

    torch._check(
        self.dtype == random_samples.dtype,
        lambda: "Expect _random_samples to have the same dtype as input",
    )
    torch._check(
        random_samples.ndim == 3,
        lambda: f"Expect _random samples to have 3 dimensions got, {random_samples.ndim}",
    )

    n = random_samples.size(0)
    c = random_samples.size(1)
    d = random_samples.size(2)
    torch._check(
        n >= input_batch,
        "Expect _random_samples.size(0) no less then input batch size.",
    )
    torch._check(
        c == input_channels,
        lambda: "Expect _random_samples.size(1) equals to input channel size.",
    )
    torch._check(d == 2, lambda: f"Expect _random_samples.size(2) equals to 2 got {d}.")

    torch._check(
        output_size[0] + kernel_size[0] - 1 <= input_height,
        lambda: f"fractional_max_pool2d: kernel height {kernel_size[0]} is too large relative to input height {input_height}",
    )
    torch._check(
        output_size[1] + kernel_size[1] - 1 <= input_width,
        lambda: f"fractional_max_pool2d: kernel width {kernel_size[1]} is too large relative to input width {input_width}",
    )

    if self.dim() == 4:
        size = [input_batch, input_channels, output_size[0], output_size[1]]
    else:
        size = [input_channels, output_size[0], output_size[1]]

    return (
        torch.empty(
            size,
            dtype=self.dtype,
            device=self.device,
        ),
        torch.empty(
            size,
            dtype=torch.int64,
            device=self.device,
        ),
    )


@register_meta(aten.max_unpool2d)
@out_wrapper()
def meta_max_unpool2d(self, indices, output_size):
    utils.alert_not_deterministic("max_unpooling2d_forward_out")

    torch._check(
        indices.dtype == torch.int64,
        lambda: f"elements in indices should be type int64 but got: {indices.dtype}",
    )
    torch._check(
        len(output_size) == 2,
        lambda: (
            f"There should be exactly two elements (height, width) in output_size, "
            f"but got {len(output_size)} elements."
        ),
    )

    oheight, owidth = output_size

    torch._check(
        self.ndim in (3, 4),
        lambda: (
            f"Input to max_unpooling2d should be a 3d or 4d Tensor, "
            f"but got a tensor with {self.ndim} dimensions."
        ),
    )
    torch._check(
        self.shape == indices.shape,
        lambda: (
            f"Expected shape of indices to be same as that of the input tensor ({self.shape}) "
            f"but got indices tensor with shape: {indices.shape}"
        ),
    )

    for i in range(1, self.ndim):
        torch._check(
            self.size(i) > 0,
            lambda: (
                f"max_unpooling2d(): "
                f"Expected input to have non-zero size for non-batch dimensions, "
                f"but got {self.shape} with dimension {i} being empty."
            ),
        )

    self = self.contiguous()

    if self.ndim == 3:
        nchannels = self.size(0)
        result = self.new_empty((nchannels, oheight, owidth))
    else:
        nbatch = self.size(0)
        nchannels = self.size(1)
        result = self.new_empty((nbatch, nchannels, oheight, owidth))

    return result


def _max_unpooling3d_shape_check(input, indices, output_size, stride, padding, fn_name):
    torch._check(
        indices.dtype == torch.int64, lambda: "elements in indices should be type int64"
    )
    torch._check(
        input.ndim in (4, 5),
        lambda: f"Input to max_unpooling3d should be a 4d or 5d Tensor, but got a tensor with {input.ndim} dimensions.",
    )
    torch._check(
        len(output_size) == 3,
        lambda: (
            f"There should be exactly three elements (depth, height, width) in output_size, "
            f"but got {len(output_size)} elements."
        ),
    )
    torch._check(
        len(stride) == 3,
        lambda: f"There should be exactly three elements (depth, height, width) in stride, but got: {len(stride)} elements.",
    )
    torch._check(
        len(padding) == 3,
        lambda: f"There should be exactly three elements (depth, height, width) in padding, but got: {len(padding)} elements.",
    )
    torch._check(
        input.shape == indices.shape,
        lambda: (
            f"Expected shape of indices to be same as that of the input tensor ({input.shape}) "
            f"but got indices tensor with shape: {indices.shape}"
        ),
    )

    for i in range(1, input.ndim):
        torch._check(
            input.size(i) > 0,
            lambda: (
                f"{fn_name}: "
                f"Expected input to have non-zero size for non-batch dimensions, "
                f"but got {input.shape} with dimension {i} being empty."
            ),
        )

    torch._check(
        stride[0] > 0 and stride[1] > 0 and stride[2] > 0,
        lambda: f"strides should be greater than zero, but got stride: {stride}",
    )


@register_meta(aten.max_unpool3d)
@out_wrapper()
def meta_max_unpool3d(self, indices, output_size, stride, padding):
    utils.alert_not_deterministic("max_unpooling3d_forward_out")

    _max_unpooling3d_shape_check(
        self, indices, output_size, stride, padding, "max_unpooling3d()"
    )

    self = self.contiguous()

    odepth, oheight, owidth = output_size

    if self.ndim == 4:
        nchannels = self.size(0)
        result = self.new_empty((nchannels, odepth, oheight, owidth))
    else:
        nbatch = self.size(0)
        nchannels = self.size(1)
        result = self.new_empty((nbatch, nchannels, odepth, oheight, owidth))

    return result


@register_meta(aten.max_pool3d_with_indices)
@out_wrapper("out", "indices")
def meta_max_pool3d_with_indices(
    input,
    kernel_size,
    stride=(),
    padding=(0,),
    dilation=(1,),
    ceil_mode=False,
):
    torch._check(
        len(kernel_size) in (1, 3),
        lambda: "max_pool3d: kernel_size must either be a single int, or a tuple of three ints",
    )
    kT = kernel_size[0]
    kH = kT if len(kernel_size) == 1 else kernel_size[1]
    kW = kT if len(kernel_size) == 1 else kernel_size[2]

    torch._check(
        not stride or len(stride) in (1, 3),
        lambda: "max_pool3d: stride must either be omitted, a single int, or a tuple of three ints",
    )
    dT = kT if not stride else stride[0]
    dH = kH if not stride else (dT if len(stride) == 1 else stride[1])
    dW = kW if not stride else (dT if len(stride) == 1 else stride[2])

    torch._check(
        len(padding) in (1, 3),
        lambda: "max_pool3d: padding must either be a single int, or a tuple of three ints",
    )
    pT = padding[0]
    pH = pT if len(padding) == 1 else padding[1]
    pW = pT if len(padding) == 1 else padding[2]

    torch._check(
        len(dilation) in (1, 3),
        lambda: "max_pool3d: dilation must be either a single int, or a tuple of three ints",
    )
    dilationT = dilation[0]
    dilationH = dilationT if len(dilation) == 1 else dilation[1]
    dilationW = dilationT if len(dilation) == 1 else dilation[2]

    torch._check(
        input.ndim in (4, 5),
        lambda: "non-empty 4D or 5D (batch mode) tensor expected for input",
    )

    nbatch = input.size(-5) if input.ndim == 5 else 1
    nslices = input.size(-4)
    itime = input.size(-3)
    iheight = input.size(-2)
    iwidth = input.size(-1)

    otime = pooling_output_shape(itime, kT, pT, dT, dilationT, ceil_mode)
    oheight = pooling_output_shape(iheight, kH, pH, dH, dilationH, ceil_mode)
    owidth = pooling_output_shape(iwidth, kW, pW, dW, dilationW, ceil_mode)

    pool3d_shape_check(
        input,
        nslices,
        kT,
        kH,
        kW,
        dT,
        dH,
        dW,
        pT,
        pH,
        pW,
        dilationT,
        dilationH,
        dilationW,
        itime,
        iheight,
        iwidth,
        otime,
        oheight,
        owidth,
        "max_pool3d_with_indices()",
    )

    channels_last = (
        input.ndim == 5 and utils.suggest_memory_format(input) == torch.channels_last_3d
    )
    if input.ndim == 4:
        input_channels_last_check = input.unsqueeze(0)
        channels_last = (
            not input_channels_last_check.is_contiguous()
        ) and input_channels_last_check.is_contiguous(
            memory_format=torch.channels_last_3d
        )
        out_shape = (nslices, otime, oheight, owidth)
    else:
        out_shape = (nbatch, nslices, otime, oheight, owidth)  # type: ignore[assignment]

    out = input.new_empty(out_shape)
    indices = input.new_empty(out_shape, dtype=torch.int64)

    if channels_last:
        out = out.to(memory_format=torch.channels_last_3d)
        indices = indices.to(memory_format=torch.channels_last_3d)

    return out, indices


@register_meta(aten.max_pool3d_with_indices_backward)
@out_wrapper("grad_input")
def meta_max_pool3d_with_indices_backward(
    grad_output,
    input,
    kernel_size,
    stride,
    padding,
    dilation,
    ceil_mode,
    indices,
):
    torch._check(
        len(kernel_size) in (1, 3),
        lambda: "max_pool3d: kernel_size must either be a single int, or a tuple of three ints",
    )
    kT = kernel_size[0]
    kH = kT if len(kernel_size) == 1 else kernel_size[1]
    kW = kT if len(kernel_size) == 1 else kernel_size[2]

    torch._check(
        not stride or len(stride) in (1, 3),
        lambda: "max_pool3d: stride must either be omitted, a single int, or a tuple of three ints",
    )
    dT = kT if not stride else stride[0]
    dH = kH if not stride else (dT if len(stride) == 1 else stride[1])
    dW = kW if not stride else (dT if len(stride) == 1 else stride[2])

    torch._check(
        len(padding) in (1, 3),
        lambda: "max_pool3d: padding must either be a single int, or a tuple of three ints",
    )
    pT = padding[0]
    pH = pT if len(padding) == 1 else padding[1]
    pW = pT if len(padding) == 1 else padding[2]

    torch._check(
        len(dilation) in (1, 3),
        lambda: "max_pool3d: dilation must be either a single int, or a tuple of three ints",
    )
    dilationT = dilation[0]
    dilationH = dilationT if len(dilation) == 1 else dilation[1]
    dilationW = dilationT if len(dilation) == 1 else dilation[2]

    torch._check(
        input.ndim in (4, 5),
        lambda: "non-empty 4D or 5D (batch mode) tensor expected for input",
    )

    nslices = input.size(-4)
    itime = input.size(-3)
    iheight = input.size(-2)
    iwidth = input.size(-1)

    otime = grad_output.size(-3)
    oheight = grad_output.size(-2)
    owidth = grad_output.size(-1)

    max_pool3d_backward_shape_check(
        input,
        grad_output,
        indices,
        nslices,
        kT,
        kH,
        kW,
        dT,
        dH,
        dW,
        pT,
        pH,
        pW,
        dilationT,
        dilationH,
        dilationW,
        itime,
        iheight,
        iwidth,
        otime,
        oheight,
        owidth,
        "max_pool3d_with_indices_backward()",
    )

    channels_last = (
        input.ndim == 5 and utils.suggest_memory_format(input) == torch.channels_last_3d
    )
    if input.ndim == 4:
        input_channels_last_check = input.unsqueeze(0)
        channels_last = (
            not input_channels_last_check.is_contiguous()
        ) and input_channels_last_check.is_contiguous(
            memory_format=torch.channels_last_3d
        )

    grad_input = input.new_empty(input.shape)

    if channels_last:
        grad_input = grad_input.to(memory_format=torch.channels_last_3d)

    return grad_input


def check_grid_sampler_common(input: Tensor, grid: Tensor):
    torch._check(
        input.device == grid.device,
        lambda: (
            f"grid_sampler(): expected input and grid to be on same device, but input "
            f"is on {input.device} and grid is on {grid.device}"
        ),
    )
    torch._check(
        input.layout == torch.strided and grid.layout == torch.strided,
        lambda: (
            f"grid_sampler(): expected input and grid to have torch.strided layout, but "
            f"input has {input.layout} and grid has {grid.layout}"
        ),
    )
    torch._check(
        input.shape[0] == grid.shape[0],
        lambda: (
            f"grid_sampler(): expected grid and input to have same batch size, but got "
            f"input with sizes {input.shape} and grid with sizes {grid.shape}"
        ),
    )
    torch._check(
        grid.shape[-1] == input.ndim - 2,
        lambda: (
            f"grid_sampler(): expected grid to have size {input.ndim - 2} in last "
            f"dimension, but got grid with sizes {grid.shape}"
        ),
    )

    for i in range(2, input.ndim):
        torch._check(
            input.shape[i] > 0,
            lambda: (
                f"grid_sampler(): expected input to have non-empty spatial dimensions, "
                f"but input has sizes {input.shape} with dimension {i} being empty"
            ),
        )


class GridSamplerInterpolation(Enum):
    BILINEAR = 0
    NEAREST = 1
    BICUBIC = 2


def check_grid_sampler_3d(input: Tensor, grid: Tensor, interpolation_mode: int):
    torch._check(
        input.ndim == 5 and input.ndim == grid.ndim,
        lambda: (
            f"grid_sampler(): expected 5D input and grid with same number of "
            f"dimensions, but got input with sizes {input.shape}"
            f" and grid with sizes {grid.shape}"
        ),
    )
    torch._check(
        not (
            input.ndim == 5
            and interpolation_mode == GridSamplerInterpolation.BICUBIC.value
        ),
        lambda: "grid_sampler(): bicubic interpolation only supports 4D input",
    )


@register_meta(aten.grid_sampler_2d_backward.default)
def grid_sampler_2d_backward_meta(
    grad_output,
    input,
    grid,
    interpolation_mode,
    padding_mode,
    align_corners,
    output_mask,
):
    input_requires_grad = output_mask[0]
    if input_requires_grad:
        grad_input = torch.zeros_like(input, memory_format=torch.contiguous_format)
    else:
        grad_input = None
    grad_grid = torch.empty_like(grid, memory_format=torch.contiguous_format)
    return (grad_input, grad_grid)


@register_meta(aten.grid_sampler_3d)
@out_wrapper()
def grid_sampler_3d(
    input,
    grid,
    interpolation_mode,
    padding_mode,
    align_corners,
):
    check_grid_sampler_common(input, grid)
    check_grid_sampler_3d(input, grid, interpolation_mode)
    N = input.shape[0]
    C = input.shape[1]
    out_D = grid.shape[1]
    out_H = grid.shape[2]
    out_W = grid.shape[3]
    return input.new_empty((N, C, out_D, out_H, out_W))


@register_meta(aten.grid_sampler_3d_backward)
@out_wrapper("grad_input", "grad_grid")
def grid_sampler_3d_backward(
    grad_output,
    input,
    grid,
    interpolation_mode,
    padding_mode,
    align_corners,
    output_mask,
):
    check_grid_sampler_common(input, grid)
    check_grid_sampler_3d(input, grid, interpolation_mode)
    input_requires_grad = output_mask[0]
    if input_requires_grad:
        grad_input = torch.zeros_like(
            input, memory_format=torch.legacy_contiguous_format
        )
    else:
        grad_input = None
    grad_grid = torch.empty_like(grid, memory_format=torch.legacy_contiguous_format)
    return grad_input, grad_grid


@register_meta([aten.full.default])
def full(size, fill_value, *args, **kwargs):
    dtype = kwargs.get("dtype", None)
    if not dtype:
        dtype = utils.get_dtype(fill_value)
    kwargs["dtype"] = dtype
    return torch.empty(size, *args, **kwargs)


# zeros_like is special cased to work for sparse
@register_meta(aten.zeros_like.default)
def zeros_like(
    self,
    dtype=None,
    layout=None,
    device=None,
    pin_memory=None,
    memory_format=None,
):
    if layout == torch.sparse_coo:
        torch._check(
            memory_format is None,
            lambda: "memory format option is only supported by strided tensors",
        )

        res = torch.empty(
            0,
            dtype=self.dtype if dtype is None else dtype,
            layout=layout,
            device=self.device if device is None else device,
            pin_memory=pin_memory,
        )

        if self.is_sparse:
            res.sparse_resize_and_clear_(
                self.size(), self.sparse_dim(), self.dense_dim()
            )
        else:
            res.sparse_resize_and_clear_(self.size(), self.dim(), 0)

        res._coalesced_(True)
        return res
    res = aten.empty_like.default(
        self,
        dtype=dtype,
        layout=layout,
        device=device,
        pin_memory=pin_memory,
        memory_format=memory_format,
    )
    # device can be not "meta"
    res.fill_(0)
    return res


@register_meta(aten.select.int)
def meta_select(self, dim, index):
    ndim = self.dim()
    torch._check_index(
        ndim != 0,
        lambda: "select() cannot be applied to a 0-dim tensor.",
    )

    dim = dim if dim >= 0 else dim + ndim
    size = self.size(dim)

    torch._check_index(
        not (-index > size or index >= size),
        lambda: f"select(): index {index} out of range for tensor of size "
        f"{self.size()} at dimension {dim}",
    )

    index = index if index >= 0 else index + size

    new_size = list(self.size())
    new_stride = list(self.stride())

    new_storage_offset = self.storage_offset() + index * new_stride[dim]
    del new_size[dim]
    del new_stride[dim]

    return self.as_strided(new_size, new_stride, new_storage_offset)


@register_meta(aten.select_scatter.default)
def meta_select_scatter(self, src, dim, index):
    return utils.clone_preserve_strides(self)


@register_meta(aten.slice_scatter.default)
def meta_slice_scatter(self, src, dim=0, start=None, end=None, step=1):
    return utils.clone_preserve_strides(self)


# TODO: Deduplicate this with canonicalize_dim
def maybe_wrap_dim(dim: int, dim_post_expr: int, wrap_scalar: bool = True):
    if dim_post_expr <= 0:
        assert wrap_scalar
        dim_post_expr = 1
    min = -dim_post_expr
    max = dim_post_expr - 1
    assert not (dim < min or dim > max), f"dim {dim} out of bounds ({min}, {max})"
    if dim < 0:
        dim += dim_post_expr
    return dim


def ensure_nonempty_size(t, dim):
    return 1 if t.dim() == 0 else t.shape[dim]


# From aten/src/ATen/native/ScatterGatherChecks.h
def gather_shape_check(self, dim, index):
    self_dims = max(self.dim(), 1)
    index_dims = max(index.dim(), 1)
    torch._check(
        self_dims == index_dims,
        lambda: "Index tensor must have the same number of dimensions as input tensor",
    )
    for i in range(self_dims):
        if i != dim:
            torch._check(
                ensure_nonempty_size(index, i) <= ensure_nonempty_size(self, i),
                lambda: f"Size does not match at dimension {i} expected index {index.shape}"
                + f" to be smaller than self {self.shape} apart from dimension {dim}",
            )


@register_meta(aten.gather.default)
def meta_gather(self, dim, index, sparse_grad=False):
    from torch.fx.experimental.symbolic_shapes import guard_size_oblivious

    wrapped_dim = maybe_wrap_dim(dim, self.dim())
    is_index_empty = guard_size_oblivious(index.numel() == 0)
    if not is_index_empty:
        torch._check(
            index.dtype == torch.long,
            lambda: f"gather(): Expected dtype int64 for index, but got {index.dtype}",
        )
        gather_shape_check(self, wrapped_dim, index)
    return self.new_empty(index.shape)


# From aten/src/ATen/native/TensorAdvancedIndexing.cpp
def get_operator_enum(reduce_, use_new_options=False):
    if use_new_options:
        if reduce_ == "sum":
            return "REDUCE_ADD"
        elif reduce_ == "prod":
            return "REDUCE_MULTIPLY"
        elif reduce_ == "mean":
            return "REDUCE_MEAN"
        elif reduce_ == "amax":
            return "REDUCE_MAXIMUM"
        elif reduce_ == "amin":
            return "REDUCE_MINIMUM"
        torch._check(
            False,
            lambda: "reduce argument must be either sum, prod, mean, amax or amin.",
        )
        return
    else:
        if reduce_ == "add":
            return "REDUCE_ADD"
        elif reduce_ == "multiply":
            return "REDUCE_MULTIPLY"
        torch._check(False, lambda: "reduce argument must be either add or multiply.")
        return


# From aten/src/ATen/native/ScatterGatherChecks.h
def scatter_gather_dtype_check(method_name, self, index, src_opt=None):
    from torch.fx.experimental.symbolic_shapes import guard_size_oblivious

    if guard_size_oblivious(index.numel() != 0):
        torch._check(
            index.dtype == torch.long,
            lambda: f"{method_name}(): Expected dtype int64 for index",
        )

    if src_opt is not None:
        torch._check(
            self.dtype == src_opt.dtype,
            lambda: f"{method_name}(): Expected self.dtype to be equal to src.dtype",
        )


def ensure_nonempty_dim(dim):
    return max(dim, 1)


# From aten/src/ATen/native/ScatterGatherChecks.h
def scatter_shape_check(self, dim, index, src_opt=None):
    from torch.fx.experimental.symbolic_shapes import guard_size_oblivious

    if guard_size_oblivious(index.numel() == 0):
        return
    torch._check(
        ensure_nonempty_dim(self.dim()) == ensure_nonempty_dim(index.dim()),
        lambda: "Index tensor must have the same number of dimensions as self tensor",
    )

    is_wrong_shape = False
    self_dims = ensure_nonempty_dim(self.dim())

    # Check: index.size(d) <= self.size(d) for all d != dim
    for d in range(self_dims):
        index_d_size = ensure_nonempty_size(index, d)
        if d == dim:
            continue
        if index_d_size > ensure_nonempty_size(self, d):
            is_wrong_shape = True
            break

    # Check: index.size(d) <= src.size(d) for all d if src is Tensor
    if not is_wrong_shape and src_opt is not None:
        for d in range(self_dims):
            index_d_size = ensure_nonempty_size(index, d)
            if index_d_size > ensure_nonempty_size(src_opt, d):
                is_wrong_shape = True
                break

    if src_opt is not None:
        torch._check(
            ensure_nonempty_dim(self.dim()) == ensure_nonempty_dim(index.dim()),
            lambda: "Index tensor must have the same number of dimensions as self tensor",
        )
        torch._check(
            not is_wrong_shape,
            lambda: f"Expected index {index.shape} to be smaller than self {self.shape}"
            + f" apart from dimension {dim} and to be smaller than src {src_opt.shape}",
        )
    else:
        torch._check(
            not is_wrong_shape,
            lambda: f"Expected index {index.shape} to be smaller than self {self.shape}"
            + f" apart from dimension {dim}",
        )


# From aten/src/ATen/native/TensorAdvancedIndexing.cpp
def scatter_meta_impl(self, dim, index, src=None, reduce_=None, use_new_options=False):
    wrapped_dim = maybe_wrap_dim(dim, self.dim())
    scatter_gather_dtype_check("scatter", self, index, src)
    scatter_shape_check(self, wrapped_dim, index, src)
    if reduce_ is not None:
        # Check if we have a valid reduce operator.
        get_operator_enum(reduce_, use_new_options)


@register_meta(aten.scatter_add.default)
def meta_scatter_add(self, dim, index, src):
    scatter_meta_impl(self, dim, index, src, "add")
    return self.new_empty(self.shape)


@register_meta(aten.scatter_add_)
def meta_scatter_add_(self, dim, index, src):
    scatter_meta_impl(self, dim, index, src, "add")
    return self


@register_meta(
    [
        aten.scatter.src,
        aten.scatter.value,
        aten.scatter.reduce,
        aten.scatter.value_reduce,
    ]
)
@out_wrapper()
def meta_scatter(self, dim, index, src_or_value, reduce=None):
    src = src_or_value if isinstance(src_or_value, torch.Tensor) else None
    scatter_meta_impl(self, dim, index, src, reduce)
    return self.new_empty(self.shape)


@register_meta(
    [
        aten.scatter_.src,
        aten.scatter_.value,
        aten.scatter_.reduce,
        aten.scatter_.value_reduce,
    ]
)
def meta_scatter_(self, dim, index, src_or_value, reduce=None):
    src = src_or_value if isinstance(src_or_value, torch.Tensor) else None
    scatter_meta_impl(self, dim, index, src, reduce)
    return self


@register_meta([aten._scaled_dot_product_flash_attention])
def meta__scaled_dot_product_flash_attention(
    query: Tensor,
    key: Tensor,
    value: Tensor,
    dropout_p: float = 0.0,
    is_causal: bool = False,
    return_debug_mask: bool = False,
    scale: Optional[float] = None,
):
    batch_size = query.size(0)
    num_heads = query.size(1)
    max_seqlen_batch_q = query.size(2)
    head_dim = query.size(3)
    max_seqlen_batch_k = key.size(2)

    query_t = query.transpose(1, 2)
    attention = torch.empty_like(query_t).transpose(1, 2)
    logsumexp = torch.empty(
        (batch_size, num_heads, max_seqlen_batch_q),
        dtype=torch.float,
        device=query.device,
    )

    if return_debug_mask:
        blocksize_c = 128 if head_dim > 64 else 256
        max_seqlen_k = math.ceil(max_seqlen_batch_q / blocksize_c)
        if max_seqlen_batch_k <= 128:
            max_seqlen_k = 128
        elif max_seqlen_batch_k <= 256:
            max_seqlen_k = 256
        debug_mask = torch.empty(
            (batch_size, num_heads, max_seqlen_batch_q, max_seqlen_k),
            dtype=query.dtype,
            device=query.device,
        )
    else:
        debug_mask = torch.empty(0, dtype=query.dtype, device=query.device)

    # Note [Seed and Offset]: device for seed and offset below depends on whether we are
    # capturing or not, but at the time of tracing we don't know if we
    # are going to use cudagraphs or not, so we return meta tensors here
    # it's possible we'll need to have some special handling in inductor for sdpa

    return (
        attention,
        logsumexp,
        None,
        None,
        max_seqlen_batch_q,
        max_seqlen_batch_k,
        torch.empty((), dtype=torch.long, device="meta"),
        torch.empty((), dtype=torch.long, device="meta"),
        debug_mask,
    )


@register_meta([aten._scaled_dot_product_cudnn_attention])
def meta__scaled_dot_product_cudnn_attention(
    query: Tensor,
    key: Tensor,
    value: Tensor,
    attn_bias: Optional[Tensor],
    compute_log_sumexp: bool,
    dropout_p: float = 0.0,
    is_causal: bool = False,
    return_debug_mask: bool = False,
    scale: Optional[float] = None,
):
    B = query.size(0)
    H = query.size(1)
    S_Q = query.size(2)
    S_KV = key.size(2)
    D_V = value.size(-1)

    res = torch.empty((B, H, S_Q, D_V), dtype=query.dtype, device=query.device)
    logsum_exp = torch.empty(
        (B, H, S_Q),
        dtype=torch.float,
        device=query.device,
    )

    # See Note [Seed and Offset]
    seed = torch.empty((), dtype=torch.long, device="meta")
    offset = torch.empty((), dtype=torch.long, device="meta")

    return (
        res,
        logsum_exp,
        None,
        None,
        S_Q,
        S_KV,
        seed,
        offset,
        None,
    )


@register_meta(
    [
        aten._scaled_dot_product_flash_attention_backward,
    ]
)
def meta__scaled_dot_product_flash_backward(
    grad_out: Tensor,
    query: Tensor,
    key: Tensor,
    value: Tensor,
    out: Tensor,
    logsumexp: Tensor,
    cum_seq_q: Tensor,
    cum_seq_k: Tensor,
    max_q: int,
    max_k: int,
    dropout_p: float,
    is_causal: bool,
    philox_seed: Tensor,
    philox_offset: Tensor,
    scale: Optional[float] = None,
):
    grad_q = torch.empty_like(query.transpose(1, 2)).transpose(1, 2)
    grad_k = torch.empty_like(key.transpose(1, 2)).transpose(1, 2)
    grad_v = torch.empty_like(value.transpose(1, 2)).transpose(1, 2)
    return grad_q, grad_k, grad_v


@register_meta(
    [
        aten._scaled_dot_product_flash_attention_for_cpu,
    ]
)
def meta__scaled_dot_product_flash_attention_for_cpu(
    query: Tensor,
    key: Tensor,
    value: Tensor,
    dropout_p: float = 0.0,
    is_causal: bool = False,
    attn_mask: Optional[Tensor] = None,
    scale: Optional[float] = None,
):
    batch_size = query.size(0)
    num_heads = query.size(1)
    max_seqlen_batch_q = query.size(2)

    attention = torch.empty_like(query)
    logsumexp = torch.empty(
        (
            batch_size,
            max_seqlen_batch_q,
            num_heads,
        ),
        dtype=torch.float,
        device=query.device,
    ).transpose(1, 2)
    return (
        attention,
        logsumexp,
    )


@register_meta(
    [
        aten._scaled_dot_product_flash_attention_for_cpu_backward,
    ]
)
def meta__scaled_dot_product_flash_attention_for_cpu_backward(
    grad_out: Tensor,
    query: Tensor,
    key: Tensor,
    value: Tensor,
    out: Tensor,
    logsumexp: Tensor,
    dropout_p: float,
    is_causal: bool,
    attn_mask: Optional[Tensor] = None,
    scale: Optional[float] = None,
):
    # cpus's grad layout is different from cuda's,
    # i.e. (batch_size, seq_len,num_heads, head_dim)
    batch_size = query.size(0)
    num_heads = query.size(1)
    head_dim = query.size(3)
    len_q = query.size(2)
    len_k = key.size(2)

    grad_q = torch.empty_permuted(
        (batch_size, num_heads, len_q, head_dim),
        (0, 2, 1, 3),
        dtype=query.dtype,
        device=query.device,
    )
    grad_k = torch.empty_permuted(
        (batch_size, num_heads, len_k, head_dim),
        (0, 2, 1, 3),
        dtype=key.dtype,
        device=key.device,
    )
    grad_v = torch.empty_permuted(
        (batch_size, num_heads, len_k, head_dim),
        (0, 2, 1, 3),
        dtype=value.dtype,
        device=value.device,
    )

    return grad_q, grad_k, grad_v


@register_meta([aten._scaled_dot_product_efficient_attention])
def meta__scaled_dot_product_efficient_attention(
    query: Tensor,
    key: Tensor,
    value: Tensor,
    attn_bias: Optional[Tensor],
    compute_log_sumexp: bool,
    dropout_p=0.0,
    is_causal: bool = False,
    scale: Optional[float] = None,
):
    query = query.transpose(1, 2)
    key = key.transpose(1, 2)
    value = value.transpose(1, 2)

    B = query.size(0)
    M = query.size(1)
    num_heads = query.size(-2)
    Kv = value.size(-1)

    res = torch.empty(B, M, num_heads, Kv, dtype=query.dtype, device=query.device)

    logsumexp_dim = math.ceil(M / 32) * 32 if compute_log_sumexp else 0
    logsum_exp = torch.empty(
        (B, num_heads, logsumexp_dim),
        dtype=torch.float,
        device=query.device,
    )

    res = res.transpose(1, 2)

    # See Note [Seed and Offset]:
    seed = torch.empty((), dtype=torch.long, device="meta")
    offset = torch.empty((), dtype=torch.long, device="meta")

    return res, logsum_exp, seed, offset


@register_meta(
    [
        aten._scaled_dot_product_efficient_attention_backward,
    ]
)
def meta__scaled_dot_product_efficient_backward(
    grad_out: Tensor,
    query: Tensor,
    key: Tensor,
    value: Tensor,
    attn_bias: Optional[Tensor],
    out: Tensor,
    logsumexp: Tensor,
    philox_seed: Tensor,
    philox_offset: Tensor,
    dropout_p: float,
    grad_input_mask: List[bool],
    is_causal: bool = False,
    scale: Optional[float] = None,
):
    batch_size = query.size(0)
    num_heads = query.size(1)
    max_q = query.size(2)
    head_dim = query.size(3)
    head_dim_v = value.size(3)

    max_k = key.size(2)

    grad_q = torch.empty_permuted(
        (batch_size, num_heads, max_q, head_dim),
        (0, 2, 1, 3),
        dtype=query.dtype,
        device=query.device,
    )
    grad_k = torch.empty_permuted(
        (batch_size, num_heads, max_k, head_dim),
        (0, 2, 1, 3),
        dtype=key.dtype,
        device=key.device,
    )
    grad_v = torch.empty_permuted(
        (batch_size, num_heads, max_k, head_dim_v),
        (0, 2, 1, 3),
        dtype=value.dtype,
        device=value.device,
    )
    grad_bias = None
    if attn_bias is not None and grad_input_mask[3]:
        lastDim = attn_bias.size(-1)
        lastDimAligned = lastDim if lastDim % 16 == 0 else lastDim + 16 - lastDim % 16
        new_sizes = list(attn_bias.size())
        new_sizes[-1] = lastDimAligned
        grad_bias = torch.empty(
            new_sizes, dtype=attn_bias.dtype, device=attn_bias.device
        )
        grad_bias = grad_bias[..., :lastDim]

    return grad_q, grad_k, grad_v, grad_bias


@register_meta(
    [
        aten._scaled_dot_product_cudnn_attention_backward,
    ]
)
def meta__scaled_dot_product_cudnn_backward(
    grad_out: Tensor,
    query: Tensor,
    key: Tensor,
    value: Tensor,
    out: Tensor,
    logsumexp: Tensor,
    philox_seed: Tensor,
    philox_offset: Tensor,
    attn_bias: Tensor,
    cum_seq_q: Tensor,
    cum_seq_k: Tensor,
    max_q: int,
    max_k: int,
    dropout_p: float,
    is_causal: bool,
    scale: Optional[float] = None,
):
    grad_q = torch.empty_like(query)
    grad_k = torch.empty_like(key)
    grad_v = torch.empty_like(value)
    return grad_q, grad_k, grad_v


@register_meta(
    [
        aten._flash_attention_forward,
    ]
)
def meta__flash_attention_forward(
    query: Tensor,
    key: Tensor,
    value: Tensor,
    cum_seq_q: Optional[Tensor],
    cum_seq_k: Optional[Tensor],
    max_q: int,
    max_k: int,
    dropout_p: float,
    is_causal: bool,
    return_debug_mask: bool,
    scale: Optional[float] = None,
    window_size_left: Optional[int] = None,
    window_size_right: Optional[int] = None,
    seqused_k: Optional[Tensor] = None,
    alibi_slopes: Optional[Tensor] = None,
):
    # NB: there are two underlying paths:
    # 1. normal dense path; expect 4D inputs of shape (batch_size, seqlen, num_heads, head_dim)
    # 2. varseqlen path; expect 3D inputs of shape (total, num_heads, head_dim) where total
    #    includes all batch item sequences. cum_seq_q / cum_seq_k contain offsets into total
    batch_size = query.size(0) if cum_seq_q is None else cum_seq_q.numel() - 1
    max_seqlen_batch_q = query.size(1) if cum_seq_q is None else max_q
    max_seqlen_batch_k = key.size(1) if cum_seq_k is None else max_k
    num_heads = query.size(-2)
    head_dim = query.size(-1)

    # Cuda Path
    attention = torch.empty_like(query)
    logsumexp = torch.empty(
        (batch_size, num_heads, max_seqlen_batch_q),
        dtype=torch.float,
        device=query.device,
    )

    if return_debug_mask:
        blocksize_c = 128 if head_dim > 64 else 256
        max_seqlen_k = math.ceil(max_seqlen_batch_q / blocksize_c)
        if max_seqlen_batch_k <= 128:
            max_seqlen_k = 128
        elif max_seqlen_batch_k <= 256:
            max_seqlen_k = 256
        debug_mask = torch.empty(
            (batch_size, num_heads, max_seqlen_batch_q, max_seqlen_k),
            dtype=query.dtype,
            device=query.device,
        )
    else:
        debug_mask = torch.empty(0, dtype=query.dtype, device=query.device)

    # See Note [Seed and Offset]:
    return (
        attention,
        logsumexp,
        torch.empty((), dtype=torch.long, device="meta"),
        torch.empty((), dtype=torch.long, device="meta"),
        debug_mask,
    )


@register_meta(
    [
        aten._flash_attention_backward,
    ]
)
def meta__flash_attention_backward(
    grad_out: Tensor,
    query: Tensor,
    key: Tensor,
    value: Tensor,
    out: Tensor,
    logsumexp: Tensor,
    cum_seq_q: Tensor,
    cum_seq_k: Tensor,
    max_q: int,
    max_k: int,
    dropout_p: float,
    is_causal: bool,
    philox_seed: Tensor,
    philox_offset: Tensor,
    scale: Optional[float] = None,
    window_size_left: Optional[int] = None,
    window_size_right: Optional[int] = None,
):
    grad_query = torch.empty_like(query)
    grad_key = torch.empty_like(key)
    grad_value = torch.empty_like(value)

    return grad_query, grad_key, grad_value


@register_meta(
    [
        aten._efficient_attention_forward,
    ]
)
def meta__efficient_attention_forward(
    query: Tensor,
    key: Tensor,
    value: Tensor,
    bias: Optional[Tensor],
    cu_seqlens_q: Optional[Tensor],
    cu_seqlens_k: Optional[Tensor],
    max_seqlen_q: Optional[int],
    max_seqlen_k: Optional[int],
    dropout_p: float,
    custom_mask_type: int,
    compute_log_sumexp: bool = False,
    scale: Optional[float] = None,
    causal_diagonal: Optional[Tensor] = None,
    seqlen_k: Optional[Tensor] = None,
    window_size: Optional[int] = None,
):
    B = query.size(0)
    M = query.size(1)
    N = key.size(1)
    num_heads = query.size(-2)
    Kv = value.size(-1)

    res = torch.empty(B, M, num_heads, Kv, dtype=query.dtype, device=query.device)

    logsumexp_batch_dim = cu_seqlens_q.size(0) - 1 if (cu_seqlens_q is not None) else B
    actual_max_seqlen_q = M
    if cu_seqlens_q is not None:
        assert max_seqlen_q is not None
        actual_max_seqlen_q = max_seqlen_q
    actual_max_seqlen_k = max_seqlen_k if max_seqlen_k is not None else N
    logsumexp_dim = (
        math.ceil(actual_max_seqlen_q / 32) * 32 if compute_log_sumexp else 0
    )
    logsum_exp = torch.empty(
        (logsumexp_batch_dim, num_heads, logsumexp_dim),
        dtype=torch.float,
        device=query.device,
    )

    # See Note [Seed and Offset]:
    seed = torch.empty((), dtype=torch.long, device="meta")
    offset = torch.empty((), dtype=torch.long, device="meta")

    return res, logsum_exp, seed, offset, actual_max_seqlen_q, actual_max_seqlen_k


@register_meta(
    [
        aten._efficient_attention_backward,
    ]
)
def meta__efficient_attention_backward(
    grad_out: Tensor,
    query: Tensor,
    key: Tensor,
    value: Tensor,
    bias: Optional[Tensor],
    cu_seqlens_q: Optional[Tensor],
    cu_seqlens_k: Optional[Tensor],
    max_seqlen_q: torch.SymInt,
    max_seqlen_k: torch.SymInt,
    logsumexp: Tensor,
    dropout_p: float,
    philox_seed: Tensor,
    philox_offset: Tensor,
    custom_mask_type: int,
    bias_requires_grad: bool,
    scale: Optional[float] = None,
    num_splits_key: Optional[int] = None,
    shared_storage_dqdkdv: bool = False,
):
    if shared_storage_dqdkdv:
        torch._check(
            query.shape[1] == key.shape[1],
            lambda: "seqlen must match for `shared_storage_dqdkdv",
        )
        torch._check(
            query.shape[3] == key.shape[3],
            lambda: "embedding dim must match for `shared_storage_dqdkdv",
        )
        chunk = torch.empty(
            (*query.shape[0:-2], 3, query.shape[-2], query.shape[-1]),
            dtype=query.dtype,
            device=query.device,
        )
        grad_query = chunk.select(-3, 0)
        grad_key = chunk.select(-3, 1)
        grad_value = chunk.select(-3, 2)
    else:
        grad_query = torch.empty_like(query)
        grad_key = torch.empty_like(key)
        grad_value = torch.empty_like(value)

    if bias is not None:
        lastDim = bias.size(-1)
        lastDimAligned = lastDim if lastDim % 16 == 0 else lastDim + 16 - lastDim % 16
        new_sizes = list(bias.size())
        new_sizes[-1] = lastDimAligned
        grad_bias = torch.empty(new_sizes, dtype=bias.dtype, device=bias.device)
        grad_bias = grad_bias[..., :lastDim]
    else:
        grad_bias = torch.empty((), device=query.device)

    return grad_query, grad_key, grad_value, grad_bias


@register_meta([aten._scaled_mm.default])
def meta_scaled_mm(
    self: torch.Tensor,
    mat2: torch.Tensor,
    scale_a: torch.Tensor,
    scale_b: torch.Tensor,
    bias: Optional[torch.Tensor] = None,
    scale_result: Optional[torch.Tensor] = None,
    out_dtype: Optional[torch.dtype] = None,
    use_fast_accum: bool = False,
):
    def is_fp8_type(dtype):
        return dtype in (
            torch.float8_e4m3fn,
            torch.float8_e5m2,
            torch.float8_e4m3fnuz,
            torch.float8_e5m2fnuz,
        )

    torch._check(
        self.dim() == 2 and mat2.dim() == 2,
        lambda: f"Inputs must be 2D but got self.dim()={self.dim()} and mat2.dim()={mat2.dim()}",
    )
    torch._check(
        is_fp8_type(self.dtype) and is_fp8_type(mat2.dtype),
        lambda: f"Expected both inputs to be fp8 types but got self.dtype={self.dtype} and mat2.dtype={mat2.dtype}",
    )

<<<<<<< HEAD
    # determine scaling type and check input dimensions (refer to Blas.cpp op)
    torch._check(
        scale_a.dtype == torch.float32 and scale_b.dtype == torch.float32,
        lambda: "Both scale_a and scale_b must be float (fp32) tensors.",
    )
    m, _ = self.shape
    n = mat2.size(1)
    if scale_a.numel() == 1 and scale_b.numel() == 1:
        # tensorwise scaling
        pass
    else:
        # for non-tensorwise scaling, enforce 2D input tensors
=======
    if device_hint(self) == "cuda":

        def is_row_major(stride):
            return stride[0] > stride[1] and stride[1] == 1

        def is_col_major(stride):
            return stride[0] == 1 and stride[1] > 1

        torch._check(
            is_row_major(self.stride()),
            lambda: "self must be row_major",
        )
        torch._check(
            is_col_major(mat2.stride()),
            lambda: "mat2 must be col_major",
        )
        torch._check(
            self.size(1) % 16 == 0,
            lambda: f"Expected self.size(1) to be divisible by 16, but got self.size(1)={self.size(1)}",
        )
>>>>>>> 1786a17f
        torch._check(
            mat2.size(0) % 16 == 0 and mat2.size(1) % 16 == 0,
            lambda: f"Expected both dimensions of mat2 to be divisble by 16 but got {mat2.shape}",
        )

        # determine scaling type and check input dimensions (refer to Blas.cpp op)
        torch._check(
            scale_a.dtype == torch.float32 and scale_b.dtype == torch.float32,
            lambda: "Both scale_a and scale_b must be float (fp32) tensors.",
        )
        m, k = self.shape
        n = mat2.size(1)
        if scale_a.numel() == 1 and scale_b.numel() == 1:
            # tensorwise scaling
            pass
        else:
            # for non-tensorwise scaling, enforce 2D input tensors
            torch._check(
                scale_a.dim() == 2 and scale_b.dim() == 2,
                lambda: f"For non-tensorwise scaling, scale tensors must be 2D, but got {scale_a.dim()=} and {scale_b.dim()=}",
            )

            if (
                scale_a.size(0) == m
                and scale_a.size(1) == 1
                and scale_b.size(0) == 1
                and scale_b.size(1) == n
            ):
                # rowwise scaling
                torch._check(
                    scale_a.is_contiguous() and scale_b.is_contiguous(),
                    lambda: "Both scale_a and scale_b must be contiguous for rowwise scaling.",
                )
            else:
                # does not match any valid scaling type
                torch._check(
                    False,
                    lambda: (
                        "Invalid scaling configuration. "
                        "For tensorwise scaling, both scales should be scalar. "
                        f"For rowwise scaling, scale_a should be ({m}, 1), scale_b should be (1, {n}). "
                        f"Got scale_a.size()=({scale_a.size(0)}, {scale_a.size(1)}) "
                        f"and scale_b.size()=({scale_b.size(0)}, {scale_b.size(1)})"
                    ),
                )

    _out_dtype = out_dtype if out_dtype is not None else self.dtype
    return torch.empty(self.size(0), mat2.size(1), dtype=_out_dtype, device=self.device)


@register_meta([aten.scatter_reduce.two, aten.scatter_reduce.two_out])
@out_wrapper()
def meta_scatter_reduce_two(self, dim, index, src, reduce, include_self=True):
    scatter_meta_impl(self, dim, index, src, reduce, use_new_options=True)
    return self.new_empty(self.shape)


@register_meta(aten.scatter_reduce_.two)
def meta_scatter_reduce__two(self, dim, index, src, reduce, include_self=True):
    scatter_meta_impl(self, dim, index, src, reduce, use_new_options=True)
    return self


@register_meta([aten.multinomial.default, aten.multinomial.out])
@out_wrapper()
def meta_multinomial(input, num_samples, replacement=False, *, generator=None):
    torch._check(
        0 < input.dim() <= 2,
        lambda: f"The probabilty distributions dimensions must be 1 or 2, but got {input.dim()}",
    )
    if input.dim() == 1:
        return torch.empty(num_samples, dtype=torch.long, device=input.device)
    return torch.empty(
        input.size(0), num_samples, dtype=torch.long, device=input.device
    )


def multiply_integers(vs):
    r = 1
    for v in vs:
        r *= v
    return r


def upsample_common_check(input_size, output_size, num_spatial_dims):
    torch._check(
        len(output_size) == num_spatial_dims,
        lambda: f"It is expected output_size equals to {num_spatial_dims}, but got size {len(output_size)}",
    )
    expected_input_dims = num_spatial_dims + 2  # N, C, ...
    torch._check(
        len(input_size) == expected_input_dims,
        lambda: f"It is expected input_size equals to {expected_input_dims}, but got size {len(input_size)}",
    )

    torch._check(
        all(s > 0 for s in input_size[2:]) and all(s > 0 for s in output_size),
        lambda: f"Input and output sizes should be greater than 0, but got "
        f"input size {input_size} and output size {output_size}",
    )

    nbatch, channels = input_size[:2]
    return (nbatch, channels, *output_size)


@register_meta(
    [aten.upsample_nearest1d.default, aten._upsample_nearest_exact1d.default]
)
def upsample_nearest1d(input, output_size, scales=None):
    torch._check(
        input.numel() != 0 or multiply_integers(input.size()[1:]),
        lambda: f"Non-empty 3D data tensor expected but got a tensor with sizes {input.size()}",
    )
    full_output_size = upsample_common_check(
        input.size(), output_size, num_spatial_dims=1
    )
    return input.new_empty(full_output_size).to(
        memory_format=utils.suggest_memory_format(input)
    )


@register_meta(
    [aten.upsample_nearest2d.default, aten._upsample_nearest_exact2d.default]
)
def upsample_nearest2d(input, output_size, scales_h=None, scales_w=None):
    torch._check(
        input.numel() != 0 or multiply_integers(input.size()[1:]),
        lambda: f"Non-empty 4D data tensor expected but got a tensor with sizes {input.size()}",
    )
    full_output_size = upsample_common_check(
        input.size(), output_size, num_spatial_dims=2
    )
    output = input.new_empty(full_output_size)

    # convert output to correct memory format, if necessary
    memory_format = utils.suggest_memory_format(input)

    # following "heuristic: only use channels_last path when it's faster than the contiguous path"
    _, n_channels, _, _ = input.shape
    if input.device.type == "cuda" and n_channels < 4:
        memory_format = torch.contiguous_format

    output = output.contiguous(memory_format=memory_format)

    return output


@register_meta(
    [
        aten.upsample_nearest2d_backward.default,
        aten._upsample_nearest_exact2d_backward.default,
    ]
)
def upsample_nearest2d_backward(
    grad_output: Tensor,
    output_size: Sequence[Union[int, torch.SymInt]],
    input_size: Sequence[Union[int, torch.SymInt]],
    scales_h: Optional[float] = None,
    scales_w: Optional[float] = None,
):
    full_output_size = upsample_common_check(
        input_size, output_size, num_spatial_dims=2
    )
    torch._check(
        grad_output.ndim == 4,
        lambda: f"Expected grad_output to be a tensor of dimension 4 but got: dimension {grad_output.ndim}",
    )
    for i in range(4):
        torch._check(
            grad_output.size(i) == full_output_size[i],
            lambda: (
                f"Expected grad_output to have the same shape as output;"
                f" output.size({i}) = {full_output_size[i]}"
                f" but got grad_output.size({i}) = {grad_output.size(i)}"
            ),
        )

    return grad_output.new_empty(input_size).to(
        memory_format=utils.suggest_memory_format(grad_output)
    )  # type: ignore[call-overload]


@register_meta(
    [aten.upsample_nearest3d.default, aten._upsample_nearest_exact3d.default]
)
def upsample_nearest3d(input, output_size, scales_d=None, scales_h=None, scales_w=None):
    torch._check(
        input.numel() != 0 or multiply_integers(input.size()[1:]),
        lambda: f"Non-empty 5D data tensor expected but got a tensor with sizes {input.size()}",
    )
    full_output_size = upsample_common_check(
        input.size(), output_size, num_spatial_dims=3
    )
    return input.new_empty(full_output_size).to(
        memory_format=utils.suggest_memory_format(input)
    )


@register_meta(
    [
        aten.sort.default,
        aten.sort.stable,
        aten.sort.values,
        aten.sort.values_stable,
    ]
)
def meta_sort(self, stable=None, dim=-1, descending=False, values=None, indices=None):
    v, i = torch.empty_like(self), torch.empty_like(self, dtype=torch.int64)
    if values is not None and indices is not None:
        assert isinstance(values, TensorLike)
        assert isinstance(indices, TensorLike)
        # Makes sure values and indices have the same strides. For cases where
        # these have different shapes, like (5, 10, 5) and (0) in msort.
        out_shape = v.shape
        out_stride = v.stride()
        values = _maybe_resize_out(values, out_shape)
        indices = _maybe_resize_out(indices, out_shape)
        values.as_strided_(out_shape, out_stride)
        indices.as_strided_(out_shape, out_stride)
        _safe_copy_out(copy_from=v, copy_to=values)  # type: ignore[arg-type]
        _safe_copy_out(copy_from=i, copy_to=indices)  # type: ignore[arg-type]
        return values, indices
    return v, i


def rnn_cell_checkSizes(
    input_gates,
    hidden_gates,
    input_bias,
    hidden_bias,
    factor,
    prev_hidden,
):
    torch._check(input_gates.ndim == 2, lambda: f"{input_gates.ndim} != 2")
    torch._check(
        input_gates.shape == hidden_gates.shape,
        lambda: f"{input_gates.shape} != {hidden_gates.shape}",
    )
    gates_size = input_gates.size(1)
    if input_bias is not None:
        torch._check(input_bias.ndim == 1, lambda: f"{input_bias.ndim} != 1")
        torch._check(
            input_bias.numel() == gates_size,
            lambda: f"{input_bias.numel()} != {gates_size}",
        )
        torch._check(
            input_bias.shape == hidden_bias.shape,
            lambda: f"{input_bias.shape} != {hidden_bias.shape}",
        )
    torch._check(prev_hidden.ndim == 2, lambda: f"{prev_hidden.ndim} != 2")
    expected_prev_hidden_numel = input_gates.size(0) * gates_size // factor
    torch._check(
        prev_hidden.numel() == expected_prev_hidden_numel,
        lambda: f"{prev_hidden.numel()} != {input_gates.size(0)} * {gates_size} // {factor} (aka {expected_prev_hidden_numel})",
    )
    torch._check(
        all(
            x.device == input_gates.device
            for x in [hidden_gates, input_bias, hidden_bias, prev_hidden]
        ),
        lambda: "expected all inputs to be same device",
    )


@register_meta(aten._thnn_fused_lstm_cell.default)
def _thnn_fused_lstm_cell_meta(
    input_gates,
    hidden_gates,
    cx,
    input_bias=None,
    hidden_bias=None,
):
    rnn_cell_checkSizes(input_gates, hidden_gates, input_bias, hidden_bias, 4, cx)
    workspace = torch.empty_like(input_gates, memory_format=torch.contiguous_format)
    hy = torch.empty_like(cx, memory_format=torch.contiguous_format)
    cy = torch.empty_like(cx, memory_format=torch.contiguous_format)
    return (hy, cy, workspace)


@register_meta(aten._cudnn_rnn.default)
def _cudnn_rnn(
    input,
    weight,
    weight_stride0,
    weight_buf,
    hx,
    cx,
    mode,
    hidden_size,
    proj_size,
    num_layers,
    batch_first,
    dropout,
    train,
    bidirectional,
    batch_sizes,
    dropout_state,
):
    is_input_packed = len(batch_sizes) != 0
    if is_input_packed:
        seq_length = len(batch_sizes)
        mini_batch = batch_sizes[0]
        batch_sizes_sum = input.shape[0]
    else:
        seq_length = input.shape[1] if batch_first else input.shape[0]
        mini_batch = input.shape[0] if batch_first else input.shape[1]
        batch_sizes_sum = -1

    num_directions = 2 if bidirectional else 1
    out_size = proj_size if proj_size != 0 else hidden_size
    if is_input_packed:
        out_shape = [batch_sizes_sum, out_size * num_directions]
    else:
        out_shape = (
            [mini_batch, seq_length, out_size * num_directions]
            if batch_first
            else [seq_length, mini_batch, out_size * num_directions]
        )
    output = input.new_empty(out_shape)

    cell_shape = [num_layers * num_directions, mini_batch, hidden_size]
    if cx is None:
        cy = torch.empty(0, device=input.device)
    else:
        cy = cx.new_empty(cell_shape)

    hy = hx.new_empty([num_layers * num_directions, mini_batch, out_size])

    # TODO: Query cudnnGetRNNTrainingReserveSize (expose to python)
    reserve_shape = 0 if train else 0
    reserve = input.new_empty(reserve_shape, dtype=torch.uint8)

    return output, hy, cy, reserve, weight_buf


@register_meta(aten.mkldnn_rnn_layer.default)
def mkldnn_rnn_layer(
    input,
    w0,
    w1,
    w2,
    w3,
    hx_,
    cx_,
    reverse,
    batch_sizes,
    mode,
    hidden_size,
    num_layers,
    has_biases,
    bidirectional,
    batch_first,
    train,
):
    seq_length = input.shape[1] if batch_first else input.shape[0]
    mini_batch = input.shape[0] if batch_first else input.shape[1]
    output_chanels = hidden_size
    out_shape = (
        [mini_batch, seq_length, output_chanels]
        if batch_first
        else [seq_length, mini_batch, output_chanels]
    )
    output = input.new_empty(out_shape)
    if hx_ is None:
        hy = torch.empty(0, device=input.device)
    else:
        hy = hx_.new_empty(hx_.shape)
    if cx_ is None:
        cy = torch.empty(0, device=input.device)
    else:
        cy = cx_.new_empty(cx_.shape)
    workspace = torch.empty(0, device=input.device, dtype=torch.uint8)
    return output, hy, cy, workspace


def zero_numel_check_dims(self, dim, fn_name):
    if self.ndim == 0:
        torch._check_index(
            dim == 0 or dim == -1,
            lambda: f"{fn_name}: Expected reduction dim -1 or 0 for scalar but got {dim}",
        )
    else:
        torch._check_index(
            self.size(dim) != 0,
            lambda: f"{fn_name}: Expected reduction dim {dim} to have non-zero size.",
        )


# From aten/src/ATen/native/ReduceOps.cpp
def check_argmax_argmin(name, self, dim):
    if dim is not None:
        dim = maybe_wrap_dim(dim, self.dim())
        zero_numel_check_dims(self, dim, name)
    else:
        torch._check(
            self.numel() != 0,
            lambda: f"{name}: Expected reduction dim to be specified for input.numel() == 0.",
        )


@register_meta([aten.argmax.default, aten.argmin.default])
def argmax_argmin_meta(self, dim=None, keepdim=False):
    check_argmax_argmin("argmax", self, dim)
    dims = utils.reduction_dims(self.shape, (dim,) if dim is not None else None)
    shape = _compute_reduction_shape(self, dims, keepdim)
    return self.new_empty(shape, dtype=torch.int64)


@register_meta(aten.scalar_tensor.default)
def scalar_tensor(s, dtype=None, layout=None, device=None, pin_memory=None):
    return torch.empty(
        (), dtype=dtype, layout=layout, device=device, pin_memory=pin_memory
    )


@register_meta(aten.topk.default)
def topk_meta(self, k, dim=-1, largest=True, sorted=True):
    # From aten/src/ATen/native/Sorting.cpp
    dim = maybe_wrap_dim(dim, self.dim(), wrap_scalar=True)
    sliceSize = 1 if self.dim() == 0 else self.size(dim)
    torch._check(k >= 0 and k <= sliceSize, lambda: "k not in range for dimension")

    topKSize = list(self.shape)
    if len(topKSize) > 0:
        topKSize[dim] = k
    return self.new_empty(topKSize), self.new_empty(topKSize, dtype=torch.int64)


@register_meta([aten.kthvalue.default, aten.kthvalue.values])
@out_wrapper("values", "indices")
def kthvalue_meta(self, k, dim=-1, keepdim=False):
    dim = maybe_wrap_dim(dim, self.dim(), wrap_scalar=True)
    dimSize = self.size(dim) if self.dim() > 0 else 1
    torch._check(
        k >= 1 and k <= dimSize,
        lambda: f"kthvalue(): selected number k out of range for dimension {dim}",
    )

    shape = list(self.shape[:dim] + self.shape[dim + 1 :])
    if keepdim and self.dim() > 0:
        shape.insert(dim, 1)
    return self.new_empty(shape), self.new_empty(shape, dtype=torch.int64)


legacy_contiguous_memory_format = torch.contiguous_format


# From aten/src/ATen/native/cuda/RNN.cu
def checkLSTMBackwardSizes(grad_hy, grad_cy, cx, cy, workspace):
    defined_grad = grad_hy if grad_hy is not None else grad_cy
    torch._check(defined_grad.dim() == 2, lambda: "")
    exp_size = defined_grad.size()
    if grad_hy is not None:
        torch._check(grad_hy.size() == exp_size, lambda: "")
    if grad_cy is not None:
        torch._check(grad_cy.size() == exp_size, lambda: "")
    torch._check(cx.size() == exp_size, lambda: "")
    torch._check(cy.size() == exp_size, lambda: "")
    torch._check(workspace.dim() == 2, lambda: "")
    torch._check(workspace.numel() == exp_size[0] * exp_size[1] * 4, lambda: "")


# From aten/src/ATen/native/cuda/RNN.cu
@register_meta(aten._thnn_fused_lstm_cell_backward_impl.default)
def _thnn_fused_lstm_cell_backward_impl(grad_hy, grad_cy, cx, cy, workspace, has_bias):
    if grad_hy is None and grad_cy is None:
        return None, None, None
    checkLSTMBackwardSizes(grad_hy, grad_cy, cx, cy, workspace)
    grad_gates = torch.empty_like(
        workspace, memory_format=legacy_contiguous_memory_format
    )
    grad_cx = torch.empty_like(cx, memory_format=legacy_contiguous_memory_format)
    grad_bias = grad_gates.sum(0, keepdim=False) if has_bias else None
    return grad_gates, grad_cx, grad_bias


# From aten/src/ATen/native/mps/operations/Linear.mm
@register_meta(aten.linear_backward.default)
def linear_backward(input_, grad_output_, weight_, output_mask):
    grad_input = None
    grad_weight = None
    grad_bias = None
    if output_mask[0]:
        grad_input = grad_output_.new_empty(input_.size())
    if output_mask[1] or output_mask[2]:
        grad_weight = grad_output_.new_empty((grad_output_.size(-1), input_.size(-1)))
        grad_bias = grad_output_.new_empty(grad_output_.size(-1))
    return (grad_input, grad_weight, grad_bias)


@register_meta(aten.pixel_shuffle.default)
def meta_pixel_shuffle(self, upscale_factor):
    assert (
        len(self.shape) > 2 and self.shape[-3] % (upscale_factor * upscale_factor) == 0
    ), f"Invalid input shape for pixel_shuffle: {self.shape} with upscale_factor = {upscale_factor}"

    def is_channels_last(ten):
        return torch._prims_common.suggest_memory_format(ten) == torch.channels_last

    def pick_memory_format():
        if is_channels_last(self):
            if device_hint(self) == "cuda":
                return torch.contiguous_format
            else:
                return torch.channels_last
        elif self.is_contiguous(memory_format=torch.contiguous_format):
            return torch.contiguous_format
        elif self.is_contiguous(memory_format=torch.preserve_format):
            return torch.preserve_format

    C = self.shape[-3] // (upscale_factor * upscale_factor)
    Hr = self.shape[-2] * upscale_factor
    Wr = self.shape[-1] * upscale_factor
    out_shape = (*self.shape[:-3], C, Hr, Wr)

    out = self.new_empty(out_shape)
    out = out.to(memory_format=pick_memory_format())  # type: ignore[call-overload]
    return out


@register_meta(aten.mkldnn_rnn_layer_backward.default)
def mkldnn_rnn_layer_backward(
    input,
    weight0,
    weight1,
    weight2,
    weight3,
    hx_,
    cx_tmp,
    output,
    hy_,
    cy_,
    grad_output_r_opt,
    grad_hy_r_opt,
    grad_cy_r_opt,
    reverse,
    mode,
    hidden_size,
    num_layers,
    has_biases,
    train,
    bidirectional,
    batch_sizes,
    batch_first,
    workspace,
):
    diff_x = input.new_empty(input.shape)
    diff_hx = hx_.new_empty(hx_.shape)
    diff_cx = cx_tmp.new_empty(cx_tmp.shape)
    diff_w1 = weight0.new_empty(weight0.shape)
    diff_w2 = weight1.new_empty(weight1.shape)
    diff_b = weight2.new_empty(weight2.shape)
    return diff_x, diff_w1, diff_w2, diff_b, diff_b, diff_hx, diff_cx


@register_meta([aten.bucketize.Tensor, aten.bucketize.Tensor_out])
@out_wrapper()
def meta_bucketize(self, boundaries, *, out_int32=False, right=False):
    return torch.empty_like(
        self, dtype=torch.int32 if out_int32 else torch.int64
    ).contiguous()


@register_meta([aten.histc])
@out_wrapper()
def meta_histc(input, bins=100, min=0, max=0):
    fn_name = "histc()"
    if device_hint(input) == "cpu":
        torch._check(
            input.is_floating_point(),
            lambda: f"\"histogram_cpu\" not implemented for '{input.dtype}'",
        )
    torch._check(
        isinstance(bins, IntLike),
        lambda: f"{fn_name}: argument 'bins' must be int, not {type(bins)}",
    )
    torch._check(bins > 0, lambda: f"{fn_name}: bins must be > 0, but got {bins}")
    torch._check(
        isinstance(min, Number),
        lambda: f"{fn_name}: argument 'min' must be Number, not {type(min)}",
    )
    torch._check(
        isinstance(max, Number),
        lambda: f"{fn_name}: argument 'max' must be Number, not {type(max)}",
    )
    torch._check(max >= min, lambda: "{fn_name}: max must be larger than min")
    return torch.empty(bins, device=input.device, dtype=input.dtype)


@register_meta(
    [aten._upsample_bilinear2d_aa.default, aten._upsample_bicubic2d_aa.default]
)
def meta_upsample_bimode2d_aa(
    input,
    output_size,
    align_corners,
    scales_h=None,
    scales_w=None,
):
    full_output_size = upsample_common_check(
        input.size(), output_size, num_spatial_dims=2
    )
    torch._check(
        input.numel() != 0 or all(size > 0 for size in input.size()[1:]),
        lambda: f"Non-empty 4D data tensor expected but got a tensor with sizes {input.size()}",
    )
    return input.new_empty(full_output_size).to(
        memory_format=utils.suggest_memory_format(input)
    )


# From aten/src/ATen/native/cuda/AmpKernels.cu
@register_meta(aten._amp_foreach_non_finite_check_and_unscale_.default)
def _amp_foreach_non_finite_check_and_unscale_(self, found_inf, inv_scale):
    torch._check(
        found_inf.numel() == 1, lambda: "found_inf must be a 1-element tensor."
    )
    torch._check(
        inv_scale.numel() == 1, lambda: "inv_scale must be a 1-element tensor."
    )
    torch._check(
        found_inf.dtype.is_floating_point,
        lambda: "found_inf must be a float tensor.",
    )
    torch._check(
        inv_scale.dtype.is_floating_point,
        lambda: "inv_scale must be a float tensor.",
    )


# From aten/src/ATen/native/UnaryOps.cpp
@register_meta([aten.nan_to_num.default, aten.nan_to_num.out])
@out_wrapper()
def nan_to_num(self, nan=None, posinf=None, neginf=None):
    result_size = list(self.size())
    return self.new_empty(result_size)


@register_meta(torch.ops.aten.transpose_)
def transpose_(self, dim0, dim1):
    assert (
        self.layout
        not in {
            torch.sparse_csr,
            torch.sparse_csc,
            torch.sparse_bsr,
            torch.sparse_bsc,
        }
    ), f"torch.transpose_: in-place transposition is not supported for {self.layout} layout"

    ndims = self.ndim

    dim0 = maybe_wrap_dim(dim0, ndims)
    dim1 = maybe_wrap_dim(dim1, ndims)

    if dim0 == dim1:
        return self

    size = list(self.size())
    stride = list(self.stride())

    stride[dim0], stride[dim1] = stride[dim1], stride[dim0]
    size[dim0], size[dim1] = size[dim1], size[dim0]

    self.as_strided_(size, stride)
    return self


@register_meta(torch.ops.aten.t_)
def t_(self):
    ndims = self.ndim

    if self.is_sparse:
        sparse_dim = self.sparse_dim()
        dense_dim = self.dense_dim()
        assert (
            sparse_dim <= 2 and dense_dim == 0
        ), f"t_ expects a tensor with <= 2 sparse and 0 dense dimensions, but got {sparse_dim} sparse and {dense_dim} dense dimensions"  # noqa: B950
    else:
        assert (
            self.dim() <= 2
        ), f"t_ expects a tensor with <= 2 dimensions, but self is {ndims}D"

    return transpose_(self, 0, 0 if ndims < 2 else 1)


@register_meta(aten.searchsorted)
@out_wrapper()
def meta_searchsorted(
    sorted_sequence,
    self,
    *,
    out_int32=False,
    right=False,
    side=None,
    sorter=None,
):
    dtype = torch.int32 if out_int32 else torch.int64
    if isinstance(self, torch.Tensor):
        return torch.empty_like(self, dtype=dtype).contiguous()
    else:  # Scalar
        return torch.empty((), dtype=dtype, device=sorted_sequence.device)


def _check_for_unsupported_isin_dtype(dtype):
    torch._check(
        dtype not in [torch.bool, torch.bfloat16, torch.complex128, torch.complex64],
        lambda: f"Unsupported input type encountered for isin(): {dtype}",
    )


@register_meta(aten._embedding_bag_backward)
def meta_embedding_bag_backward(
    grad,
    indices,
    offsets,
    offset2bag,
    bag_size,
    maximum_indices,
    num_weights,
    scale_grad_by_freq,
    mode,
    sparse,
    per_sample_weights,
    padding_idx=-1,
):
    if sparse:
        return aten._embedding_bag_sparse_backward(
            grad,
            indices,
            offsets,
            offset2bag,
            bag_size,
            num_weights,
            scale_grad_by_freq,
            mode,
            per_sample_weights,
            padding_idx,
        )
    else:
        return meta_embedding_bag_dense_backward(
            grad,
            indices,
            offset2bag,
            bag_size,
            maximum_indices,
            num_weights,
            scale_grad_by_freq,
            mode,
            per_sample_weights,
            padding_idx,
        )


@register_meta(aten._embedding_bag_dense_backward)
def meta_embedding_bag_dense_backward(
    grad,
    indices,
    offset2bag,
    bag_size,
    maximum_indices,
    num_weights,
    scale_grad_by_freq,
    mode,
    per_sample_weights,
    padding_idx=-1,
):
    torch._check(
        grad.dtype in [torch.float16, torch.bfloat16, torch.float32, torch.float64],
        lambda: f"Unsupported input type encountered: {grad.dtype}",
    )
    if mode == MODE_MAX:
        torch._check(maximum_indices is not None)
    index_grad_weight = grad.new_empty((num_weights, grad.size(1)))
    return index_grad_weight


@register_meta(aten._embedding_bag_per_sample_weights_backward)
def meta_embedding_bag_per_sample_weights_backward(
    grad,
    weight,
    indices,
    offsets,
    offset2bag,
    mode,
    padding_idx=-1,
):
    embedding_features = grad.size(1)
    torch._check(
        mode == MODE_SUM,
        "embedding_bag_backward: per_sample_weights only supported for mode='sum'",
    )
    torch._check(grad.dim() == 2)
    torch._check(indices.dim() == 1)
    num_samples = indices.size(0)
    torch._check(weight.dim() == 2)
    torch._check(weight.size(1) == embedding_features)
    output = grad.new_empty((num_samples,))
    return output


@register_meta(aten.isin)
@out_wrapper()
def meta_isin(elements, test_elements, *, assume_unique=False, invert=False):
    torch._check(
        isinstance(elements, Tensor) or isinstance(test_elements, Tensor),
        lambda: "At least one of elements and test_elements must be a Tensor.",
    )
    if not isinstance(elements, Tensor):
        elements = torch.tensor(elements, device=test_elements.device)

    if not isinstance(test_elements, Tensor):
        test_elements = torch.tensor(test_elements, device=elements.device)

    _check_for_unsupported_isin_dtype(elements.dtype)
    _check_for_unsupported_isin_dtype(test_elements.dtype)
    return torch.empty_like(elements, dtype=torch.bool)


@register_meta(aten.polygamma)
@out_wrapper()
def meta_polygamma(n: int, self: Tensor) -> Tensor:
    torch._check(n >= 0, lambda: "polygamma(n, x) does not support negative n.")
    _, result_dtype = elementwise_dtypes(
        self,
        type_promotion_kind=ELEMENTWISE_TYPE_PROMOTION_KIND.INT_TO_FLOAT,
    )
    return torch.empty_like(self, dtype=result_dtype)


@register_meta(aten._local_scalar_dense)
def meta_local_scalar_dense(self: Tensor):
    raise RuntimeError("Tensor.item() cannot be called on meta tensors")


@register_meta(aten._jagged_to_padded_dense_forward.default)
def meta__jagged_to_padded_dense_forward(
    values: Tensor,
    offsets: List[Tensor],
    max_lengths: List[int],
    padding_value: float = 0.0,
):
    # only one jagged dim is supported for now
    assert len(offsets) == 1
    assert len(max_lengths) == 1

    B = offsets[0].shape[0] - 1
    S = max_lengths[0]
    output_shape = (B, S, *values.shape[1:])
    return values.new_empty(output_shape)


def _create_unary_float_meta_func(func):
    @register_meta(func)
    @out_wrapper()
    def _f(x):
        return elementwise_meta(
            x, type_promotion=ELEMENTWISE_TYPE_PROMOTION_KIND.INT_TO_FLOAT
        )

    return _f


def _create_binary_float_meta_func(func):
    @register_meta(func)
    @out_wrapper()
    def _f(x, y):
        return elementwise_meta(
            x, y, type_promotion=ELEMENTWISE_TYPE_PROMOTION_KIND.INT_TO_FLOAT
        )

    return _f


_create_unary_float_meta_func(aten.special_airy_ai)
_create_unary_float_meta_func(aten.special_bessel_y0)
_create_unary_float_meta_func(aten.special_bessel_y1)
_create_unary_float_meta_func(aten.special_modified_bessel_i0)
_create_unary_float_meta_func(aten.special_modified_bessel_i1)
_create_unary_float_meta_func(aten.special_modified_bessel_k0)
_create_unary_float_meta_func(aten.special_modified_bessel_k1)
_create_unary_float_meta_func(aten.special_scaled_modified_bessel_k0)
_create_unary_float_meta_func(aten.special_scaled_modified_bessel_k1)


_create_binary_float_meta_func(aten.special_chebyshev_polynomial_t)
_create_binary_float_meta_func(aten.special_chebyshev_polynomial_u)
_create_binary_float_meta_func(aten.special_chebyshev_polynomial_v)
_create_binary_float_meta_func(aten.special_chebyshev_polynomial_w)
_create_binary_float_meta_func(aten.special_shifted_chebyshev_polynomial_t)
_create_binary_float_meta_func(aten.special_shifted_chebyshev_polynomial_u)
_create_binary_float_meta_func(aten.special_shifted_chebyshev_polynomial_v)
_create_binary_float_meta_func(aten.special_shifted_chebyshev_polynomial_w)
_create_binary_float_meta_func(aten.special_hermite_polynomial_h)
_create_binary_float_meta_func(aten.special_hermite_polynomial_he)
_create_binary_float_meta_func(aten.special_laguerre_polynomial_l)
_create_binary_float_meta_func(aten.special_legendre_polynomial_p)


# We must also trigger meta registrations from PrimTorch ref
# decompositions
import torch._refs
import torch._refs.nn.functional
import torch._refs.special


def activate_meta():
    activate_meta_table = {}

    # For a given op, we pick the most specific decomp function from
    # global_decomp_table in the precedence order of meta > post_autograd > pre_autograd
    for type in ["meta", "post_autograd", "pre_autograd"]:
        registry = global_decomposition_table[type]

        for opo in registry:
            if opo not in activate_meta_table:
                activate_meta_table[opo] = registry[opo]

    for op_overload, fn in activate_meta_table.items():
        # Don't register meta for HigherOrderOp's decomp.
        # We can reconsider this in the future, but in general,
        # the way you do a meta for a HigherOrderOp is different from
        # OpOverload.
        if isinstance(op_overload, torch._ops.HigherOrderOperator):
            continue
        assert isinstance(op_overload, OpOverload)

        op_overload.py_impl(torch._C.DispatchKey.Meta)(fn)

        if torch._C._dispatch_has_kernel_for_dispatch_key(
            op_overload.name(), "CompositeImplicitAutograd"
        ):
            # Internally, we shouldn't be registering meta kernels for any operators that
            # have CompositeImplicitAutograd kernels.
            # Instead, we should be letting those decompositions run, and writing meta kernels
            # only for the base operators.
            if op_overload in global_decomposition_table["meta"]:
                raise RuntimeError(
                    f"{op_overload} is a CompositeImplicitAutograd op, we shouldn't "
                    "register meta function for it. Instead, we should let the decomposition run and write "
                    "meta kernels for the base operators."
                )
        elif op_overload.is_view:
            # Attempting to register a python meta kernel for a view operator.
            # We shouldn't do this, because the output will report as not having aliased storages.
            # All view ops have meta kernels in C++ today, so we should use those instead.
            pass
        elif (
            op_overload.name()
            in {
                "aten::empty_strided",  # causing infinite recursion, test_meta.py
                "aten::clone",  # causing infinite recursion
                "aten::_to_copy",  # causing infinite recursion, test_serialization.py -k test_tensor_subclass_getstate_overwrite  # noqa: B950
                "aten::copy_",  # Exception not raised, test_torch.py -k test_storage_meta_errors_cpu_int64  # noqa: B950
                "aten::constant_pad_nd",  # requires_grad mismatch, test_ops.py -k test_fake_crossref_backward_amp_istft_cuda_float32  # noqa: B950
                "aten::rot90",  # requires_grad mismatch! test_ops.py -k test_fake_crossref_backward_amp_rot90_cuda_float32  # noqa: B950
                "aten::as_strided_scatter",  # requires_grad mismatch, test_ops.py -k test_fake_crossref_backward_no_amp_as_strided_scatter_cuda_float32  # noqa: B950
            }
        ):
            pass
        else:
            if "mkldnn::" in op_overload.name():
                _meta_lib_dont_use_me_use_register_meta_for_mkldnn.impl(op_overload, fn)
            elif "mkl::" in op_overload.name():
                _meta_lib_dont_use_me_use_register_meta_for_mkl.impl(op_overload, fn)
            elif "onednn::" in op_overload.name():
                _meta_lib_dont_use_me_use_register_meta_for_onednn.impl(op_overload, fn)
            elif "quantized::" in op_overload.name():
                _meta_lib_dont_use_me_use_register_meta_for_quantized.impl(
                    op_overload, fn
                )
            else:
                _meta_lib_dont_use_me_use_register_meta.impl(op_overload, fn)


activate_meta()<|MERGE_RESOLUTION|>--- conflicted
+++ resolved
@@ -5608,20 +5608,6 @@
         lambda: f"Expected both inputs to be fp8 types but got self.dtype={self.dtype} and mat2.dtype={mat2.dtype}",
     )
 
-<<<<<<< HEAD
-    # determine scaling type and check input dimensions (refer to Blas.cpp op)
-    torch._check(
-        scale_a.dtype == torch.float32 and scale_b.dtype == torch.float32,
-        lambda: "Both scale_a and scale_b must be float (fp32) tensors.",
-    )
-    m, _ = self.shape
-    n = mat2.size(1)
-    if scale_a.numel() == 1 and scale_b.numel() == 1:
-        # tensorwise scaling
-        pass
-    else:
-        # for non-tensorwise scaling, enforce 2D input tensors
-=======
     if device_hint(self) == "cuda":
 
         def is_row_major(stride):
@@ -5642,7 +5628,6 @@
             self.size(1) % 16 == 0,
             lambda: f"Expected self.size(1) to be divisible by 16, but got self.size(1)={self.size(1)}",
         )
->>>>>>> 1786a17f
         torch._check(
             mat2.size(0) % 16 == 0 and mat2.size(1) % 16 == 0,
             lambda: f"Expected both dimensions of mat2 to be divisble by 16 but got {mat2.shape}",
