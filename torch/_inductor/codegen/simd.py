# mypy: allow-untyped-defs
from __future__ import annotations

import collections
import contextlib
import dataclasses
import functools
import itertools
import logging
import math
import operator
from typing import (
    Any,
    Callable,
    Counter,
    Dict,
    Iterable,
    List,
    no_type_check,
    Optional,
    Sequence,
    Tuple,
    Type,
    Union,
)

import sympy

import torch
import torch._logging
from torch.utils._ordered_set import OrderedSet
from torch.utils._sympy.functions import FloorDiv, Identity, ModularIndexing
from torch.utils._sympy.symbol import (
    free_symbol_is_type,
    prefix_str,
    symbol_is_type,
    SymT,
)

from ..._dynamo.utils import counters
from .. import config, ir, scheduler
from ..codecache import code_hash
from ..dependencies import MemoryDep, StarDep, WeakDep
from ..ir import IRNode, TritonTemplateBuffer
from ..optimize_indexing import indexing_dtype_strength_reduction
from ..runtime.runtime_utils import green_text, yellow_text
from ..scheduler import BaseSchedulerNode, BaseScheduling, WhyNoFuse
from ..utils import (
    cache_on_self,
    expr_fits_within_32bit,
    get_dtype_size,
    IndentedBuffer,
    Placeholder,
    sympy_index_symbol,
    sympy_product,
    sympy_subs,
    unique,
)
from ..virtualized import ops, OpsWrapper, V
from .common import CSEVariable, index_prevent_reordering, Kernel, PythonPrinter
from .multi_kernel import MultiKernel
from .simd_kernel_features import (
    DisableReduction,
    EnableReduction,
    NodeScheduleMarker,
    SIMDKernelFeatures,
)


log = logging.getLogger(__name__)
perf_hint_log = torch._logging.getArtifactLogger(__name__, "perf_hints")
schedule_log = torch._logging.getArtifactLogger(__name__, "schedule")
fusion_log = torch._logging.getArtifactLogger(__name__, "fusion")


pexpr = PythonPrinter().doprint


@dataclasses.dataclass
class IterationRanges:
    """
    Each range tree represents multiple sets of iteration indexing
    in a single tiled dimension in the output kernel.

    If you have two loops ranges one (4, 3, 2) and another (4, 6),
    then the range tree will be:
            4 (i0)
        3 (i1)  6 (i3)
        2 (i2)
    Where i0 is shared between both loops, but then the split into
    different indexing vars.  All loop ranges must iterate over
    the same number of elements.
    """

    def __init__(
        self,
        name: str,
        var_list: List[sympy.Symbol],
        var_ranges: Dict[sympy.Symbol, sympy.Expr],
        numel: sympy.Expr,
        prefix: str,
        *,
        kernel: SIMDKernel,
        divisor=sympy.S.One,
        length=sympy.S.One,
        root: IterationRangesRoot,
    ) -> None:
        super().__init__()
        self.name = name
        self.var_list = var_list
        self.var_ranges = var_ranges
        self.numel = numel
        self.prefix = prefix
        self.divisor = divisor
        self.length = length
        self.kernel = kernel
        self.root = root

    def symbol(self):
        return sympy_index_symbol(self.name)

    @property
    @cache_on_self
    @no_type_check
    def symt(self) -> SymT:
        prefix_to_symt = {prefix: symt for symt, prefix in prefix_str.items()}
        return prefix_to_symt[self.prefix]


class IterationRangesRoot(IterationRanges):
    def __init__(
        self,
        name: str,
        numel: sympy.Expr,
        # TODO: this is probably SymTy.INDEX and SymTy.RINDEX
        prefix: str,
        index: int,
        kernel: SIMDKernel,
        pid_cache=None,
        *,
        is_loop: bool,
        tensor_dim: Optional[int],
        grid_dim: Optional[int],
        has_zdim: bool,
    ) -> None:
        if pid_cache is None:
            pid_cache = {}
        super().__init__(
            name=name,
            var_list=[],
            var_ranges={},
            numel=numel,
            prefix=prefix,
            kernel=kernel,
            root=self,
        )
        self.index = index
        # Store all the nodes in one flat list
        self.nodes: Dict[sympy.Expr, IterationRangesEntry] = {}
        # This is for re-ordering program ID in triton mm template
        # pid_cache["tl.program_id(0)"] = pid_m
        self.pid_cache: Dict[str, str] = pid_cache

        # True if the dimension is implemented as a single program looping over
        # the full dimension (currently only used for non-persistent reduction)
        assert not is_loop or (prefix == "r" and grid_dim is None)
        self.is_loop = is_loop
        # Index of corresponding dimension on triton tensors
        self.tensor_dim = tensor_dim
        # Index of corresponding dimension in the triton grid
        self.grid_dim = grid_dim
        self.has_zdim = has_zdim

    def __repr__(self) -> str:
        return f"IterationRangesRoot({self.name!r}, {self.numel}, ...)"

    def cache_clear(self):
        for node in self.nodes.values():
            node.cache_clear()

    def index_sym(self):
        return sympy_index_symbol(f"{self.prefix}index")

    def lookup(self, divisor, length):
        """
        Lookup a given RangeTreeEntry, creating it if needed
        """
        if V.graph.sizevars.statically_known_equals(divisor * length, self.numel):
            expr = FloorDiv(self.index_sym(), divisor)
        else:
            expr = ModularIndexing(self.index_sym(), divisor, length)

        if expr not in self.nodes:
            node = IterationRangesEntry(
                f"{self.prefix}{next(V.kernel.iter_vars_count)}",
                divisor,
                length,
                expr,
                self,
            )
            V.kernel.range_tree_nodes[node.symbol()] = node
            self.var_list.append(node.symbol())
            self.var_ranges[node.symbol()] = length
            self.nodes[expr] = node
        return self.nodes[expr]

    def construct_entries(self, lengths: List[sympy.Expr]):
        divisor = sympy.S.One
        itervars = []
        for length in reversed(lengths):
            itervars.append(self.lookup(divisor, length))
            divisor = divisor * length
        return list(reversed(itervars))

    def construct(self, lengths: List[sympy.Expr]):
        return [e.symbol() for e in self.construct_entries(lengths)]

    def vars_and_sizes(self, index: sympy.Expr):
        """Figure out vars from this tree used in index"""
        nodes = [V.kernel.range_tree_nodes.get(s) for s in index.free_symbols]
        nodes = [n for n in nodes if n and n.prefix == self.prefix]
        nodes.sort(
            key=lambda x: V.graph.sizevars.size_hint(
                x.divisor, fallback=config.unbacked_symint_fallback
            )
        )
        divisor = sympy.S.One
        index_vars = []
        sizes = []

        def add(node):
            nonlocal divisor
            index_vars.append(node.symbol())
            sizes.append(node.length)
            divisor = divisor * node.length

        for node in nodes:
            if not V.graph.sizevars.statically_known_equals(node.divisor, divisor):
                # fill in unused index var
                add(self.lookup(divisor, FloorDiv(node.divisor, divisor)))
                divisor = node.divisor
            add(node)
        if not V.graph.sizevars.statically_known_equals(self.numel, divisor):
            # fill in unused index var
            add(self.lookup(divisor, FloorDiv(self.numel, divisor)))

        return list(reversed(index_vars)), list(reversed(sizes))


class IterationRangesEntry(IterationRanges):
    def __init__(
        self,
        name: str,
        divisor: sympy.Expr,
        length: sympy.Expr,
        expr: sympy.Expr,
        parent: IterationRanges,
    ) -> None:
        super().__init__(
            name=name,
            numel=parent.numel / length,
            var_list=parent.var_list,
            var_ranges=parent.var_ranges,
            prefix=parent.prefix,
            divisor=divisor,
            length=length,
            kernel=parent.kernel,
            root=parent.root,
        )
        self.parent = parent
        self.codegen = functools.lru_cache(None)(self._codegen)
        self.expr = expr

    def __repr__(self) -> str:
        return f"IterationRangesEntry({self.name}, {self.divisor}, {self.length}, {self.expr}, {self.var_ranges})"

    def set_name(self, name):
        self.codegen = lambda: name  # type: ignore[assignment]
        self.codegen.cache_clear = lambda: None  # type: ignore[method-assign]
        self.name = name

    def cache_clear(self):
        self.codegen.cache_clear()

    def _codegen(self):
        V.kernel.codegen_iteration_ranges_entry(self)
        return self.name

    def precomputed_args(self):
        # for dynamic shapes, find parts of indexing expressions that have to be precomputed
        precomputed_args: List[sympy.Expr] = []
        if isinstance(self.expr, sympy.Symbol):
            return precomputed_args
        assert isinstance(self.expr, (FloorDiv, ModularIndexing)), type(self.expr)
        for arg in self.expr.args[1:]:
            if not isinstance(arg, (sympy.Integer, sympy.Symbol)):
                symbols = arg.free_symbols
                if len(symbols) > 0 and all(
                    symbol_is_type(s, SymT.SIZE) for s in symbols
                ):
                    precomputed_args.append(arg)
        return precomputed_args

    def __hash__(self):
        return hash(self.name)

    def __eq__(self, other):
        return self.name == other.name


def constant_repr(value):
    if value == float("inf"):
        return 'float("inf")'
    elif value == float("-inf"):
        return 'float("-inf")'
    elif math.isnan(value):
        return 'float("nan")'
    return repr(value)


class SIMDKernel(Kernel):
    """
    Common base class for Triton/Halide codegen which both use flattened indexing rather than loop nests.
    """

    sexpr = pexpr
    kexpr: Callable[[sympy.Expr], str]
    allow_block_ptr = False
    kernel_name: str

    def __init__(
        self,
        *groups,
        features: SIMDKernelFeatures,
        pid_cache=None,
        override_persistent_reduction=None,
        override_cooperative_reduction=None,
    ) -> None:
        if pid_cache is None:
            pid_cache = {}
        super().__init__()
        self.features = features
        self.mutations = features.get_mutations()
        self.body = IndentedBuffer()
        self.indexing_code = IndentedBuffer()
        self.numels = [V.graph.sizevars.simplify(s) for s in groups]
        self.range_trees: List[IterationRangesRoot] = []
        self.range_tree_nodes: Dict[sympy.Symbol, IterationRangesEntry] = {}
        self.iter_vars_count = itertools.count()
        self.inside_reduction = self.numels[-1] != 1
        self.cooperative_reduction: bool = (
            override_cooperative_reduction
            if override_cooperative_reduction is not None
            else self.should_use_cooperative_reduction()
        )
        self.persistent_reduction: bool = (
            override_persistent_reduction
            if override_persistent_reduction is not None
            else self.should_use_persistent_reduction()
        )
        self.no_x_dim = self.want_no_x_dim()
        self.code_hash: Optional[str] = None

        # define this in a closure to make cache local to object
        @functools.lru_cache(None)
        def simplify_indexing(index: sympy.Expr):
            index = V.graph.sizevars.simplify_with_ranges(index, self.var_ranges())
            for tree in self.range_trees:
                index = self.combine_contiguous_dims(index, tree)

            return self.combine_modular_indexing_pairs(index)

        self.simplify_indexing = simplify_indexing
        self.initialize_range_tree(pid_cache)

    def dtype_to_str(self, dtype: torch.dtype) -> str:
        raise NotImplementedError

    @property
    def index_dtype(self) -> str:
        return self.dtype_to_str(self.features.select_index_dtype())

    def want_no_x_dim(self):
        return False

    def initialize_range_tree(self, pid_cache):
        no_r_dim = not self.inside_reduction or self.numels[-1] == 1

        prefixes = "zyxr"
        active_prefixes = prefixes[-len(self.numels) :]

        grid_dims = "xyz"
        if self.no_x_dim:
            tensor_dims = "r"
        elif no_r_dim:
            tensor_dims = "xyz"
        else:
            tensor_dims = "xyzr"

        tensor_dims = "".join(p for p in tensor_dims if p in active_prefixes)

        for i, prefix in enumerate(active_prefixes):
            is_reduction = prefix == "r"
            tensor_dim = tensor_dims.find(prefix) if prefix in tensor_dims else None
            grid_dim = None if is_reduction else grid_dims.find(prefix)
            index = i if grid_dim is None else grid_dim
            self.range_trees.append(
                IterationRangesRoot(
                    f"{prefix}index",
                    self.numels[i],
                    prefix,
                    index,
                    self,
                    pid_cache=pid_cache,
                    is_loop=is_reduction and not self.persistent_reduction,
                    tensor_dim=tensor_dim,
                    grid_dim=grid_dim,
                    has_zdim="z" in active_prefixes,
                )
            )

    def finalize_indexing(self, indices: Sequence[sympy.Expr]):
        """
        Hook called right before codegen with every index that will be
        used in the fused kernel.
        """

    def store_reduction(self, name: str, index: sympy.Expr, value: CSEVariable):
        prior = self.inside_reduction
        self.inside_reduction = False
        try:
            return self.store(name, index, value)
        finally:
            self.inside_reduction = prior

    def should_use_cooperative_reduction(self) -> bool:
        return False  # defined in subclass

    def should_use_persistent_reduction(self) -> bool:
        return False  # defined in subclass

    def var_ranges(self):
        return dict(
            itertools.chain.from_iterable(
                tree.var_ranges.items() for tree in self.range_trees
            )
        )

    def triton_tensor_ndim(self):
        return sum(int(tree.tensor_dim is not None) for tree in self.range_trees)

    def indexing_size_str(self, i):
        sizes = ["None"] * self.triton_tensor_ndim()
        sizes[i] = ":"
        return f"[{', '.join(sizes)}]"

    def dense_size_list(self) -> List[str]:
        sizes = ["1"] * self.triton_tensor_ndim()
        for tree in self.range_trees:
            if tree.tensor_dim is None:
                continue

            if tree.prefix != "r" or self.inside_reduction:
                sizes[tree.tensor_dim] = f"{tree.prefix.upper()}BLOCK"
        return sizes

    def dense_size_str(self):
        sizes = self.dense_size_list()
        return f"[{', '.join(sizes)}]"

    def combine_modular_indexing_pairs(self, index):
        if not isinstance(index, ModularIndexing):
            return index
        x = index.args[0]
        if (tree_node := self.range_tree_nodes.get(x)) is None:
            return index
        new_index = sympy_subs(index, {x: tree_node.expr})
        new_index = V.graph.sizevars.combine_modular_indexing_pairs(new_index)
        # the index now contains xindex/etc, which is nonstandard, fix it up
        return sympy_subs(
            new_index,
            {
                tree_node.root.index_sym(): tree_node.root.lookup(
                    sympy.S.One, tree_node.root.numel
                ).symbol()
            },
        )

    def combine_contiguous_dims(self, index: sympy.Expr, tree: IterationRangesRoot):
        if expand_res := V.graph.sizevars.expand_floor_div(index):
            new_index, denominator = expand_res  # type: ignore[misc]
            return FloorDiv(self._combine_contiguous_dims(new_index, tree), denominator)
        else:
            return self._combine_contiguous_dims(index, tree)

    def _combine_contiguous_dims(self, index: sympy.Expr, tree: IterationRangesRoot):
        """
        More aggressive simplification to merge contiguous dims
        """
        if isinstance(index, (sympy.Integer, sympy.Symbol)):
            return index
        index_vars, sizes = tree.vars_and_sizes(index)
        if len(sizes) <= 1:
            return index
        new_sizes, reindex, prune = V.graph.sizevars._simplify_loops(
            index_vars, sizes, index_prevent_reordering([index], index_vars, sizes)
        )
        if new_sizes == sizes:
            return index
        new_index_vars = tree.construct(new_sizes)
        new_index = sympy_subs(index, dict(zip(index_vars, reindex(new_index_vars))))
        return new_index

    def disable_reduction(self):
        should_flush = self.range_trees[-1].is_loop or self.cooperative_reduction

        @contextlib.contextmanager
        def ctx():
            if self.numels[-1] == 1:
                assert not self.inside_reduction
                yield
                return
            if should_flush:
                # calling codegen_body() will flush all the pending buffers
                # and write out a reduction loop
                self.codegen_body()
            self.inside_reduction = False
            try:
                yield
                if should_flush:
                    # flush out any code before opening the next loop
                    self.codegen_body()
            finally:
                self.inside_reduction = True

        return ctx()

    def set_ranges(self, *lengths):
        assert len(lengths) == len(self.range_trees)
        return [
            ranges.construct(length)
            for length, ranges in zip(lengths, self.range_trees)
        ]

    @staticmethod
    def _split_iteration_ranges(
        groups: Iterable[sympy.Expr], lengths: Sequence[Sequence[sympy.Expr]]
    ):
        sv = V.graph.sizevars
        new_ranges: List[List[sympy.Expr]] = [[] for _ in groups]
        remaining = [sv.simplify(g) for g in groups]
        var_count = itertools.count()

        def add_range(i, expr):
            expr = sv.simplify(expr)
            if not sv.statically_known_multiple_of(remaining[i], expr):
                raise CantSplit
            # guard on the last item out
            remaining[i] = FloorDiv(remaining[i], expr)
            new_ranges[i].append(expr)
            return next(var_count)

        def make_combined(size, idx1, idx2):
            def getter(flat_vars):
                return size * flat_vars[idx1] + flat_vars[idx2]

            return getter

        return_getters_groups = []
        current_group = 0
        for length_group in lengths:
            return_getters = []
            for size in length_group:
                if sv.statically_known_equals(size, 1):  # type: ignore[arg-type]
                    return_getters.append(lambda _: sympy.S.Zero)
                    continue

                while current_group < len(remaining) and sv.statically_known_equals(
                    remaining[current_group], 1  # type: ignore[arg-type]
                ):
                    # scroll to next group with remaining elements
                    current_group += 1

                if current_group + 1 < len(remaining) and sv.statically_known_gt(
                    size, remaining[current_group]
                ):
                    # need to break size in two
                    if not sv.statically_known_multiple_of(
                        size, remaining[current_group]
                    ):
                        raise CantSplit
                    size1 = remaining[current_group]
                    size2 = FloorDiv(size, remaining[current_group])
                    return_getters.append(
                        make_combined(
                            size2,
                            add_range(current_group, size1),
                            add_range(current_group + 1, size2),
                        )
                    )
                else:
                    return_getters.append(
                        operator.itemgetter(add_range(current_group, size))
                    )
            return_getters_groups.append(return_getters)

        assert all(
            V.graph.sizevars.size_hint(s) == 1 for s in remaining
        ), f"failed to set ranges {remaining} {lengths}"

        return new_ranges, return_getters_groups

    @classmethod
    def is_compatible(
        cls, groups: Iterable[sympy.Expr], lengths: Sequence[Sequence[sympy.Expr]]
    ):
        try:
            cls._split_iteration_ranges(groups, lengths)
            return True
        except CantSplit:
            return False

    def split_and_set_ranges(self, lengths: List[List[sympy.Expr]]):
        """
        We may want to fuse `for i0 in s0*s1` into a tiled kernel with groups (s0, s1).

        To do this we need to split up the iteration space of i0 into something like:
            for i1 in s0:
              for i2 in s1:
                i0 = i1*s1 + i2
                ....

        This function matches and resplits lengths to the groups of
        this kernel to enable tiled + non-tiled fusions.
        """
        groups = [rt.numel for rt in self.range_trees]
        if not self.inside_reduction:
            groups[-1] = sympy.S.One

        if len(lengths) == len(self.range_trees) and all(
            V.graph.sizevars.simplify(sympy_product(x) - g) == 0
            for x, g in zip(lengths, groups)
        ):
            return self.set_ranges(*lengths)

        new_ranges, return_getters_groups = self._split_iteration_ranges(
            groups, lengths
        )
        itervars = list(itertools.chain.from_iterable(self.set_ranges(*new_ranges)))
        return [[fn(itervars) for fn in fns] for fns in return_getters_groups]

    def is_indirect_indexing(self, index: sympy.Expr):
        # tmpX  means indirect indexing
        return free_symbol_is_type(index, SymT.TMP)

    def is_broadcasted(self, index: sympy.Expr):
        # Note. This may not be correct when there is indirect indexing
        if self.is_indirect_indexing(index):
            return False

        index_numels = [1] * len(self.numels)
        for symbol in index.free_symbols:
            if symbol not in self.range_tree_nodes:
                # Non-iterated variables, e.g. strides
                continue
            entry = self.range_tree_nodes[symbol]  # type: ignore[index]
            assert isinstance(entry.parent, IterationRangesRoot)
            index_numels[entry.parent.index] *= entry.length

        # If the index variables only iterate over a subset of the kernel
        # numels, then it must be broadcasted.
        simplify = V.graph.sizevars.simplify
        return any(
            simplify(idx_range) != simplify(iter_range)  # type: ignore[arg-type]
            for idx_range, iter_range in zip(index_numels, self.numels)
        )

    def index_to_str(self, index: sympy.Expr) -> str:
        """
        Convert an index expr to a string that can be used in output code.
        e.g. a sympy expression "s2" may actually appear as "ks1" in the generated kernel.

        Index expressions often need to be passed in as arguments to the triton kernel.
        Rename_indexing and codegen_indexing keep track of the needed indices and add
        new parameters to the function signature.
        """
        if isinstance(index, list):
            return f"[{', '.join(map(self.index_to_str, index))}]"
        return self.kexpr(self.rename_indexing(index))  # type: ignore[call-arg]

    def prepare_indexing(
        self,
        index: sympy.Expr,
    ):
        index = self.simplify_indexing(index)
        index = sympy_subs(index, V.graph.sizevars.precomputed_replacements)
        # if simple replacements didn't get rid of floor/ceil, try full subs
        if len(index.atoms(sympy.floor)) or len(index.atoms(sympy.ceiling)):
            index = index.subs(V.graph.sizevars.precomputed_replacements)
        # last resort, if no range vars are in the expr, hoist it
        # TODO instead of trying to blindly find complicated exprs, we should hoist the
        # inputs/outputs sizes and strides, but at the time indexing is generated
        # kernel inputs and outputs are not set yet, we'd need a deeper refactor
        # to do it this way

        if len(index.atoms(sympy.ceiling)):
            for a in index.atoms(sympy.ceiling):
                # for nested exprs, atoms yields top level first (?)
                # so if everything goes fine, lower level replacements will come up empty
                symbols = a.free_symbols
                if len(symbols) > 0 and all(
                    symbol_is_type(s, (SymT.SIZE, SymT.PRECOMPUTED_SIZE))
                    for s in symbols
                ):
                    replacements = {a: V.graph.sizevars.lookup_precomputed_size(a)}
                    index = sympy_subs(index, replacements)

        simp_index = self.simplify_indexing(index)

        # Now that we are done simplifying we can unwrap Identity so that downstream handling
        # for its contained expression will work. previously, tl.full wrapping of sympy.Integer
        # would not occur
        simp_index = (
            simp_index if not isinstance(simp_index, Identity) else simp_index.args[0]
        )

        return self.codegen_indexing(simp_index)

    def active_range_trees(self, reorder=False):
        trees = [
            t for t in self.range_trees if t.prefix != "r" or self.inside_reduction
        ]
        if reorder and len(trees) > 1:
            count = sum(t.prefix in "xyz" for t in trees)
            assert "".join(t.prefix for t in trees[:count]) == "zyx"[-count:], [
                t.prefix for t in trees[:count]
            ]
            trees[:count] = reversed(trees[:count])
        return trees

    def codegen_indexing(self, expr: sympy.Expr):
        expr = V.graph.sizevars.simplify_with_ranges(expr, self.var_ranges())
        for sym in sorted(expr.free_symbols, key=str):
            if sym in self.range_tree_nodes:
                # if indexing expression is complicated, we precompute it on the host side
                # and send the result as a kernel argument
                replacements = {}
                for ps in self.range_tree_nodes[sym].precomputed_args():  # type: ignore[index]
                    replacements[ps] = V.graph.sizevars.lookup_precomputed_size(ps)
                if len(replacements) > 0:
                    self.range_tree_nodes[sym].expr = sympy_subs(  # type: ignore[index]
                        self.range_tree_nodes[sym].expr, replacements  # type: ignore[index]
                    )
                self.range_tree_nodes[sym].codegen()  # type: ignore[index]
        return expr

    def codegen_nan_check(self) -> None:
        raise NotImplementedError("NYI: codegen_nan_check")

    def call_kernel(self, name: str, node: Optional[IRNode] = None) -> None:
        raise NotImplementedError("NYI: call_kernel")

    @contextlib.contextmanager
    def mask_loads(self, mask, value):
        """Context manager to add an additional mask to tl.load/store"""
        prior = self._load_mask
        prior_val = self._load_other
        if prior:
            mask = ops.logical_and(mask, prior)

        mask = OpsWrapper._unwrap(mask)
        self._load_mask = mask
        self._load_other = value
        try:
            # TODO(jansel): do we need a reshape here?
            yield mask
        finally:
            self._load_mask = prior
            self._load_other = prior_val

    def get_strides_of_load(self, index: sympy.Expr):
        """
        This gets the stride of the index for each of the tiling variables
        (technically, it does it at index 0)

        For example, if
        xindex = x0 + 512*x1 + 1024*r0
        x0 = (xindex//512)
        x1 = (xindex % 512)
        r0 = rindex // 1024

        this function would return
        {xindex: 512, rindex: 1024}
        """
        index_to_tile_indexes = {k: v.expr for k, v in self.range_tree_nodes.items()}
        index_in_tile_vars = sympy_subs(index, index_to_tile_indexes)  # type: ignore[arg-type]
        strides = {}
        for range_tree in self.range_trees:
            s = sympy_index_symbol(range_tree.name)
            strides[s] = sympy_subs(index_in_tile_vars, {s: 1}) - sympy_subs(
                index_in_tile_vars, {s: 0}
            )
        return strides

    @staticmethod
    def _map_tuple_or_scalar(fn, value):
        if isinstance(value, tuple):
            return tuple(map(fn, value))
        return fn(value)

    def estimate_kernel_num_bytes(self):
        """
        Try the best to estimate the total size (in bytes) of the
        kernel's inputs and outputs, which is used for estimating the memory
        throughput of this kernel. This information is used for checking how
        far we are from the peak memory bandwidth. It's important that
        we want to avoid overestimating the sizes of the inputs and outputs,
        because it can wrongfully give us a very large memory traffic value,
        which may be even larger than the theoretical bandwidth and thus
        become very misleading. This is particularly problematic for cases
        where we slice some inputs. In those cases, we should only count
        the size of the "slices" instead of the original inputs, because
        only the slices contribute to the real memory traffic.
        """
        nbytes = []
        ninplace_args = len(unique(self.args.inplace_buffers.values()))
        _, call_args, _, _ = self.args.python_argdefs()
        buf_accesses = self.features.buf_accesses()

        # For pointwise and reduction kernels, this is the upper-bound numels
        # for the output buffer.
        # FIXME: This is not exactly right for cases like below:
        #    def foo(tensor0, tensor1):
        #        x0 = narrow(tensor0)
        #        return cat(x0, tensor1)
        # For this example, we will end up overestimate the size for the
        # slice s0. Potentially, we could have precise inputs information
        # if we maintained the original inputs of the Pointwise kernel created
        # for the "cat". However, I think it might be a bit overwhelming that
        # we add such complexity only for handling some particular cases for
        # benchmarking.
        out_numel = V.graph.sizevars.size_hint(sympy_product(self.numels))
        for i, arg in enumerate(call_args):
            # "buf" may be narrowed. In this case, the number of memory accesses
            # should be estimated based on the reinterpreted layout.
            # On the other hand, buf may be broadcasted. In this case,
            # counting the size of the underline storage would give us
            # a better estimation in terms of memory accesses.
            if arg not in buf_accesses:
                nbytes.append(0)
                continue
            arg_numel = V.graph.get_numel(arg)
            buf_size = V.graph.sizevars.size_hint(arg_numel)
            if buf_size > out_numel:
                # This arg points to a buf that has been sliced.
                # We need to count each individual slice to have
                # a better estimation.
                indices: OrderedSet[Any] = OrderedSet()
                no_index_dep_count = 0
                for dep in buf_accesses[arg]:
                    if isinstance(dep, (StarDep, WeakDep)):
                        indices.add(f"no_index_dep_{no_index_dep_count}")
                        no_index_dep_count += 1
                    else:
                        indices.add(dep.index)
                numel = len(indices) * out_numel
            else:
                numel = buf_size
            dtype = V.graph.get_dtype(arg)
            dtype_size = get_dtype_size(dtype)
            nbytes.append(numel * dtype_size * (1 + int(i < ninplace_args)))
        return sum(nbytes)

    def warn_mix_layout(self, kernel_name):
        """
        Print message if the kernel have mixed layout inputs.
        Only care about 4D tensor for now.
        """
        if (
            len(self.args.input_buffers) == 1
            and len(self.args.output_buffers) == 1
            and len(self.args.inplace_buffers) == 0
        ):
            # even if input buffer and output buffer have different layout,
            # this can be a layout conversion kernel. No need to warn for
            # the mix layouts.
            return

        argdefs, call_args, signature, _ = self.args.python_argdefs()
        uniform_stride_order = None
        for arg_name in call_args:
            buf = V.graph.try_get_buffer(arg_name)
            if buf and len(buf.layout.size) == 4:
                # ignore the tensor if only 1 dimension is non-zero
                if len([x for x in buf.layout.size if x == 1]) == 3:
                    continue
                stride_order = ir.get_stride_order(buf.layout.stride)
                if uniform_stride_order is None:
                    uniform_stride_order = stride_order
                elif uniform_stride_order != stride_order:
                    msg = yellow_text(
                        f"Expected stride order {uniform_stride_order}, but found stride order"
                        + f" {stride_order} for kernel {kernel_name}"
                    )
                    log.warning(msg)

                    stride_order_list = [
                        ir.get_stride_order(V.graph.get_buffer(name).layout.stride)
                        if V.graph.try_get_buffer(name)
                        else None
                        for name in call_args
                    ]
                    size_list = [
                        V.graph.get_buffer(name).layout.size
                        if V.graph.try_get_buffer(name)
                        else None
                        for name in call_args
                    ]
                    source_list = [
                        "GraphInput"
                        if name in V.graph.graph_inputs
                        else "IntermediateBuffer"
                        if name in V.graph.name_to_buffer
                        else None
                        for name in call_args
                    ]

                    msg = yellow_text(
                        f"  param names {argdefs}\n  buf names {call_args}\n  strides {stride_order_list}"
                        + f"\n  sizes {size_list}\n  sources {source_list}\n"
                    )
                    log.warning(msg)
                    return
        msg = green_text(
            f"All the inputs for the triton kernel {kernel_name} have uniform layout"
        )
        log.warning(msg)

    def welford_reduce_fallback(self, dtype, value):
        sum_ = ops.reduction(dtype, dtype, "sum", value)
        self.inside_reduction = False
        rnumel = ops.index_expr(self.numels[-1], dtype)
        mean = ops.truediv(sum_, rnumel)

        self.inside_reduction = True
        dx = ops.sub(value, mean)
        dx2 = ops.mul(dx, dx)
        m2 = ops.reduction(dtype, dtype, "sum", dx2)
        return OpsWrapper._unwrap((mean, m2, rnumel))

    def codegen_kernel(self):
        raise NotImplementedError

    def codegen_body(self):
        pass

    def codegen_iteration_ranges_entry(self, entry: IterationRangesEntry):
        pass


class SIMDScheduling(BaseScheduling):
    kernel_type = SIMDKernel  # override in subclass

    def __init__(self, scheduler) -> None:
        super().__init__()
        self.scheduler = scheduler

    def group_fn(self, sizes):
        return tuple(V.graph.sizevars.simplify(sympy_product(s)) for s in sizes)

    def can_fuse(self, node1, node2):
        """
        Hook called by Scheduler to determine if the Triton backend
        can fuse node1 and node2.  These nodes might already be
        FusedSchedulerNodes.
        """
        if isinstance(node1, scheduler.ForeachKernelSchedulerNode) or isinstance(
            node2, scheduler.ForeachKernelSchedulerNode
        ):
            return scheduler.ForeachKernelSchedulerNode.can_fuse(node1, node2)

        _, (numel1, rnumel1) = node1.group
        _, (numel2, rnumel2) = node2.group
        why = WhyNoFuse(node1, node2)

        if node1.is_split_scan() and not node2.is_split_scan():
            if node2.is_reduction():
                why("Split scan cannot fuse with reductions")
        elif node2.is_split_scan() and not node1.is_split_scan():
            if node1.is_reduction():
                why("Split scan cannot fuse with reductions")

        if node1.is_reduction() and node2.is_reduction():
            reduction_can_fuse = numel1 == numel2 and rnumel1 == rnumel2
            if not reduction_can_fuse:
                why(
                    "numel/rnumel mismatch (reduce) (%s, %s), (%s, %s)",
                    numel1,
                    numel2,
                    rnumel1,
                    rnumel2,
                )
            return reduction_can_fuse

        if not node1.is_reduction() and not node2.is_reduction():
            if not (numel1 == numel2 and rnumel1 == rnumel2):
                why(
                    "numel/rnumel mismatch (non-reduce) (%s, %s), (%s, %s)",
                    numel1,
                    numel2,
                    rnumel1,
                    rnumel2,
                )
                return False

            if node1.is_template():
                # Only allow fusion for TritonTemplates for now.
                # Fusion for CUDATemplates are not supported.
                is_triton_template = isinstance(node1.node, TritonTemplateBuffer)
                if not is_triton_template:
                    why("node1 is not TritonTemplateBuffer")
                return is_triton_template

            # check for a bad combined tiling
            tiling1 = self.select_tiling(node1.get_nodes(), numel1, rnumel1)
            tiling2 = self.select_tiling(node2.get_nodes(), numel1, rnumel1)
            tiling3 = self.select_tiling(
                node1.get_nodes() + node2.get_nodes(), numel1, rnumel1
            )
            if config.triton.tiling_prevents_pointwise_fusion:
                cond = True
                if len(tiling1) > 2:
                    if len(tiling2) > 2:
                        cond = tiling1 == tiling2 == tiling3
                    else:
                        cond = tiling1 == tiling3
                elif len(tiling2) > 2:
                    cond = tiling2 == tiling3
                if not cond:
                    why(
                        "tiling mismatch (%s, %s, %s)",
                        tiling1,
                        tiling2,
                        tiling3,
                    )
                    return False

            return True

        if not node1.is_reduction() and node2.is_reduction():
            assert rnumel1 == 1 and rnumel2 != 1
            if numel1 == numel2 * rnumel2:
                if not all(
                    SIMDKernel.is_compatible((numel2, rnumel2), n.get_ranges())
                    for n in node1.get_nodes()
                ):
                    why("nodes numel/rnumel incompatibility")
                    return False
                if (
                    config.triton.tiling_prevents_reduction_fusion
                    and not node1.is_template()
                ):
                    is_reduction_tiling_valid = self.select_tiling(
                        node1.get_nodes(), numel1
                    ) in (
                        (numel1, 1),
                        (numel2, rnumel2, 1),
                    )
                    if not is_reduction_tiling_valid:
                        why("invalid tiling for reduction")
                    return is_reduction_tiling_valid
                return True

            if numel1 != numel2:
                why("nodes numel incompatibility")
            return numel1 == numel2

        assert node1.is_reduction() and not node2.is_reduction()
        # swap args to hit the case above
        return self.can_fuse_horizontal(node2, node1)

    can_fuse_vertical = can_fuse
    can_fuse_horizontal = can_fuse

    def generate_node_schedule(self, nodes, numel, rnumel):
        node_schedule: List[Any] = []
        done: OrderedSet[scheduler.BaseSchedulerNode] = OrderedSet()
        # Writes with a reduced shape, meaning they are only present once the
        # reduction loop has ended
        not_ready_yet_nodes: OrderedSet[str] = OrderedSet()
        current_loop_buffer_usage: OrderedSet[str] = OrderedSet()
        maybe_split_index: Optional[int] = None

        def fits_in_main_body(n):
            _, (node_numel, node_rnumel) = n.group
            return (node_numel == numel and node_rnumel == rnumel) or (
                node_numel == numel * rnumel and node_rnumel == 1
            )

        def fits_outside_reduction(n):
            _, (node_numel, node_rnumel) = n.group
            return node_numel == numel and node_rnumel == 1 and rnumel != 1

        def expect_improved_memory_usage(n):
            for read in n.read_writes.reads:
                if read.name in current_loop_buffer_usage:
                    return True
            return False

        def schedule_node_in_loop(n):
            done.add(n)
            node_schedule.append(n)
            current_loop_buffer_usage.update([x.name for x in n.read_writes.reads])

            # A scan is modelled as a reduction in the scheduler but has a
            # full sized output that can be used inside the loop body
            if (
                n.is_reduction()
                and isinstance(n, scheduler.SchedulerNode)
                and isinstance(n.node, ir.ComputedBuffer)
                and not isinstance(n.node.data, ir.Scan)
            ):
                not_ready_yet_nodes.add(n.get_name())
            else:  # this node is available within the loop
                current_loop_buffer_usage.update([x.name for x in n.read_writes.writes])

        @contextlib.contextmanager
        def end_current_reduction_loop():
            nonlocal maybe_split_index
            if node_schedule and node_schedule[-1] is EnableReduction:
                node_schedule.pop()
            else:
                node_schedule.append(DisableReduction)
            if maybe_split_index:
                node_schedule.insert(maybe_split_index, DisableReduction)
                node_schedule.insert(maybe_split_index + 1, EnableReduction)
                maybe_split_index = None
            yield
            node_schedule.append(EnableReduction)
            not_ready_yet_nodes.clear()
            current_loop_buffer_usage.clear()

        def requires_closing_previous_reduction(node, node_schedule):
            if rnumel == 1:
                return False
            if not not_ready_yet_nodes & node.ancestors:
                return False
            assert node_schedule and not isinstance(
                node_schedule[-1], (EnableReduction, DisableReduction)
            )
            return bool(not_ready_yet_nodes)

        for index, node in enumerate(nodes):
            if node in done:
                continue
            done.add(node)

            if fits_in_main_body(node):
                if requires_closing_previous_reduction(node, node_schedule):
                    with end_current_reduction_loop():
                        pass  # need to start a new reduction loop

                if current_loop_buffer_usage and not expect_improved_memory_usage(node):
                    # If we don't improve memory usage, then it is better to split into two loops
                    maybe_split_index = maybe_split_index or len(node_schedule)
                else:
                    # Memory usage got improved, cancel the loop split
                    maybe_split_index = None

                schedule_node_in_loop(node)
            elif fits_outside_reduction(node):
                with end_current_reduction_loop():
                    node_schedule.append(node)
            else:
                raise NotImplementedError(
                    f"unexpected group: ({numel}, {rnumel}) != {node.group[1]}"
                )

        return node_schedule

    def codegen_node(
        self, node: Union[scheduler.FusedSchedulerNode, scheduler.SchedulerNode]
    ):
        """
        Given a set of pre-fused nodes, generate a Triton kernel.
        """

        nodes: List[scheduler.SchedulerNode] = node.get_nodes()  # type: ignore[assignment]

        _, (numel, rnumel) = max(nodes, key=lambda x: int(x.is_reduction())).group

        node_schedule = self.generate_node_schedule(nodes, numel, rnumel)
        schedule_log.debug("Schedule:\n %s", node_schedule)

        return self.codegen_node_schedule(
            SIMDKernelFeatures(node_schedule, numel, rnumel)
        )

    @staticmethod
    def can_use_32bit_indexing(
        numel: sympy.Expr, buffers: Iterable[Union[ir.Buffer, ir.TensorBox]]
    ) -> bool:
        int_max = torch.iinfo(torch.int32).max

        if not expr_fits_within_32bit(numel):
            return False

        # Any use of a MultiOutputLayout will create a buffer with a
        # Layout whose sizes are accounted for
        buf_sizes = [
            buf.get_layout().storage_size()
            for buf in buffers
            if not isinstance(buf.get_layout(), ir.MultiOutputLayout)
        ]

        if not all(expr_fits_within_32bit(size) for size in buf_sizes):
            return False

        # Only install guards for 32-bit indexing as there is no correctness
        # issue with using 64-bit for everything
        V.graph.sizevars.guard_leq(numel, int_max)  # type: ignore[arg-type]
        for size in buf_sizes:
            V.graph.sizevars.guard_leq(size, int_max)  # type: ignore[arg-type]
        return True

    def codegen_node_schedule(self, kernel_features: SIMDKernelFeatures):
        from torch._inductor.codegen.triton_split_scan import TritonSplitScanKernel

        node_schedule = kernel_features.node_schedule
        tiled_groups = self.select_tiling(
            node_schedule, kernel_features.numel, kernel_features.reduction_numel
        )

        is_scan = kernel_features.contains_op("scan")
        is_split_scan = is_scan and any(
            node.is_split_scan() for node in kernel_features.scheduler_nodes()
        )
        kernel_type: Type[SIMDKernel] = self.kernel_type
        if is_split_scan and issubclass(TritonSplitScanKernel, kernel_type):
            kernel_type = TritonSplitScanKernel

        kernel_args = tiled_groups
        kernel_kwargs: Dict[str, Any] = {"features": kernel_features}

        if is_scan:
            # TODO(jansel): scan does not yet work with cooperative reductions
            kernel_kwargs["override_cooperative_reduction"] = False

        # ops.sort only works with persistent reduction, and is not bandwidth bound anyway
        # so taking the hit of non-coalesced loads is okay
        if kernel_features.contains_op("sort"):
            kernel_kwargs["override_persistent_reduction"] = True

        kernel = kernel_type(
            *kernel_args,
            **kernel_kwargs,
        )
<<<<<<< HEAD
        kernel.buf_accesses = buf_accesses

        kernel2: Optional[SIMDKernel] = None
        if kernel.persistent_reduction and config.triton.multi_kernel and not has_sort:
            kernel2 = self.kernel_type(
                *kernel_args,
                **kernel_kwargs,
                override_persistent_reduction=False,
            )
            self.codegen_node_schedule_with_kernel(node_schedule, kernel2)
            with V.set_kernel_handler(kernel2):
                src_code2 = kernel2.codegen_kernel()
            kernel_name2 = self.define_kernel(src_code2, node_schedule, kernel)
            kernel2.kernel_name = kernel_name2
            kernel2.code_hash = code_hash(src_code2)

            # Keep buffers needed by the non-persistent reduction so both
            # kernels have the same arguments
            kernel.must_keep_buffers = OrderedSet(kernel2.must_keep_buffers)

        self.codegen_node_schedule_with_kernel(node_schedule, kernel)

        with V.set_kernel_handler(kernel):
            src_code = kernel.codegen_kernel()

        kernel_name = self.define_kernel(src_code, node_schedule, kernel)
        log.debug("Generating kernel code with kernel_name: %s", kernel_name)
        kernel.kernel_name = kernel_name
        kernel.code_hash = code_hash(src_code)
=======
>>>>>>> f235efef

        kernels = self.add_multi_kernel_choices(
            kernel, kernel_args, kernel_kwargs, node_schedule
        )
        for kernel in kernels:
            self.codegen_node_schedule_with_kernel(node_schedule, kernel)
        MultiKernel.merge_workspaces_inplace(kernels)
        for kernel in kernels:
            with V.set_kernel_handler(kernel):
                src_code = kernel.codegen_kernel()
            kernel_name = self.define_kernel(src_code, node_schedule, kernel)
            log.debug("Generating kernel code with kernel_name: %s", kernel_name)
            kernel.kernel_name = kernel_name
            kernel.code_hash = code_hash(src_code)
        del kernel

        final_kernel: Union[SIMDKernel, MultiKernel]
        if len(kernels) > 1:
            final_kernel = MultiKernel(kernels)
        else:
            (final_kernel,) = kernels

        with V.set_kernel_handler(final_kernel):
            for node in kernel_features.scheduler_nodes():
                node.mark_run()

        self.codegen_comment(node_schedule)
        final_kernel.call_kernel(final_kernel.kernel_name)

        if config.nan_asserts:
            final_kernel.codegen_nan_check()
        if config.warn_mix_layout:
            final_kernel.warn_mix_layout(kernels[0].kernel_name)

        V.graph.removed_buffers |= final_kernel.removed_buffers
        V.graph.inplaced_to_remove |= final_kernel.inplaced_to_remove

        if (
            V.graph.wrapper_code.supports_intermediate_hooks
            and config.generate_intermediate_hooks
        ):
            # Not every node in the schedule will actually be live on output;
            # we can't check dead buffers.
            live_outs = kernels[0].args.live_output_buffers()
            for node in kernel_features.scheduler_nodes():
                name = node.get_name()
                if name not in live_outs:
                    continue
                assert node.node is not None
                origin_node = node.node.get_origin_node()
                if origin_node is not None:
                    counters["inductor"]["intermediate_hooks"] += 1
                    V.graph.wrapper_code.writeline(
                        f"run_intermediate_hooks({origin_node.name!r}, {name})"
                    )

        self.scheduler.free_buffers()

    def add_multi_kernel_choices(
        self, kernel, kernel_args, kernel_kwargs, node_schedule
    ) -> List[SIMDKernel]:
        return [kernel]

    def codegen_node_schedule_with_kernel(self, node_schedule, kernel):
        with kernel:
            stack = contextlib.ExitStack()
            all_indexing = {}

            # First pass to collect indexing and decide inplace updates
            for node in node_schedule:
                if node is DisableReduction:
                    stack.enter_context(kernel.disable_reduction())
                elif node is EnableReduction:
                    stack.close()
                else:
                    node.decide_inplace_update()
                    index_vars = kernel.split_and_set_ranges(node.get_ranges())
                    all_indexing.update(
                        dict.fromkeys(
                            node._body.indexing_from_args(index_vars).values()
                        )
                    )

            kernel.finalize_indexing(all_indexing.keys())

            # Second pass to do codegen
            for i, node in enumerate(node_schedule):
                if node is DisableReduction:
                    stack.enter_context(kernel.disable_reduction())
                elif node is EnableReduction:
                    stack.close()
                else:
                    # TODO - use split ranges ?
                    indexing_dtype_strength_reduction(node._body)
                    index_vars = kernel.split_and_set_ranges(node.get_ranges())
                    node.codegen(index_vars)

    def codegen_template(
        self, template_node, epilogue_nodes, only_gen_src_code=False
    ) -> Optional[str]:
        """
        Codegen a triton template

        If `only_gen_src_code` the src code will be returned instead of codegen'd into the wrapper
        """
        _, (numel, rnumel) = template_node.group
        assert rnumel == 1
        kernel, render = template_node.node.make_kernel_render(template_node.node)
        with kernel:
            if not only_gen_src_code:
                for node in [template_node, *epilogue_nodes]:
                    node.mark_run()
            partial_code = render()
            with kernel.set_subgraph_body("<STORE_OUTPUT>"):
                for node in epilogue_nodes:
                    node.codegen(kernel.split_and_set_ranges(node.get_ranges()))

        if not isinstance(partial_code, str):
            partial_code.finalize_hook("<DEF_KERNEL>")
            partial_code.finalize_hook("<ARGDEFS>", strict=False)
        # finalize must be called after adding epilogue above
        with V.set_kernel_handler(kernel):
            # TODO: Maybe unify CUDATemplateKernel to also use PartialRender for flexible epilogue fusion.
            with kernel.set_subgraph_body("<STORE_OUTPUT>"):
                if isinstance(partial_code, str):
                    src_code = partial_code
                else:
                    partial_code.finalize_hook("<STORE_OUTPUT>")
                    src_code = partial_code.code
            node_schedule = [template_node, *epilogue_nodes]

            if config.benchmark_kernel:
                num_gb = kernel.estimate_kernel_num_bytes() / 1e9
                grid_args = V.graph.sizevars.size_hints(kernel.call_sizes)
                assert kernel.meta is not None, "meta is None"
                grid = kernel.grid_fn(*grid_args, kernel.meta)
                src_code = (
                    f"{kernel.imports_for_benchmark_kernel()}\n"
                    f"{src_code}\n"
                    f"{kernel.codegen_kernel_benchmark(num_gb, grid).getvalue()}"
                )

            if only_gen_src_code:
                return src_code

            kernel_name = self.define_kernel(src_code, node_schedule, kernel)

        self.codegen_comment(node_schedule)
        kernel.call_kernel(kernel_name, template_node.node)

        V.graph.removed_buffers |= kernel.removed_buffers
        V.graph.inplaced_to_remove |= kernel.inplaced_to_remove
        self.scheduler.free_buffers()
        return None

    def codegen_sync(self):
        V.graph.wrapper_code.writeline(V.graph.device_ops.synchronize())

    def generate_combo_kernel_code(
        self,
        subkernel_nodes: List[BaseSchedulerNode],
        custom_part_algorithm: bool,
        enable_autotune: bool,
        mixed_sizes: bool,
        only_gen_src_code: bool = False,
    ) -> List[Tuple[str, Any, Any]]:
        from .triton_combo_kernel import ComboKernel

        fused_node_lists = [node.get_nodes() for node in subkernel_nodes]
        subkernel_map, node_schedule_map = {}, {}
        for pn, nodes in zip(subkernel_nodes, fused_node_lists):
            _, (numel, rnumel) = max(nodes, key=lambda x: int(x.is_reduction())).group
            node_schedule = self.generate_node_schedule(nodes, numel, rnumel)
            tiled_groups = self.select_tiling(node_schedule, numel, rnumel)
            node_schedule_map[pn] = node_schedule, tiled_groups, numel, rnumel
            subkernel_map[pn] = ComboKernel.create_triton_kernel(
                *tiled_groups,
                features=SIMDKernelFeatures(node_schedule, numel, rnumel),
                optimize_mask=not mixed_sizes,
            )

        partitions = ComboKernel.horizontal_partition(
            nodes=subkernel_nodes,
            triton_scheduling=self,
            custom_algorithm=custom_part_algorithm,
            kernel_map=subkernel_map,
            node_info_map=node_schedule_map,
        )
        log.debug(
            "ComboKernels: %d nodes partitioned into %s groups",
            len(subkernel_nodes),
            [len(p) for p in partitions],
        )
        kernel_code_list = []
        for node_group in partitions:
            fused_node_lists = [node.get_nodes() for node in node_group]
            kernel = ComboKernel(
                enable_autotune=enable_autotune,
                mixed_sizes=mixed_sizes,
            )

            for pn, nodes in zip(node_group, fused_node_lists):
                self.codegen_node_schedule_with_kernel(
                    node_schedule_map[pn][0],
                    kernel.create_sub_kernel(subkernel_map[pn]),
                )
                subkernel = subkernel_map[pn]
                node_schedule = node_schedule_map[pn][0]
                if not only_gen_src_code:
                    with V.set_kernel_handler(subkernel):  # type: ignore[call-arg]
                        for node in NodeScheduleMarker.only_nodes(node_schedule):
                            node.mark_run()
                V.graph.removed_buffers |= subkernel.removed_buffers
                V.graph.inplaced_to_remove |= subkernel.inplaced_to_remove

            src_code = kernel.codegen_kernel()
            kernel_code_list.append((src_code, kernel, node_group))
        return kernel_code_list

    def codegen_combo_kernel(self, combo_kernel_node):
        subkernel_nodes = combo_kernel_node.get_subkernel_nodes()
        custom_part_algorithm = combo_kernel_node.use_custom_partition_algo
        enable_autotune = combo_kernel_node.enable_autotune
        mixed_sizes = config.combo_kernel_allow_mixed_sizes > 1 or (
            config.combo_kernel_allow_mixed_sizes == 1 and custom_part_algorithm
        )

        kernel_code_list = self.generate_combo_kernel_code(
            subkernel_nodes, custom_part_algorithm, enable_autotune, mixed_sizes
        )

        for src_code, kernel, _ in kernel_code_list:
            kernel_name = self.define_kernel(src_code, [combo_kernel_node], kernel)
            self.codegen_comment([combo_kernel_node])
            log.debug("ComboKernels: generated kernel %s.", kernel_name)
            kernel.call_kernel(V.graph.wrapper_code, kernel_name)

        self.scheduler.free_buffers()

    @staticmethod
    @functools.lru_cache(32)
    def candidate_tilings(node):
        ranges, reduction_ranges = node.get_ranges()
        if len(ranges) <= 1:
            return ()

        rw = node.pointwise_read_writes()
        assert len(rw.range_vars) == len(ranges), f"{rw.range_vars=} {ranges=}"

        # isinstance(dep, MemoryDep): this filters out StarDeps. StarDeps refer to reads
        # that need to access the entire tensor; they don't contribute read indexing
        # information (and practically, they don't have dep.index so they can't be used
        # for stride_hints below
        dep_sources = [rw.reads, rw.writes]
        assert all(
            isinstance(dep, (MemoryDep, StarDep))
            for dep in itertools.chain.from_iterable(dep_sources)
        )
        deps = [
            dep
            for dep in itertools.chain.from_iterable(dep_sources)
            if dep.name not in V.graph.removed_buffers and isinstance(dep, MemoryDep)
        ]
        write_names = {dep.name for dep in rw.writes}

        tilings: List[CandidateTiling] = []

        for dep in deps:
            strides = V.graph.sizevars.stride_hints(dep.index, rw.range_vars)
            assert len(strides) == len(ranges)
            try:
                split = strides.index(1) + 1
                if split == len(ranges):
                    continue
                if all(s == 0 for s in strides[split:]):
                    # if this is a broadcasted tensor and all dimensions after split are broadcast,
                    # this is not a real split
                    continue

            except ValueError:
                continue
            tiled_groups = (
                V.graph.sizevars.simplify(sympy_product(ranges[:split])),
                V.graph.sizevars.simplify(sympy_product(ranges[split:])),
            )
            # score by number of elements
            score = V.graph.sizevars.size_hint(
                sympy_product(
                    size for size, stride in zip(ranges, strides) if stride != 0
                )
            )
            if dep.name in write_names:
                # ngimel said contiguous writes is more important than reads
                score *= 2
            if CandidateTiling.is_good_size(tiled_groups[0]):
                score *= 2
            if CandidateTiling.is_good_size(tiled_groups[1]):
                score *= 2

            if (
                V.graph.sizevars.size_hint(
                    score - sympy_product(itertools.chain(ranges, reduction_ranges))
                )
                >= 0
            ):
                tilings.append(CandidateTiling(tiled_groups, score, dep.name))
        return tilings

    @classmethod
    def select_tiling(cls, node_schedule, numel, reduction_numel=sympy.S.One):
        """
        Heuristics to decide how to tile kernels.
        Currently, we tile based on stride-1 dimensions.

        Returns:
            `(tile1, tile2, reduction_numel)` s.t. `tile1 * tile2 == numel`

        """
        if reduction_numel != 1 or config.triton.max_tiles <= 1:
            # TODO(jansel): should we tile reductions?
            # do perf hint here if stride-1 dim is not being reduced
            if perf_hint_log.level <= logging.WARNING:
                for node in EnableReduction.filter(node_schedule):
                    if len(cls.candidate_tilings(node)) > 0:
                        perf_hint_log.info("reduction over non-contiguous dims")
                        break
            return (numel, reduction_numel)

        seen_names: OrderedSet[str] = OrderedSet()
        candidate_tiles: Counter[Any] = collections.Counter()
        for node in EnableReduction.filter(node_schedule):
            for tiling in cls.candidate_tilings(node):
                if tiling.name in seen_names:
                    continue
                seen_names.add(tiling.name)
                candidate_tiles[tiling.tiling] += tiling.score

        ranked_tilings = [tiling for tiling, score in candidate_tiles.most_common()]

        if config.triton.max_tiles >= 3:
            # Consider adding a third dimension of tiling, but only
            # when a1 is a multiple of b1; otherwise, you have a lot
            # of stragglers which is annoying to generate code for.
            #
            # NB: More than three max tiles is not enabled by default.

            # Add one 3D tiling choice
            for i in range(1, len(ranked_tilings)):
                a0, a1 = ranked_tilings[0]
                b0, b1 = ranked_tilings[i]
                if V.graph.sizevars.size_hint(a1 - b1) == 0:
                    continue
                if V.graph.sizevars.size_hint(a1 - b1) < 0:
                    # swap so a0 is bigger
                    a0, a1 = ranked_tilings[i]
                    b0, b1 = ranked_tilings[0]
                assert V.graph.sizevars.size_hint(a1 - b1) > 0
                if V.graph.sizevars.statically_known_multiple_of(a1, b1):
                    tiling = (a0, FloorDiv(a1, b1), b1)
                    ranked_tilings = [tiling] + ranked_tilings
                    break  # only 1 choice for now

        if len(ranked_tilings) > 1:
            perf_hint_log.info("possibly bad tiling: %s", ranked_tilings)

        # Optionally, prefer tiling into as many dimensions as possible.
        if config.triton.prefer_nd_tiling:
            # Get candidate tilings from the node ranges.
            node_ranges = [
                node.get_ranges()[0]
                for node in EnableReduction.filter(node_schedule)
                if isinstance(node, scheduler.SchedulerNode)
            ]
            new_tilings: OrderedSet[Tuple[sympy.Expr]] = OrderedSet()
            for node_range in node_ranges:
                # Collapse leading dims, to fit in the maximum dimensionality.
                num_leading_dims = max(0, len(node_range) - config.triton.max_tiles)
                first_trailing_dim = num_leading_dims + 1
                collapsed_leading_dim = sympy_product(node_range[:first_trailing_dim])
                tiling = [collapsed_leading_dim] + list(node_range[first_trailing_dim:])
                new_tilings.add(tuple(tiling))

            # Rank tilings by the number of dimensions. E.g., prefer 2D to 1D.
            # Since this is a stable sort, ties are broken by schedule order.
            ranked_new_tilings = sorted(new_tilings, key=len, reverse=True)
            ranked_tilings = ranked_new_tilings + ranked_tilings

        for tiled_groups in ranked_tilings:
            new_groups = (*tiled_groups, reduction_numel)
            if all(
                SIMDKernel.is_compatible(new_groups, node.get_ranges())
                for node in node_schedule
                if isinstance(node, scheduler.SchedulerNode)
            ):
                return new_groups

        return (numel, reduction_numel)

    def flush(self):
        pass

    def ready_to_flush(self) -> bool:
        return False

    def generate_kernel_code_from_nodes(self, nodes, benchmark_kernel=False):
        if not nodes[0].is_template():
            _, (numel, rnumel) = max(nodes, key=lambda x: int(x.is_reduction())).group
            node_schedule = self.generate_node_schedule(nodes, numel, rnumel)
            tiled_groups = self.select_tiling(node_schedule, numel, rnumel)
            kernel = self.kernel_type(
                *tiled_groups,
                features=SIMDKernelFeatures(node_schedule, numel, rnumel),
            )
            self.codegen_node_schedule_with_kernel(node_schedule, kernel)
            with config.patch(
                "benchmark_kernel", benchmark_kernel
            ), V.set_kernel_handler(kernel):
                src_code = kernel.codegen_kernel()
        else:
            template_node = nodes[0]
            epilogue_nodes = nodes[1:]

            with config.patch("benchmark_kernel", benchmark_kernel):
                src_code = self.codegen_template(
                    template_node, epilogue_nodes, only_gen_src_code=True
                )

        src_code = src_code.replace(str(Placeholder.KERNEL_NAME), "triton_")
        return src_code

    def codegen_comment(self, node_schedule):
        pass

    def define_kernel(self, src_code, node_schedule, kernel):
        raise NotImplementedError


@dataclasses.dataclass
class CandidateTiling:
    tiling: Tuple[sympy.Expr, sympy.Expr]
    score: int  # higher is better
    name: Optional[str] = None

    @staticmethod
    def is_good_size(s):
        """Somewhat arbitrary heuristic used to boost scores for some sizes"""
        s = V.graph.sizevars.size_hint(s)
        return s >= 32 and (s % 32 == 0)


class CantSplit(Exception):
    pass<|MERGE_RESOLUTION|>--- conflicted
+++ resolved
@@ -1255,38 +1255,6 @@
             *kernel_args,
             **kernel_kwargs,
         )
-<<<<<<< HEAD
-        kernel.buf_accesses = buf_accesses
-
-        kernel2: Optional[SIMDKernel] = None
-        if kernel.persistent_reduction and config.triton.multi_kernel and not has_sort:
-            kernel2 = self.kernel_type(
-                *kernel_args,
-                **kernel_kwargs,
-                override_persistent_reduction=False,
-            )
-            self.codegen_node_schedule_with_kernel(node_schedule, kernel2)
-            with V.set_kernel_handler(kernel2):
-                src_code2 = kernel2.codegen_kernel()
-            kernel_name2 = self.define_kernel(src_code2, node_schedule, kernel)
-            kernel2.kernel_name = kernel_name2
-            kernel2.code_hash = code_hash(src_code2)
-
-            # Keep buffers needed by the non-persistent reduction so both
-            # kernels have the same arguments
-            kernel.must_keep_buffers = OrderedSet(kernel2.must_keep_buffers)
-
-        self.codegen_node_schedule_with_kernel(node_schedule, kernel)
-
-        with V.set_kernel_handler(kernel):
-            src_code = kernel.codegen_kernel()
-
-        kernel_name = self.define_kernel(src_code, node_schedule, kernel)
-        log.debug("Generating kernel code with kernel_name: %s", kernel_name)
-        kernel.kernel_name = kernel_name
-        kernel.code_hash = code_hash(src_code)
-=======
->>>>>>> f235efef
 
         kernels = self.add_multi_kernel_choices(
             kernel, kernel_args, kernel_kwargs, node_schedule
@@ -1550,7 +1518,7 @@
             for dep in itertools.chain.from_iterable(dep_sources)
             if dep.name not in V.graph.removed_buffers and isinstance(dep, MemoryDep)
         ]
-        write_names = {dep.name for dep in rw.writes}
+        write_names = OrderedSet(dep.name for dep in rw.writes)
 
         tilings: List[CandidateTiling] = []
 
