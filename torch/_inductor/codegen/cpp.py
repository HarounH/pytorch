--- conflicted
+++ resolved
@@ -263,7 +263,15 @@
 def extend_reduction_prefix_to_arr(
     acc_var, acc_type, reduction_type, dtype, len, init_fn, code_buffer
 ):
-    code_buffer.writeline(f"{acc_type} {acc_var}_arr[{len}];")
+    """
+    MSVC don't support dynamic array(VLA). So we use std::unique_ptr here.
+    Ref: https://stackoverflow.com/questions/56555406/creating-dynamic-sized-array-using-msvc-c-compiler
+    MSVC is the only one compiler without VLA. support. Since MSVC can't get good performance here.
+    We just use unique_ptr make it works on MSVC.
+    For other compilers, we continue to use VLA to get best performence.
+    """
+    acc_decl = f"auto {acc_var}_arr = std::make_unique<{acc_type}[]>({len});" if cpp_builder.is_msvc_cl() else f"{acc_type} {acc_var}_arr[{len}];"
+    code_buffer.writeline(f"{acc_decl}")
     code_buffer.writelines(
         [
             f"for (int i = 0; i < {len}; i++)",
@@ -1631,7 +1639,6 @@
         dtype,
         reduction_combine_fn=reduction_combine,
         reduction_init_fn=reduction_init,
-        welford_weight_reciprocal_vec_fn=None,
     ):
         if config.cpp.dynamic_threads and not self.parallel_reduction_prefix:
             self.parallel_reduction_prefix.writeline(
@@ -1641,7 +1648,6 @@
         num_threads = (
             "max_threads" if config.cpp.dynamic_threads else parallel_num_threads()
         )
-<<<<<<< HEAD
         acc_local_in_array = f"{acc}_arr[tid]"
         self.local_reduction_init.writeline(
             f"{acc_type} {acc_local} = {reduction_init_fn(reduction_type, dtype)};"
@@ -1654,26 +1660,6 @@
             num_threads,
             reduction_init_fn,
             self.parallel_reduction_prefix,
-=======
-        acc_per_thread_var_name = f"{acc}_arr"
-        acc_per_thread = f"{acc_per_thread_var_name}[{num_threads}]"
-        """
-        MSVC don't support dynamic array(VLA). Please use std::unique_ptr to instead of it.
-        Ref: https://stackoverflow.com/questions/56555406/creating-dynamic-sized-array-using-msvc-c-compiler
-        MSVC is the only one compiler, which not support VLA. And MSVC can't get good inductor performance.
-        So, we can use unique_ptr make it works on MSVC.
-        For other compilers, we continue to use VLA to get best performence.
-        """
-        acc_per_thread_unique_ptr_decl = f"auto {acc_per_thread_var_name} = std::make_unique<{acc_type}[]>({num_threads})"
-        acc_per_thread_vla_decl = f"{acc_per_thread_var_name}[{num_threads}]"
-        acc_local_in_array = acc_per_thread.replace(f"[{num_threads}]", "[tid]")
-        self.local_reduction_init.writeline(
-            f"{acc_type} {acc_local} = {reduction_init_fn(reduction_type, dtype)};"
-        )
-        self.parallel_reduction_prefix.writeline(
-            f"{acc_per_thread_unique_ptr_decl};"
-            if cpp_builder.is_msvc_cl()
-            else f"{acc_type} {acc_per_thread_vla_decl};"
         )
         self.parallel_reduction_prefix.writelines(
             [
@@ -1682,7 +1668,6 @@
                 f"    {acc_local_in_array} = {reduction_init_fn(reduction_type, dtype)};",
                 "}",
             ],
->>>>>>> 64c01b00
         )
         self.local_reduction_stores.writelines(
             [
@@ -3320,208 +3305,6 @@
         return self
 
 
-<<<<<<< HEAD
-class CppKernelDispatcher(CppKernel):
-    def __init__(
-        self,
-        loop_nest,
-        kernels,
-        tiling_indices: Optional[List[int]] = None,
-        need_tranform_under_inner_loop: bool = False,
-    ):
-        self.kernels: List[CppKernel] = kernels
-        self.call_ranges = kernels[0].call_ranges
-        self.kernels_to_transformed = []
-        if need_tranform_under_inner_loop:
-            self.kernels_to_transformed = self.kernels[1:]
-        self.aggregate_reduction_buffers(
-            loop_nest,
-            tiling_indices,
-        )
-
-    def gen_code(self, code):
-        if_prefix = "C10_LIKELY"
-        for kernel in self.kernels:
-            with contextlib.ExitStack() as stack:
-                if kernel.codegen_conditions(code, if_prefix):
-                    if_prefix = "C10_UNLIKELY"
-                    stack.enter_context(code.indent())
-                    kernel_code = self.gen_kernel(kernel)
-                    if kernel in self.kernels_to_transformed:
-                        vars = list(kernel.active_ranges.keys())
-                        if len(vars) == 2:
-                            assert type(kernel) in (
-                                CppKernel,
-                                CppVecKernel,
-                            )
-                            outer_var, inner_var = vars
-                        else:
-                            assert type(kernel) == CppKernel
-                            outer_var, inner_var = None, vars[0]
-                        start, end = kernel.active_ranges[inner_var]
-                        kernel_code = transform_kernel_codes_under_inner_loop(
-                            kernel_code, inner_var, f"{inner_var}_tail", start, end
-                        )
-                        if outer_var and type(kernel) == CppKernel:
-                            start, end = kernel.active_ranges[outer_var]
-                            kernel_code = transform_kernel_codes_under_inner_loop(
-                                kernel_code, outer_var, f"{outer_var}_tail", start, end
-                            )
-                    code.splice(kernel_code)
-
-    def gen_kernel(self, kernel):
-        code = BracesBuffer()
-        with contextlib.ExitStack() as stack:
-            assert kernel
-            if hasattr(kernel, "codegen_inner_loops"):
-                code.splice(kernel.preloads)
-                kernel.codegen_inner_loops(code)
-                stack.enter_context(code.indent())
-            code.splice(kernel.loads)
-            code.splice(kernel.compute)
-            code.splice(kernel.stores)
-        if hasattr(kernel, "codegen_inner_loops"):
-            code.splice(kernel.poststores)
-        return code
-
-    def update_stores_with_parallel_reduction(self):
-        for kernel in self.kernels:
-            kernel.update_stores_with_parallel_reduction()
-
-    def aggregate_reduction_buffers(self, loop_nest, tiling_indices):
-        def remove_duplicated_max_theads(lines):
-            # "int max_threads = omp_get_max_threads();" may be generated in both scalar and vec kernel
-            # remove one
-            max_thread_declarations = []
-            for i, line in enumerate(lines):
-                if line == "int max_threads = omp_get_max_threads();":
-                    max_thread_declarations.append(i)
-            if len(max_thread_declarations) > 1:
-                assert len(max_thread_declarations) == 2
-                lines.pop(max_thread_declarations[1])
-
-        def aggregate_buffers(attr):
-            # for reduction_prefix and reduction_suffix
-            # we can ignore scalar kernel if we have non-scalar kernels
-            ignore_scalar = attr in (
-                "reduction_prefix",
-                "reduction_suffix",
-            )
-            buf = BracesBuffer()
-            main_kernel = self.kernels[0]
-            buf.splice(getattr(main_kernel, attr))
-            if (
-                len(self.kernels) >= 2
-                and type(self.kernels[-1]) == CppKernel
-                and not ignore_scalar
-            ):
-                tail_kernel = self.kernels[-1]
-                buf.splice(getattr(tail_kernel, attr))
-            remove_duplicated_max_theads(buf._lines)
-            setattr(self, attr, buf)
-
-        def aggregate_reduction_prefix_suffix(loop_nest, tiling_indices):
-            def extend_scalar_kernel_reduction_prefix(scalar_kernel, tiling_factor):
-                buf = BracesBuffer()
-                outer_var = next(iter(scalar_kernel.active_ranges.keys()))
-                tiling_offset = scalar_kernel.active_ranges[outer_var][0]
-                arr_len = f"{tiling_factor}"
-                for k, v in scalar_kernel.reduction_cse.reduction_cache.items():
-                    if isinstance(v, tuple):
-                        v = v[0]
-                    acc, _ = find_reduction_var_from_name(
-                        v, scalar_kernel.reduction_cse.varname_map
-                    )
-                    assert isinstance(acc, CSEVariable)
-                    dtype, reduction_type, _ = k
-                    acc_type = reduction_acc_type(reduction_type, dtype)
-                    extend_reduction_prefix_to_arr(
-                        acc,
-                        acc_type,
-                        reduction_type,
-                        dtype,
-                        arr_len,
-                        reduction_init,
-                        buf,
-                    )
-                    # we will visit arr variable later by tmp_acc_arr[tail - tiling_offset] in stores and reduction_suffix
-                    # since they are PlaceHolderLine, we can update the name directly here
-                    acc.name = f"{acc.name}_arr[{outer_var}_tail - {cexpr_index(tiling_offset)}]"
-                return buf
-
-            conditionally_store_reduction = False
-            if tiling_indices:
-                outer_loop_level = tiling_indices[0]
-                outer_loop = loop_nest.loops[outer_loop_level]
-                outer_looo_level_reduction = outer_loop.is_reduction
-                inner_loop_level_reduction = (
-                    len(loop_nest.loops) > outer_loop_level + 1
-                    and loop_nest.loops[outer_loop_level + 1].is_reduction
-                )
-                conditionally_store_reduction = (
-                    not outer_looo_level_reduction and inner_loop_level_reduction
-                )
-
-            if conditionally_store_reduction:
-                assert len(self.kernels) >= 2
-                main_loop_kernel = self.kernels[0]
-                tail_loop_kernel = self.kernels[-1]
-                assert isinstance(main_loop_kernel, CppVecKernel)
-
-                # Prefix
-                if type(tail_loop_kernel) == CppKernel:
-                    # if tail loop kernel is a scalar kernel, we need to extend tmp_acc -> tmp_acc_arr[] t
-                    # hold the temporal inner loop acc result for outer tail loop
-                    assert tail_loop_kernel in self.kernels_to_transformed
-                    prefix_buf = BracesBuffer()
-                    scalar_buf = extend_scalar_kernel_reduction_prefix(
-                        tail_loop_kernel, main_loop_kernel.tiling_factor
-                    )
-                    prefix_buf.splice(scalar_buf)
-                    prefix_buf.splice(main_loop_kernel.reduction_prefix)
-                    self.reduction_prefix = prefix_buf
-                else:
-                    aggregate_buffers("reduction_prefix")
-
-                # Suffix
-                suffix_buf = BracesBuffer()
-                assert outer_loop  # type: ignore[possibly-undefined]
-                with contextlib.ExitStack() as stack:
-                    if main_loop_kernel.codegen_conditions(
-                        suffix_buf, "C10_LIKELY", outer_loop.var
-                    ):
-                        stack.enter_context(suffix_buf.indent())
-                        suffix_buf.splice(main_loop_kernel.reduction_suffix)
-                with contextlib.ExitStack() as stack:
-                    if tail_loop_kernel.codegen_conditions(
-                        suffix_buf, "C10_UNLIKELY", outer_loop.var
-                    ):
-                        stack.enter_context(suffix_buf.indent())
-                        if type(tail_loop_kernel) == CppKernel:
-                            # the suffix also need to store tmp_acc_arr
-                            suffix_buf.splice(
-                                transform_kernel_codes_under_inner_loop(
-                                    tail_loop_kernel.reduction_suffix,
-                                    outer_loop.var,
-                                    f"{outer_loop.var}_tail",
-                                    outer_loop.tiling_offset,
-                                    outer_loop.size,
-                                )
-                            )
-                        else:
-                            suffix_buf.splice(tail_loop_kernel.reduction_suffix)
-                    self.reduction_suffix = suffix_buf
-            else:
-                aggregate_buffers("reduction_prefix")
-                aggregate_buffers("reduction_suffix")
-
-        aggregate_reduction_prefix_suffix(loop_nest, tiling_indices)
-        aggregate_buffers("parallel_reduction_prefix")
-        aggregate_buffers("parallel_reduction_suffix")
-        aggregate_buffers("local_reduction_init")
-        aggregate_buffers("local_reduction_stores")
-        aggregate_buffers("non_parallel_reduction_prefix")
-=======
 def get_loop_body_lowp_fp(_body: ir.LoopBody) -> Optional[torch.dtype]:
     """
     Returns the low precision float data type (torch.float16/torch.bfloat16) if all the
@@ -3783,7 +3566,207 @@
         ):
             return contig_vars_sorted
         return sorted(contig_vars_sorted, key=contig_vars_list.count)[-1:]
->>>>>>> 64c01b00
+
+class CppKernelDispatcher(CppKernel):
+    def __init__(
+        self,
+        loop_nest,
+        kernels,
+        tiling_indices: Optional[List[int]] = None,
+        need_tranform_under_inner_loop: bool = False,
+    ):
+        self.kernels: List[CppKernel] = kernels
+        self.call_ranges = kernels[0].call_ranges
+        self.kernels_to_transformed = []
+        if need_tranform_under_inner_loop:
+            self.kernels_to_transformed = self.kernels[1:]
+        self.aggregate_reduction_buffers(
+            loop_nest,
+            tiling_indices,
+        )
+
+    def gen_code(self, code):
+        if_prefix = "C10_LIKELY"
+        for kernel in self.kernels:
+            with contextlib.ExitStack() as stack:
+                if kernel.codegen_conditions(code, if_prefix):
+                    if_prefix = "C10_UNLIKELY"
+                    stack.enter_context(code.indent())
+                    kernel_code = self.gen_kernel(kernel)
+                    if kernel in self.kernels_to_transformed:
+                        vars = list(kernel.active_ranges.keys())
+                        if len(vars) == 2:
+                            assert type(kernel) in (
+                                CppKernel,
+                                CppVecKernel,
+                            )
+                            outer_var, inner_var = vars
+                        else:
+                            assert type(kernel) == CppKernel
+                            outer_var, inner_var = None, vars[0]
+                        start, end = kernel.active_ranges[inner_var]
+                        kernel_code = transform_kernel_codes_under_inner_loop(
+                            kernel_code, inner_var, f"{inner_var}_tail", start, end
+                        )
+                        if outer_var and type(kernel) == CppKernel:
+                            start, end = kernel.active_ranges[outer_var]
+                            kernel_code = transform_kernel_codes_under_inner_loop(
+                                kernel_code, outer_var, f"{outer_var}_tail", start, end
+                            )
+                    code.splice(kernel_code)
+
+    def gen_kernel(self, kernel):
+        code = BracesBuffer()
+        with contextlib.ExitStack() as stack:
+            assert kernel
+            if hasattr(kernel, "codegen_inner_loops"):
+                code.splice(kernel.preloads)
+                kernel.codegen_inner_loops(code)
+                stack.enter_context(code.indent())
+            code.splice(kernel.loads)
+            code.splice(kernel.compute)
+            code.splice(kernel.stores)
+        if hasattr(kernel, "codegen_inner_loops"):
+            code.splice(kernel.poststores)
+        return code
+
+    def update_stores_with_parallel_reduction(self):
+        for kernel in self.kernels:
+            kernel.update_stores_with_parallel_reduction()
+
+    def aggregate_reduction_buffers(self, loop_nest, tiling_indices):
+        def remove_duplicated_max_theads(lines):
+            # "int max_threads = omp_get_max_threads();" may be generated in both scalar and vec kernel
+            # remove one
+            max_thread_declarations = []
+            for i, line in enumerate(lines):
+                if line == "int max_threads = omp_get_max_threads();":
+                    max_thread_declarations.append(i)
+            if len(max_thread_declarations) > 1:
+                assert len(max_thread_declarations) == 2
+                lines.pop(max_thread_declarations[1])
+
+        def aggregate_buffers(attr):
+            # for reduction_prefix and reduction_suffix
+            # we can ignore scalar kernel if we have non-scalar kernels
+            ignore_scalar = attr in (
+                "reduction_prefix",
+                "reduction_suffix",
+            )
+            buf = BracesBuffer()
+            main_kernel = self.kernels[0]
+            buf.splice(getattr(main_kernel, attr))
+            if (
+                len(self.kernels) >= 2
+                and type(self.kernels[-1]) == CppKernel
+                and not ignore_scalar
+            ):
+                tail_kernel = self.kernels[-1]
+                buf.splice(getattr(tail_kernel, attr))
+            remove_duplicated_max_theads(buf._lines)
+            setattr(self, attr, buf)
+
+        def aggregate_reduction_prefix_suffix(loop_nest, tiling_indices):
+            def extend_scalar_kernel_reduction_prefix(scalar_kernel, tiling_factor):
+                buf = BracesBuffer()
+                outer_var = next(iter(scalar_kernel.active_ranges.keys()))
+                tiling_offset = scalar_kernel.active_ranges[outer_var][0]
+                arr_len = f"{tiling_factor}"
+                for k, v in scalar_kernel.reduction_cse.reduction_cache.items():
+                    if isinstance(v, tuple):
+                        v = v[0]
+                    acc, _ = find_reduction_var_from_name(
+                        v, scalar_kernel.reduction_cse.varname_map
+                    )
+                    assert isinstance(acc, CSEVariable)
+                    dtype, reduction_type, _ = k
+                    acc_type = reduction_acc_type(reduction_type, dtype)
+                    extend_reduction_prefix_to_arr(
+                        acc,
+                        acc_type,
+                        reduction_type,
+                        dtype,
+                        arr_len,
+                        reduction_init,
+                        buf,
+                    )
+                    # we will visit arr variable later by tmp_acc_arr[tail - tiling_offset] in stores and reduction_suffix
+                    # since they are PlaceHolderLine, we can update the name directly here
+                    acc.name = f"{acc.name}_arr[{outer_var}_tail - {cexpr_index(tiling_offset)}]"
+                return buf
+
+            conditionally_store_reduction = False
+            if tiling_indices:
+                outer_loop_level = tiling_indices[0]
+                outer_loop = loop_nest.loops[outer_loop_level]
+                outer_looo_level_reduction = outer_loop.is_reduction
+                inner_loop_level_reduction = (
+                    len(loop_nest.loops) > outer_loop_level + 1
+                    and loop_nest.loops[outer_loop_level + 1].is_reduction
+                )
+                conditionally_store_reduction = (
+                    not outer_looo_level_reduction and inner_loop_level_reduction
+                )
+
+            if conditionally_store_reduction:
+                assert len(self.kernels) >= 2
+                main_loop_kernel = self.kernels[0]
+                tail_loop_kernel = self.kernels[-1]
+                assert isinstance(main_loop_kernel, CppVecKernel)
+
+                # Prefix
+                if type(tail_loop_kernel) == CppKernel:
+                    # if tail loop kernel is a scalar kernel, we need to extend tmp_acc -> tmp_acc_arr[] t
+                    # hold the temporal inner loop acc result for outer tail loop
+                    assert tail_loop_kernel in self.kernels_to_transformed
+                    prefix_buf = BracesBuffer()
+                    scalar_buf = extend_scalar_kernel_reduction_prefix(
+                        tail_loop_kernel, main_loop_kernel.tiling_factor
+                    )
+                    prefix_buf.splice(scalar_buf)
+                    prefix_buf.splice(main_loop_kernel.reduction_prefix)
+                    self.reduction_prefix = prefix_buf
+                else:
+                    aggregate_buffers("reduction_prefix")
+
+                # Suffix
+                suffix_buf = BracesBuffer()
+                assert outer_loop  # type: ignore[possibly-undefined]
+                with contextlib.ExitStack() as stack:
+                    if main_loop_kernel.codegen_conditions(
+                        suffix_buf, "C10_LIKELY", outer_loop.var
+                    ):
+                        stack.enter_context(suffix_buf.indent())
+                        suffix_buf.splice(main_loop_kernel.reduction_suffix)
+                with contextlib.ExitStack() as stack:
+                    if tail_loop_kernel.codegen_conditions(
+                        suffix_buf, "C10_UNLIKELY", outer_loop.var
+                    ):
+                        stack.enter_context(suffix_buf.indent())
+                        if type(tail_loop_kernel) == CppKernel:
+                            # the suffix also need to store tmp_acc_arr
+                            suffix_buf.splice(
+                                transform_kernel_codes_under_inner_loop(
+                                    tail_loop_kernel.reduction_suffix,
+                                    outer_loop.var,
+                                    f"{outer_loop.var}_tail",
+                                    outer_loop.tiling_offset,
+                                    outer_loop.size,
+                                )
+                            )
+                        else:
+                            suffix_buf.splice(tail_loop_kernel.reduction_suffix)
+                    self.reduction_suffix = suffix_buf
+            else:
+                aggregate_buffers("reduction_prefix")
+                aggregate_buffers("reduction_suffix")
+
+        aggregate_reduction_prefix_suffix(loop_nest, tiling_indices)
+        aggregate_buffers("parallel_reduction_prefix")
+        aggregate_buffers("parallel_reduction_suffix")
+        aggregate_buffers("local_reduction_init")
+        aggregate_buffers("local_reduction_stores")
+        aggregate_buffers("non_parallel_reduction_prefix")
 
 
 class CppKernelProxy(CppKernel):
@@ -4068,18 +4051,12 @@
                             break
 
             if len(tiling_indices) == 1:
-<<<<<<< HEAD
-=======
-                vec_kernel = codegen_kernel(
-                    CppVecKernel, tiling_factors[0], tiling_indices[0]
-                )
->>>>>>> 64c01b00
                 metrics.generated_cpp_vec_kernel_count += 1
                 loop = self.loop_nest.split_with_tiling(
                     tiling_indices[0], factor=tiling_factors[0]
                 )
                 vec_kernel = codegen_kernel(
-                    CppVecKernel, tiling_factors[0], tiling_indices[0], vec_dtype
+                    CppVecKernel, tiling_factors[0], tiling_indices[0]
                 )
                 tile_size = loop.size - loop.tiling_offset
                 vec_kernel.active_ranges = {loop.var: (0, loop.tiling_offset)}
@@ -4088,8 +4065,6 @@
                         CppVecKernel,
                         tiling_factors[0],
                         tiling_indices[0],
-<<<<<<< HEAD
-                        vec_dtype,
                         tile_size,
                     )
                     masked_vec_kernel.active_ranges = {
@@ -4100,9 +4075,6 @@
                         [vec_kernel, masked_vec_kernel],
                         tiling_indices,
                         False,
-=======
-                        tail_loop.steps,
->>>>>>> 64c01b00
                     )
                 else:
                     scalar_kernel.active_ranges = {
@@ -4139,14 +4111,9 @@
                 }
                 inner_tail_size = inner_loop.size - inner_loop.tiling_offset
                 tile2d_kernel = codegen_kernel(
-<<<<<<< HEAD
                     CppTile2DKernel,
                     tiling_factors[0],
                     tiling_indices,
-                    vec_dtype,
-=======
-                    CppTile2DKernel, tiling_factors[0], tiling_indices
->>>>>>> 64c01b00
                 )
                 tile2d_kernel.active_ranges = {
                     outer_loop.var: outer_ranges["main"],
@@ -4169,14 +4136,8 @@
                             CppTile2DKernel,
                             tiling_factors[0],
                             tiling_indices,
-<<<<<<< HEAD
-                            vec_dtype,
                             _inner_tail_size,
                             _outer_tail_size,
-=======
-                            inner_tail_size,
-                            outer_tail_size,
->>>>>>> 64c01b00
                         )
                         kernel.active_ranges = {
                             outer_loop.var: outer_ranges[outer_r],
