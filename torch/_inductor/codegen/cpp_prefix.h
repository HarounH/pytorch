--- conflicted
+++ resolved
@@ -657,20 +657,13 @@
 #if INDUCTOR_USE_VECTOR_TYPES()
 template <typename T, int NI, int NV>
 void atomic_add_vec(T *addr, at::vec::VectorizedN<int64_t, NI> index, at::vec::VectorizedN<T, NV> offset, std::optional<int64_t> tail_size = std::nullopt) {
-  constexpr int len = at::vec::VectorizedN<int64_t, NI>::size();
+  constexpr int len = tail_size.has_value() ? tail_size.value() : at::vec::VectorizedN<int64_t, NI>::size();
   static_assert(len <= at::vec::VectorizedN<T, NV>::size());
   __at_align__ std::array<T, len> tmpbuf;
   __at_align__ std::array<int64_t, len> tmpidx;
-<<<<<<< HEAD
-  offset.store(tmpbuf.data());
-  index.store(tmpidx.data());
-  int size = tail_size.has_value() ? tail_size.value() : at::vec::VectorizedN<int64_t, NI>::size();
-  for (int i = 0; i < size; i++){
-=======
   offset.store(tmpbuf.data(), len);
   index.store(tmpidx.data(), len);
   for (int i = 0; i < len; i++){
->>>>>>> 21db0261
     atomic_add(addr + tmpidx[i], tmpbuf[i]);
   }
 }
