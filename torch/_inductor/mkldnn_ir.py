# mypy: allow-untyped-defs
from typing import Any, List, Optional

import sympy

import torch
from torch._prims_common import make_channels_last_strides_for
from torch.utils._ordered_set import OrderedSet

from . import config
from .ir import (
    ExternKernelAlloc,
    FixedLayout,
    FlexibleLayout,
    ir_node_to_tensor,
    is_contiguous_storage_and_layout,
    Layout,
    may_convert_to_optional,
    MultiOutput,
    MultiOutputLayout,
    MutationOutput,
    NoneLayout,
    TensorBox,
)
from .utils import convert_shape_to_inductor, pad_listlike
from .virtualized import V


def _prepare_convolution_fusion_create(
    cls,
    x: "TensorBox",
    weight: "TensorBox",
    bias: "TensorBox",
    padding: List[int],
    stride: List[int],
    dilation: List[int],
    groups: int,
    transposed: bool = False,
    output_padding: Optional[List[int]] = None,
):
    """
    This function is a helper function to prepare inputs, layout and constant args
    for convolution post-op fusion's create function, including deciding the output
    layout (channels first or channels last), realizing inputs and make them etc. The
    function only supports the CPU device since conv post-op fusion kernel is only
    supported on CPU right now.
    """

    # Port from aten/src/ATen/native/ConvUtils.h: _conv_input_size
    def _conv_input_size(
        output_size, weight_size, padding, output_padding, stride, dilation, groups
    ):
        assert len(output_size) == len(weight_size), "Expect input dim == weight dim"
        dim = len(output_size)
        assert dim > 2, "Expect input dim > 2"

        BATCH_DIM = 0
        WEIGHT_INPUT_CHANNELS_DIM = 1
        input_size = []
        input_size.append(output_size[BATCH_DIM])
        input_size.append(weight_size[WEIGHT_INPUT_CHANNELS_DIM] * groups)
        for d in range(2, dim):
            kernel = (weight_size[d] - 1) * dilation[d - 2] + 1
            input_size_d = (
                (output_size[d] - 1) * stride[d - 2]
                - (padding[d - 2] * 2)
                + kernel
                + output_padding[d - 2]
            )
            input_size.append(input_size_d)
        return list(map(int, input_size))

    # The size of prepacked_weight is the prepacked weight size of deconv:
    #   Groups > 1:  [g*o, i/g, ...]
    #   Groups == 1: [o, i, ...]
    # Returns original weight size in [i, o, ...]
    def _original_deconv_weight_size(
        prepacked_weight,
        groups,
    ):
        prepacked_weight_size = prepacked_weight.size()
        dim = len(prepacked_weight_size)
        assert dim > 2, "Expect weight dim > 2"
        if groups > 1:
            weight_size = []
            weight_size.append(prepacked_weight_size[1] * groups)
            weight_size.append(prepacked_weight_size[0] / groups)
            for d in range(2, dim):
                weight_size.append(prepacked_weight_size[d])
        else:
            weight_size = prepacked_weight.transpose(0, 1).size()
        return weight_size

    x.realize()
    weight.realize()
    if bias is not None:
        bias.realize()
    with V.graph.fake_mode:
        # TODO <Leslie> cleaned up the fake_tensor trace as Linear implementation
        x_fake = ir_node_to_tensor(x, guard_shape=True)
        weight_fake = ir_node_to_tensor(weight, guard_shape=True)
        dims = len(x_fake.size()) - 2
        assert 0 < len(padding) <= dims
        assert 0 < len(dilation) <= dims
        assert 0 < len(stride) <= dims
        padding = pad_listlike(padding, dims)
        dilation = pad_listlike(dilation, dims)
        stride = pad_listlike(stride, dims)
        if output_padding is None:
            output_padding = pad_listlike([0], dims)
        else:
            assert 0 < len(output_padding) <= dims
            output_padding = pad_listlike(output_padding, dims)
        assert isinstance(groups, (int, sympy.core.numbers.Integer))
        if transposed:
            # When transposed, the size of the prepacked oneDNN weight is different
            # from the PyTorch weight. We're not able to run aten conv with such
            # size. We infer the output size from the input params here:
            weight_size = _original_deconv_weight_size(weight_fake, groups)
            input_size = x_fake.size()
            output_size = _conv_input_size(
                input_size,
                weight_size,
                padding,
                output_padding,
                stride,
                dilation,
                groups,
            )
        else:
            bias_fake = (
                ir_node_to_tensor(bias, guard_shape=True) if bias is not None else bias
            )
            output = torch.ops.aten.convolution(
                x_fake,
                weight_fake,
                bias_fake,
                stride,
                padding,
                dilation,
                transposed,
                output_padding,
                groups,
            )
            output_size = output.size()

        req_stride_order = [0] + list(reversed(range(1, len(stride) + 1)))
        req_stride_order = [len(req_stride_order)] + req_stride_order

    x = cls.require_stride_order(x, req_stride_order)

    # We won't do weight prepack for Conv if dynamic_shapes.
    # In static shape cases, since weight is prepacked, we'll always force output to be channels last in the Conv kernel.
    # In dynamic shape cases, for input with channels = 1, like tensor of size (s0, 1, 28, 28) and stride (784, 784, 28, 1),
    # x = cls.require_stride_order(x, req_stride_order) where req_stride_order is in the channels last order
    # won't change the stride of this tensor since stride for dimensions of size 1 is ignored. While in Conv kernel,
    # this tensor is considered as channels first and the output will be in contiguous format.
    # To align the behavior of the Conv kernel, we set the output_stride in such case to be contiguous instead of channels last.
    dynamic_shapes = not all(isinstance(i, int) for i in (output_size))
    if dynamic_shapes and is_contiguous_storage_and_layout(x):
        output_stride = FlexibleLayout.contiguous_strides(output_size)
    else:
        output_stride = make_channels_last_strides_for(output_size)

    assert x.get_device().type == "cpu" and weight.get_device().type == "cpu"
    inputs = [x, weight]

    kernel_layout = FixedLayout(
        x.get_device(),
        x.get_dtype(),
        convert_shape_to_inductor(output_size),
        convert_shape_to_inductor(output_stride),
    )
    constant_args = [padding, stride, dilation, groups]
    if transposed:
        constant_args.insert(1, output_padding)

    if bias is not None:
        inputs.append(bias)
    else:
        constant_args.insert(0, bias)
    return inputs, constant_args, kernel_layout, req_stride_order


def _prepare_linear_fusion_create(
    cls,
    x: "TensorBox",
    weight: "TensorBox",
    bias: "TensorBox",
):
    """
    This function is a helper function to prepare inputs, layout and constant args
    for linear post-op fusion's create function. The function only supports the CPU device
    since linear post-op fusion kernel is only supported on CPU right now.
    """
    x.realize()
    weight.realize()
    if bias is not None:
        bias.realize()

    *m, _ = x.get_size()
    # The weight has been transposed during the qlinear weight prepack process.
    # https://github.com/pytorch/pytorch/blob/4979f9c0d72490970e2019bb1d2284f83d93f76b/
    # aten/src/ATen/native/quantized/cpu/qlinear_prepack.cpp#L291
    _, oc = weight.get_size()
    output_size = list(m) + [oc]
    req_stride_order = list(reversed(range(len(x.get_size()))))

    x = cls.require_stride_order(x, req_stride_order)
    assert x.get_device().type == "cpu" and weight.get_device().type == "cpu"
    inputs = [x, weight]

    output_stride = FlexibleLayout.contiguous_strides(output_size)
    kernel_layout = FixedLayout(
        x.get_device(),
        x.get_dtype(),
        output_size,
        output_stride,
    )
    constant_args: List[Any] = []

    if bias is not None:
        inputs.append(bias)
    else:
        constant_args.insert(0, bias)
    return inputs, constant_args, kernel_layout, req_stride_order


def _create_output_node(packed):
    if not config.abi_compatible:
        return packed

    output_ir = MultiOutput(
        packed.get_layout(),
        packed,
        [],
    )
    packed.layout = MultiOutputLayout(device=packed.get_device())
    packed.outputs = [output_ir]
    return output_ir


class ConvolutionUnary(ExternKernelAlloc):
    def __init__(
        self,
        layout,
        inputs,
        constant_args=(),
    ) -> None:
        super().__init__(
            layout,
            inputs,
            constant_args,
            None,
            op_overload=torch.ops.mkldnn._convolution_pointwise.default,
            cpp_kernel_name="aoti_torch_cpu_mkldnn__convolution_pointwise"
            if config.abi_compatible
            else None,
        )
        self.cpp_op_schema = """
            at::Tensor(
                const at::Tensor& input_t,
                const at::Tensor& weight_t,
                const std::optional<at::Tensor>& bias_opt,
                at::IntArrayRef padding,
                at::IntArrayRef stride,
                at::IntArrayRef dilation,
                int64_t groups,
                c10::string_view attr,
                torch::List<std::optional<at::Scalar>> scalars,
                std::optional<c10::string_view> algorithm)"""

    def codegen(self, wrapper):
        if config.abi_compatible:
            wrapper.include_extra_header(
                "torch/csrc/inductor/aoti_torch/c/shim_mkldnn.h"
            )
            super().codegen(wrapper)
        else:
            wrapper.generate_extern_kernel_alloc_and_find_schema_if_needed(
                self.get_name(),
                self.python_kernel_name,
                self.cpp_kernel_name,
                self.codegen_args(),
                self.cpp_op_schema,
                self.cpp_kernel_key,
                op_overload=self.op_overload,
                raw_args=[*self.inputs, *self.constant_args],
            )
            if isinstance(self.layout, Layout):
                self.codegen_size_asserts(wrapper)

    @classmethod
    def create(
        cls,
        x: "TensorBox",
        weight: "TensorBox",
        bias: "TensorBox",
        padding_: List[int],
        stride_: List[int],
        dilation_: List[int],
        groups: int,
        attr,
        scalars: Optional[List[Any]],
        algorithm,
    ):
        (inputs, constant_args, kernel_layout, _) = _prepare_convolution_fusion_create(
            cls, x, weight, bias, padding_, stride_, dilation_, groups
        )
        constant_args = constant_args + [
            attr,
            may_convert_to_optional(scalars),
            algorithm,
        ]
        packed = ConvolutionUnary(
            layout=kernel_layout,
            inputs=inputs,
            constant_args=constant_args,
        )
        return _create_output_node(packed)


class ConvolutionBinary(ExternKernelAlloc):
    def __init__(
        self,
        layout,
        inputs,
        constant_args=(),
        cpp_constant_args=(),
    ) -> None:
        super().__init__(
            layout,
            inputs,
            constant_args,
            None,
            op_overload=torch.ops.mkldnn._convolution_pointwise.binary,
            cpp_kernel_name="aoti_torch_cpu_mkldnn__convolution_pointwise_binary"
            if config.abi_compatible
            else None,
        )
        self.cpp_op_schema = """
            at::Tensor(
                const at::Tensor& input_t,
                const at::Tensor& other_t,
                const at::Tensor& weight_t,
                const std::optional<at::Tensor>& bias_opt,
                at::IntArrayRef padding,
                at::IntArrayRef stride,
                at::IntArrayRef dilation,
                int64_t groups,
                c10::string_view binary_attr,
                std::optional<at::Scalar> alpha,
                std::optional<c10::string_view> unary_attr,
                torch::List<std::optional<at::Scalar>> unary_scalars,
                std::optional<c10::string_view> unary_algorithm)"""
        self.cpp_constant_args = cpp_constant_args

    def codegen(self, wrapper):
        if config.abi_compatible:
            wrapper.include_extra_header(
                "torch/csrc/inductor/aoti_torch/c/shim_mkldnn.h"
            )
            super().codegen(wrapper)
        else:
            wrapper.generate_extern_kernel_alloc_and_find_schema_if_needed(
                self.get_name(),
                self.python_kernel_name,
                self.cpp_kernel_name,
                self.codegen_args(),
                self.cpp_op_schema,
                self.cpp_kernel_key,
                self.cpp_kernel_overload_name,
                self.op_overload,
                [*self.inputs, *self.constant_args],
            )
            if isinstance(self.layout, Layout):
                self.codegen_size_asserts(wrapper)

    @classmethod
    def create(
        cls,
        x: "TensorBox",
        other: "TensorBox",
        weight: "TensorBox",
        bias: "TensorBox",
        padding_: List[int],
        stride_: List[int],
        dilation_: List[int],
        groups: int,
        binary_attr: str,
        binary_alpha: Optional[float],
        unary_attr: Optional[str],
        unary_scalars: Optional[List[Any]],
        unary_algorithm: Optional[str],
    ):
        (
            inputs,
            constant_args,
            kernel_layout,
            req_stride_order,
        ) = _prepare_convolution_fusion_create(
            cls, x, weight, bias, padding_, stride_, dilation_, groups
        )
        other = cls.require_stride_order(other, req_stride_order)
        inputs.insert(1, other)
        constant_args = constant_args + [
            binary_attr,
            binary_alpha,
            unary_attr,
            may_convert_to_optional(unary_scalars),
            unary_algorithm,
        ]
        packed = ConvolutionBinary(
            layout=kernel_layout,
            inputs=inputs,
            constant_args=constant_args,
        )
        return _create_output_node(packed)


class ConvolutionBinaryInplace(ExternKernelAlloc):
    def __init__(
        self,
        kernel_layout,
        inputs,
        constant_args=(),
    ) -> None:
        # Due to constrain of op.call, other (Tensor&) should be at input[0]
        reordered_inputs = [inputs[1], inputs[0]] + inputs[2:]

        super().__init__(
            kernel_layout,
            reordered_inputs,
            constant_args,
            None,
            op_overload=torch.ops.mkldnn._convolution_pointwise_.binary,
            cpp_kernel_name="aoti_torch_cpu_mkldnn__convolution_pointwise_binary_"
            if config.abi_compatible
            else None,
        )
        # TODO: op.call: input[0] should be at::Tensor&
        self.cpp_op_schema = """
            at::Tensor&(
                at::Tensor& other_t,
                const at::Tensor& input_t,
                const at::Tensor& weight_t,
                const std::optional<at::Tensor>& bias_opt,
                at::IntArrayRef padding,
                at::IntArrayRef stride,
                at::IntArrayRef dilation,
                int64_t groups,
                c10::string_view binary_attr,
                std::optional<at::Scalar> alpha,
                std::optional<c10::string_view> unary_attr,
                torch::List<std::optional<at::Scalar>> unary_scalars,
                std::optional<c10::string_view> unary_algorithm)"""

        self.mutation_outputs = [
            MutationOutput(NoneLayout(inputs[0].get_device()), inputs[0], self),
            MutationOutput(NoneLayout(inputs[1].get_device()), inputs[1], self),
        ]

    def codegen(self, wrapper):
        if config.abi_compatible:
            wrapper.include_extra_header(
                "torch/csrc/inductor/aoti_torch/c/shim_mkldnn.h"
            )
            super().codegen(wrapper)
        else:
            wrapper.generate_extern_kernel_alloc_and_find_schema_if_needed(
                self.get_name(),
                self.python_kernel_name,
                self.cpp_kernel_name,
                self.codegen_args(),
                self.cpp_op_schema,
                self.cpp_kernel_key,
                self.cpp_kernel_overload_name,
                self.op_overload,
                [*self.inputs, *self.constant_args],
            )

    def get_unbacked_symbol_defs(self) -> OrderedSet[sympy.Symbol]:
        return OrderedSet()

    @classmethod
    def create(
        cls,
        x: "TensorBox",
        other: "TensorBox",
        weight: "TensorBox",
        bias: "TensorBox",
        padding_: List[int],
        stride_: List[int],
        dilation_: List[int],
        groups: int,
        binary_attr: str,
        binary_alpha: Optional[float],
        unary_attr: Optional[str],
        unary_scalars: Optional[List[Any]],
        unary_algorithm: Optional[str],
    ):
        (
            inputs,
            constant_args,
            _,
            req_stride_order,
        ) = _prepare_convolution_fusion_create(
            cls, x, weight, bias, padding_, stride_, dilation_, groups
        )
        other = cls.require_stride_order(other, req_stride_order)
        inputs.insert(1, other)
        constant_args = constant_args + [
            binary_attr,
            binary_alpha,
            unary_attr,
            may_convert_to_optional(unary_scalars),
            unary_algorithm,
        ]
        packed = ConvolutionBinaryInplace(
            kernel_layout=NoneLayout(inputs[1].get_device()),  # type: ignore[arg-type]
            inputs=inputs,
            constant_args=constant_args,
        )
        # This op mutates in place which means that the result is not the
        # target but rather the input that is being mutated
        # init reorders the inputs, so inputs[1] becomes packed.inputs[0]
        return packed.inputs[0]


class ConvolutionTransposeUnary(ExternKernelAlloc):
    def __init__(
        self,
        layout,
        inputs,
        constant_args=(),
    ) -> None:
        super().__init__(
            layout,
            inputs,
            constant_args,
            None,
            op_overload=torch.ops.mkldnn._convolution_transpose_pointwise.default,
            cpp_kernel_name="aoti_torch_cpu_mkldnn__convolution_transpose_pointwise"
            if config.abi_compatible
            else None,
        )
        self.cpp_op_schema = """
            at::Tensor(
                const at::Tensor& input_t,
                const at::Tensor& weight_t,
                const std::optional<at::Tensor>& bias_opt,
                at::IntArrayRef padding,
                at::IntArrayRef output_padding,
                at::IntArrayRef stride,
                at::IntArrayRef dilation,
                int64_t groups,
                c10::string_view attr,
                torch::List<std::optional<at::Scalar>> scalars,
                std::optional<c10::string_view> algorithm)"""

    def codegen(self, wrapper):
        if config.abi_compatible:
            wrapper.include_extra_header(
                "torch/csrc/inductor/aoti_torch/c/shim_mkldnn.h"
            )
            super().codegen(wrapper)
        else:
            wrapper.generate_extern_kernel_alloc_and_find_schema_if_needed(
                self.get_name(),
                self.python_kernel_name,
                self.cpp_kernel_name,
                self.codegen_args(),
                self.cpp_op_schema,
                self.cpp_kernel_key,
            )

    @classmethod
    def create(
        cls,
        x: "TensorBox",
        weight: "TensorBox",
        bias: "TensorBox",
        padding_: List[int],
        output_padding_: List[int],
        stride_: List[int],
        dilation_: List[int],
        groups_: int,
        attr,
        scalars: Optional[List[Any]],
        algorithm,
    ):
        transposed = True
        (
            inputs,
            constant_args,
            kernel_layout,
            _,
        ) = _prepare_convolution_fusion_create(
            cls,
            x,
            weight,
            bias,
            padding_,
            stride_,
            dilation_,
            groups_,
            transposed,
            output_padding_,
        )
        constant_args = constant_args + [
            attr,
            may_convert_to_optional(scalars),
            algorithm,
        ]
        packed = ConvolutionTransposeUnary(
            layout=kernel_layout,
            inputs=inputs,
            constant_args=constant_args,
        )
        return _create_output_node(packed)


class QConvPointWisePT2E(ExternKernelAlloc):
    def __init__(
        self,
        layout,
        inputs,
        constant_args=(),
    ) -> None:
        """
        if bias is not None
            - inputs = [x, w, b, weight_scale, weight_zp]
            - const_args is: [stride, padding, dilation, groups, x_scale, x_zp, o_scale, o_zp,
              fp32_output, unary_attr, unary_scalars, unary_algorithm]
        else
            - inputs = [x, w, weight_scale, weight_zp]
            - const_args is: [bias, stride, padding, dilation, groups, x_scale, x_zp, o_scale, o_zp,
              fp32_output, unary_attr, unary_scalars, unary_algorithm]
        """
        self.has_bias = len(inputs) == 5
        super().__init__(
            layout,
            inputs,
            constant_args,
            None,
            op_overload=torch.ops.onednn.qconv2d_pointwise.default,
        )
        self.cpp_op_schema = """
            at::Tensor(
                at::Tensor act,
                double act_scale,
                int64_t act_zero_point,
                at::Tensor weight,
                at::Tensor weight_scales,
                at::Tensor weight_zero_points,
                std::optional<at::Tensor> bias,
                torch::List<int64_t> stride,
                torch::List<int64_t> padding,
                torch::List<int64_t> dilation,
                int64_t groups,
                double output_scale,
                int64_t output_zero_point,
                std::optional<c10::ScalarType> output_dtype,
                c10::string_view attr,
                torch::List<std::optional<at::Scalar>> scalars,
                std::optional<c10::string_view> algorithm)"""

    def codegen(self, wrapper):
        # Parser the inputs and constant
        # The raw_args setup can be skipped if there is a C shim implementation
        args = [x.codegen_reference() for x in self.inputs]
        const_arg_names = [
            "x_scale",
            "x_zero_point",
            "stride",
            "padding",
            "dilation",
            "groups",
            "output_scale",
            "output_zero_point",
            "output_dtype",
            "attr",
            "scalars",
            "algorithm",
        ]
        if not self.has_bias:
            const_arg_names.insert(2, "bias")
        const_args = list(self.codegen_const_args(const_arg_names))

        x = args[0]
        x_raw = self.inputs[0]
        packed_weight = args[1]
        packed_weight_raw = self.inputs[1]
        bias = args[2] if self.has_bias else const_args[2]
        bias_raw = self.inputs[2] if self.has_bias else self.constant_args[2]
        w_scale, w_zp = args[-2], args[-1]
        w_scale_raw, w_zp_raw = self.inputs[-2], self.inputs[-1]
        (
            x_scale,
            x_zp,
        ) = const_args[:2]
        (
            x_scale_raw,
            x_zp_raw,
        ) = self.constant_args[:2]
        (
            stride,
            padding,
            dilation,
            groups,
            o_scale,
            o_zp,
            output_dtype,
            unary_attr,
            unary_scalars,
            unary_algorithm,
        ) = const_args[-10:]
        (
            stride_raw,
            padding_raw,
            dilation_raw,
            groups_raw,
            o_scale_raw,
            o_zp_raw,
            output_dtype_raw,
            unary_attr_raw,
            unary_scalars_raw,
            unary_algorithm_raw,
        ) = self.constant_args[-10:]
        codegen_args = (
            x,
            x_scale,
            x_zp,
            packed_weight,
            w_scale,
            w_zp,
            bias,
            stride,
            padding,
            dilation,
            groups,
            o_scale,
            o_zp,
            output_dtype,
            unary_attr,
            unary_scalars,
            unary_algorithm,
        )
        raw_args = (
            x_raw,
            x_scale_raw,
            x_zp_raw,
            packed_weight_raw,
            w_scale_raw,
            w_zp_raw,
            bias_raw,
            stride_raw,
            padding_raw,
            dilation_raw,
            groups_raw,
            o_scale_raw,
            o_zp_raw,
            output_dtype_raw,
            unary_attr_raw,
            unary_scalars_raw,
            unary_algorithm_raw,
        )
        wrapper.generate_extern_kernel_alloc_and_find_schema_if_needed(
            self.get_name(),
            self.python_kernel_name,
            self.cpp_kernel_name,
            codegen_args,
            self.cpp_op_schema,
            self.cpp_kernel_key,
            op_overload=self.op_overload,
            raw_args=raw_args,
        )
        if isinstance(self.layout, Layout):
            self.codegen_size_asserts(wrapper)

    @classmethod
    def create(
        cls,
        qx: "TensorBox",
        x_scale: float,
        x_zero_point: int,
        qw: "TensorBox",  # qw
        w_scale: "TensorBox",
        w_zero_point: "TensorBox",
        bias: "TensorBox",
        stride: List[int],
        padding: List[int],
        dilation: List[int],
        groups: int,
        output_scale: float,
        output_zero_point: int,
        output_dtype,
        attr,
        scalars,
        algorithm,
    ):
        transposed = False
        output_padding = None
        (inputs, constant_args, kernel_layout, _) = _prepare_convolution_fusion_create(
            cls,
            qx,
            qw,
            bias,
            padding,
            stride,
            dilation,
            groups,
            transposed,
            output_padding,
        )
        # swap padding and stride to align with functional conv arg order
        if bias is None:
            constant_args[1], constant_args[2] = constant_args[2], constant_args[1]
        else:
            constant_args[0], constant_args[1] = constant_args[1], constant_args[0]

        w_scale.realize()
        w_zero_point.realize()
        inputs = inputs + [w_scale, w_zero_point]

        constant_args = (
            [
                x_scale,
                x_zero_point,
            ]
            + constant_args
            + [
                output_scale,
                output_zero_point,
                output_dtype,
                attr,
                may_convert_to_optional(scalars),
                algorithm,
            ]
        )

        assert output_dtype is not None
        if output_dtype in [torch.float32, torch.bfloat16]:
            # in _prepare_convolution_fusion_create, we use x.dtype (uint8) to create kernel_layout
            # if we set output_dtype is not None, the output buf should be output_dtype instead of uint8.
            kernel_layout.dtype = output_dtype

        return QConvPointWisePT2E(
            layout=kernel_layout,
            inputs=inputs,
            constant_args=constant_args,
        )


class QConvPointWiseBinaryPT2E(ExternKernelAlloc):
    def __init__(
        self,
        layout,
        inputs,
        constant_args=(),
    ) -> None:
        """
        Needs input/weight/output qparams
        if bias is not None
            - inputs = [x, w, b, accum, w_scale, w_zp]
            - const_args = [stride, padding, dilation, groups, x_scale, x_zp, accum_scale, accum_zp, o_scale, o_zp,
            fp32_output, binary_attr, aplha, unary_attr, unary_scalars, unary_algorithm]
        else
            - inputs = [x, w, accum, w_scale, w_zp]
            - const_args = const_args is: [bias, stride, padding, dilation, groups, x_scale, x_zp, accum_scale,
            accum_zp, o_scale, o_zp, fp32_output, binary_attr, aplha, unary_attr, unary_scalars, unary_algorithm]
        """
        self.has_bias = len(inputs) == 6
        self.idx_for_inplace_sum = 3 if self.has_bias else 2
        super().__init__(
            layout,
            inputs,
            constant_args,
            None,
            op_overload=torch.ops.onednn.qconv2d_pointwise.binary,
        )
        self.cpp_op_schema = """
            at::Tensor(
                at::Tensor act,
                double act_scale,
                int64_t act_zero_point,
                at::Tensor accum,
                double accum_scale,
                int64_t accum_zero_point,
                at::Tensor weight,
                at::Tensor weight_scales,
                at::Tensor weight_zero_points,
                std::optional<at::Tensor> bias,
                torch::List<int64_t> stride,
                torch::List<int64_t> padding,
                torch::List<int64_t> dilation,
                int64_t groups,
                double output_scale,
                int64_t output_zero_point,
                std::optional<c10::ScalarType> output_dtype,
                c10::string_view binary_attr,
                std::optional<at::Scalar> alpha,
                std::optional<c10::string_view> attr,
                torch::List<std::optional<at::Scalar>> scalars,
                std::optional<c10::string_view> algorithm)"""

    def codegen(self, wrapper):
        # Parser the inputs and constant
        # The raw_args setup can be skipped if there is a C shim implementation
        args = [x.codegen_reference() for x in self.inputs]
        const_arg_names = [
            "x_scale",
            "x_zero_point",
            "accum_scale",
            "accum_zero_point",
            "stride",
            "padding",
            "dilation",
            "groups",
            "output_scale",
            "output_zero_point",
            "output_dtype",
            "binary_attr",
            "alpha",
            "unary_attr",
            "unary_scalars",
            "unary_algorithm",
        ]
        if not self.has_bias:
            const_arg_names.insert(4, "bias")
        const_args = list(self.codegen_const_args(const_arg_names))

        x = args[0]
        x_raw = self.inputs[0]
        packed_weight = args[1]
        packed_weight_raw = self.inputs[1]
        bias = args[2] if self.has_bias else const_args[4]
        bias_raw = self.inputs[2] if self.has_bias else self.constant_args[4]
        accum, w_scale, w_zp = args[-3], args[-2], args[-1]
        accum_raw, w_scale_raw, w_zp_raw = (
            self.inputs[-3],
            self.inputs[-2],
            self.inputs[-1],
        )
        (
            x_scale,
            x_zp,
            accum_scale,
            accum_zp,
        ) = const_args[:4]
        (
            x_scale_raw,
            x_zp_raw,
            accum_scale_raw,
            accum_zp_raw,
        ) = self.constant_args[:4]
        (
            stride,
            padding,
            dilation,
            groups,
            o_scale,
            o_zp,
            output_dtype,
            binary_attr,
            alpha,
            unary_attr,
            unary_scalars,
            unary_algorithm,
        ) = const_args[-12:]
        (
            stride_raw,
            padding_raw,
            dilation_raw,
            groups_raw,
            o_scale_raw,
            o_zp_raw,
            output_dtype_raw,
            binary_attr_raw,
            alpha_raw,
            unary_attr_raw,
            unary_scalars_raw,
            unary_algorithm_raw,
        ) = self.constant_args[-12:]
        conv_args = (
            x,
            x_scale,
            x_zp,
            accum,
            accum_scale,
            accum_zp,
            packed_weight,
            w_scale,
            w_zp,
            bias,
            stride,
            padding,
            dilation,
            groups,
            o_scale,
            o_zp,
            output_dtype,
            binary_attr,
            alpha,
            unary_attr,
            unary_scalars,
            unary_algorithm,
        )
        raw_args = (
            x_raw,
            x_scale_raw,
            x_zp_raw,
            accum_raw,
            accum_scale_raw,
            accum_zp_raw,
            packed_weight_raw,
            w_scale_raw,
            w_zp_raw,
            bias_raw,
            stride_raw,
            padding_raw,
            dilation_raw,
            groups_raw,
            o_scale_raw,
            o_zp_raw,
            output_dtype_raw,
            binary_attr_raw,
            alpha_raw,
            unary_attr_raw,
            unary_scalars_raw,
            unary_algorithm_raw,
        )
        wrapper.generate_extern_kernel_alloc_and_find_schema_if_needed(
            self.get_name(),
            self.python_kernel_name,
            self.cpp_kernel_name,
            conv_args,
            self.cpp_op_schema,
            self.cpp_kernel_key,
            self.cpp_kernel_overload_name,
            op_overload=self.op_overload,
            raw_args=raw_args,
        )
        if isinstance(self.layout, Layout):
            self.codegen_size_asserts(wrapper)

    def get_mutation_names(self):
        return [self.inputs[self.idx_for_inplace_sum].get_name()]

    def get_unbacked_symbol_defs(self) -> OrderedSet[sympy.Symbol]:
        return OrderedSet()

    @classmethod
    def create(
        cls,
        qx: "TensorBox",
        x_scale,
        x_zero_point,
        qaccum: "TensorBox",
        accum_scale,
        accum_zero_point,
        qw: "TensorBox",  # packed_weight
        w_scale,
        w_zero_point,
        bias: "TensorBox",
        stride: List[int],
        padding: List[int],
        dilation: List[int],
        groups: int,
        output_scale: "TensorBox",
        output_zero_point: "TensorBox",
        output_dtype,
        binary_attr,
        alpha,
        unary_attr,
        unary_scalars,
        unary_algorithm,
    ):
        transposed = False
        output_padding = None
        (
            inputs,
            constant_args,
            _kernel_layout,
            req_stride_order,
        ) = _prepare_convolution_fusion_create(
            cls,
            qx,
            qw,
            bias,
            padding,
            stride,
            dilation,
            groups,
            transposed,
            output_padding,
        )

        qaccum = cls.require_stride_order(qaccum, req_stride_order)
        inputs.append(qaccum)

        # swap padding and stride to align with functional conv arg order
        if bias is None:
            constant_args[1], constant_args[2] = constant_args[2], constant_args[1]
        else:
            constant_args[0], constant_args[1] = constant_args[1], constant_args[0]

        w_scale.realize()
        w_zero_point.realize()
        inputs = inputs + [w_scale, w_zero_point]
        constant_args = (
            [
                x_scale,
                x_zero_point,
                accum_scale,
                accum_zero_point,
            ]
            + constant_args
            + [
                output_scale,
                output_zero_point,
                output_dtype,
                binary_attr,
                alpha,
                unary_attr,
                may_convert_to_optional(unary_scalars),
                unary_algorithm,
            ]
        )

        assert (
            binary_attr == "sum"
        ), "For now, only post op sum is supported in QConvPointWiseBinaryPT2E."

        V.graph.mark_buffer_mutated(qaccum.get_name())
        packed = QConvPointWiseBinaryPT2E(
            layout=NoneLayout(qaccum.get_device()),
            inputs=inputs,
            constant_args=constant_args,
        )

        # Return accum since it has been inplace changed.
        return packed.inputs[packed.idx_for_inplace_sum]


class MKLPackedLinear(ExternKernelAlloc):
    def __init__(
        self,
        layout,
        inputs,
        constant_args=(),
    ) -> None:
        super().__init__(
            layout,
            inputs,
            constant_args,
            None,
            op_overload=torch.ops.mkl._mkl_linear.default,
        )
        self.cpp_op_schema = """
            at::Tensor(
                const at::Tensor& self,
                const at::Tensor& mkl_weight_t,
                const at::Tensor& origin_weight_t,
                const std::optional<at::Tensor>& bias_opt,
                const int64_t prepack_batch_size)"""

    def codegen(self, wrapper):
        wrapper.generate_extern_kernel_alloc_and_find_schema_if_needed(
            self.get_name(),
            self.python_kernel_name,
            self.cpp_kernel_name,
            self.codegen_args(),
            self.cpp_op_schema,
            self.cpp_kernel_key,
            op_overload=self.op_overload,
            raw_args=[*self.inputs, *self.constant_args],
        )

    @classmethod
    def create(cls, x, packed_w, orig_w, B, batch_size):
        x = cls.require_stride1(cls.realize_input(x))
        orig_w = cls.require_stride1(cls.realize_input(orig_w))
        *m, _ = x.get_size()
        oc, _ = orig_w.get_size()
        output_size = list(m) + [oc]
        output_stride = FlexibleLayout.contiguous_strides(output_size)
        inputs = [x, packed_w, orig_w]
        constant_args = [batch_size]
        if B is not None:
            inputs += [B]
        else:
            constant_args.insert(0, None)

        return MKLPackedLinear(
            layout=FixedLayout(
                x.get_device(), x.get_dtype(), output_size, output_stride
            ),
            inputs=inputs,
            constant_args=constant_args,
        )


class LinearUnary(ExternKernelAlloc):
    def __init__(
        self,
        layout,
        inputs,
        constant_args=(),
    ) -> None:
        super().__init__(
            layout,
            inputs,
            constant_args,
            None,
            op_overload=torch.ops.mkldnn._linear_pointwise.default,
            cpp_kernel_name="aoti_torch_cpu__linear_pointwise"
            if config.abi_compatible
            else None,
        )
        self.cpp_kernel_key = "linear_pointwise"
        self.cpp_op_schema = """
            at::Tensor(
                const at::Tensor& input_t,
                const at::Tensor& weight_t,
                const std::optional<at::Tensor>& bias_opt,
                c10::string_view attr,
                torch::List<std::optional<at::Scalar>> scalars,
                std::optional<c10::string_view> algorithm)"""

    def codegen(self, wrapper):
        if config.abi_compatible:
            wrapper.include_extra_header(
                "torch/csrc/inductor/aoti_torch/c/shim_mkldnn.h"
            )
            super().codegen(wrapper)
        else:
            wrapper.generate_extern_kernel_alloc_and_find_schema_if_needed(
                self.get_name(),
                self.python_kernel_name,
                self.cpp_kernel_name,
                self.codegen_args(),
                self.cpp_op_schema,
                self.cpp_kernel_key,
                op_overload=self.op_overload,
                raw_args=[*self.inputs, *self.constant_args],
                outputs=self.outputs,
            )

    @classmethod
    def create(cls, x, w, B, attr, scalars, algorithm):
        x = cls.require_contiguous(cls.realize_input(x))
        w = cls.require_contiguous(cls.realize_input(w))

<<<<<<< HEAD
        *m, _ic = x.get_size()
        oc, _ic = w.get_size()
=======
        *m, ic = x.get_size()
        oc, ic = w.get_size()
        output_size = list(m) + [oc]
        output_stride = FlexibleLayout.contiguous_strides(output_size)
>>>>>>> cbeb036a
        inputs = [x, w]
        constant_args = [attr, scalars if scalars else [-1], algorithm]
        if B is not None:
            B = cls.require_contiguous(cls.realize_input(B))
            inputs.append(B)
        else:
            constant_args.insert(0, None)

        packed = LinearUnary(
            layout=FixedLayout(
                device=x.get_device(),
                dtype=x.get_dtype(),
                size=output_size,
            ),
            inputs=inputs,
            constant_args=constant_args,
        )
        return _create_output_node(packed)

    def apply_constraint(self):
        pass


class LinearBinary(ExternKernelAlloc):
    kernel = "torch.ops.mkldnn._linear_pointwise.binary"

    def __init__(
        self,
        layout,
        inputs,
        constant_args=(),
    ) -> None:
        super().__init__(
            layout,
            inputs,
            constant_args,
            None,
            op_overload=torch.ops.mkldnn._linear_pointwise.binary,
            cpp_kernel_name="aoti_torch_cpu__linear_pointwise_binary"
            if config.abi_compatible
            else None,
        )
        self.cpp_op_schema = """
            at::Tensor(
                const at::Tensor& input_t,
                const at::Tensor& other_t,
                const at::Tensor& weight_t,
                const std::optional<at::Tensor>& bias_opt,
                c10::string_view attr)
        """

    def codegen(self, wrapper):
        if config.abi_compatible:
            wrapper.include_extra_header(
                "torch/csrc/inductor/aoti_torch/c/shim_mkldnn.h"
            )
            super().codegen(wrapper)
        else:
            wrapper.generate_extern_kernel_alloc_and_find_schema_if_needed(
                self.get_name(),
                self.python_kernel_name,
                self.cpp_kernel_name,
                self.codegen_args(),
                self.cpp_op_schema,
                self.cpp_kernel_key,
                self.cpp_kernel_overload_name,
                op_overload=self.op_overload,
                raw_args=[*self.inputs, *self.constant_args],
                outputs=self.outputs,
            )

    @classmethod
    def create(cls, x, y, w, B, attr):
        x = cls.require_contiguous(cls.realize_input(x))
        y = cls.require_contiguous(cls.realize_input(y))
        w = cls.require_contiguous(cls.realize_input(w))

<<<<<<< HEAD
        *m, _ic = x.get_size()
        oc, _ic = w.get_size()

=======
        *m, ic = x.get_size()
        oc, ic = w.get_size()
        output_size = list(m) + [oc]
        output_stride = FlexibleLayout.contiguous_strides(output_size)
>>>>>>> cbeb036a
        inputs = [x, y, w]
        constant_args = [attr]
        if B is not None:
            B = cls.require_contiguous(cls.realize_input(B))
            inputs.append(B)
        else:
            constant_args.insert(0, B)

        packed = LinearBinary(
            layout=FixedLayout(
                device=x.get_device(),
                dtype=x.get_dtype(),
                size=output_size,
            ),
            inputs=inputs,
            constant_args=constant_args,
        )
        return _create_output_node(packed)

    def apply_constraint(self):
        pass


class QLinearPointwisePT2E(ExternKernelAlloc):
    def __init__(
        self,
        layout,
        inputs,
        constant_args=(),
        has_bias=True,
        x_scale_zp_are_tensors=False,
    ) -> None:
        """
        if bias is not None
            - inputs = [x, w, b, weight_scale, weight_zp]
            - const_args is: [x_scale, x_zp, o_scale, o_zp,
              fp32_output, unary_attr, unary_scalars, unary_algorithm]
        else
            - inputs = [x, w, weight_scale, weight_zp]
            - const_args is: [bias, x_scale, x_zp, o_scale, o_zp,
              fp32_output, unary_attr, unary_scalars, unary_algorithm]
        """
        self.has_bias = has_bias
        self.x_scale_zp_are_tensors = x_scale_zp_are_tensors
        super().__init__(
            layout,
            inputs,
            constant_args,
            None,
            op_overload=torch.ops.onednn.qlinear_pointwise.tensor
            if x_scale_zp_are_tensors
            else torch.ops.onednn.qlinear_pointwise.default,
        )
        x_scale_type_str, x_zp_type_str = (
            ("at::Tensor", "at::Tensor")
            if x_scale_zp_are_tensors
            else ("double", "int64_t")
        )
        self.cpp_op_schema = f"""
            at::Tensor(
                at::Tensor act,
                {x_scale_type_str} act_scale,
                {x_zp_type_str} act_zero_point,
                at::Tensor weight,
                at::Tensor weight_scales,
                at::Tensor weight_zero_points,
                std::optional<at::Tensor> bias,
                double output_scale,
                int64_t output_zero_point,
                std::optional<c10::ScalarType> output_dtype,
                c10::string_view post_op_name,
                torch::List<std::optional<at::Scalar>> post_op_args,
                c10::string_view post_op_algorithm)"""

    def codegen(self, wrapper):
        # Parser the inputs and constant
        # The raw_args setup can be skipped if there is a C shim implementation
        args = [x.codegen_reference() for x in self.inputs]
        const_args = []
        const_args.extend(self.codegen_const_args())

        x = args[0]
        x_raw = self.inputs[0]
        packed_weight = args[1]
        packed_weight_raw = self.inputs[1]
        bias = args[2] if self.has_bias else const_args[0]
        bias_raw = self.inputs[2] if self.has_bias else self.constant_args[0]
        w_scale, w_zp = args[-2], args[-1]
        w_scale_raw, w_zp_raw = self.inputs[-2], self.inputs[-1]
        if self.x_scale_zp_are_tensors:
            assert len(args) >= 4
            x_scale, x_zp = args[-4], args[-3]
            x_scale_raw, x_zp_raw = self.inputs[-4], self.inputs[-3]
            (
                o_scale,
                o_zp,
                output_dtype,
                unary_attr,
                unary_scalars,
                unary_algorithm,
            ) = const_args[-6:]
            (
                o_scale_raw,
                o_zp_raw,
                output_dtype_raw,
                unary_attr_raw,
                unary_scalars_raw,
                unary_algorithm_raw,
            ) = self.constant_args[-6:]
        else:
            assert len(const_args) >= 8
            (
                x_scale,
                x_zp,
                o_scale,
                o_zp,
                output_dtype,
                unary_attr,
                unary_scalars,
                unary_algorithm,
            ) = const_args[-8:]
            (
                x_scale_raw,
                x_zp_raw,
                o_scale_raw,
                o_zp_raw,
                output_dtype_raw,
                unary_attr_raw,
                unary_scalars_raw,
                unary_algorithm_raw,
            ) = self.constant_args[-8:]

        codegen_args = (
            x,
            x_scale,
            x_zp,
            packed_weight,
            w_scale,
            w_zp,
            bias,
            o_scale,
            o_zp,
            output_dtype,
            unary_attr,
            unary_scalars,
            unary_algorithm,
        )
        raw_args = (
            x_raw,
            x_scale_raw,
            x_zp_raw,
            packed_weight_raw,
            w_scale_raw,
            w_zp_raw,
            bias_raw,
            o_scale_raw,
            o_zp_raw,
            output_dtype_raw,
            unary_attr_raw,
            unary_scalars_raw,
            unary_algorithm_raw,
        )
        wrapper.generate_extern_kernel_alloc_and_find_schema_if_needed(
            self.get_name(),
            self.python_kernel_name,
            self.cpp_kernel_name,
            codegen_args,
            self.cpp_op_schema,
            self.cpp_kernel_key,
            self.cpp_kernel_overload_name,
            self.op_overload,
            raw_args,
        )
        if isinstance(self.layout, Layout):
            self.codegen_size_asserts(wrapper)

    @classmethod
    def create(
        cls,
        qx: "TensorBox",
        x_scale: float,
        x_zero_point: int,
        qw: "TensorBox",  # packed_weight
        w_scale: "TensorBox",
        w_zero_point: "TensorBox",
        bias: "TensorBox",
        output_scale: float,
        output_zero_point: int,
        output_dtype,
        post_op_name,
        post_op_args,
        post_op_algorithm,
    ):
        (inputs, constant_args, kernel_layout, _) = _prepare_linear_fusion_create(
            cls,
            qx,
            qw,
            bias,
        )

        if isinstance(x_scale, TensorBox) and isinstance(x_zero_point, TensorBox):
            x_scale.realize()
            x_zero_point.realize()
            inputs = inputs + [x_scale, x_zero_point]
            x_scale_zp_are_tensors = True
        else:
            assert isinstance(x_scale, float) and isinstance(x_zero_point, int)
            constant_args = constant_args + [x_scale, x_zero_point]
            x_scale_zp_are_tensors = False
        w_scale.realize()
        w_zero_point.realize()
        inputs = inputs + [w_scale, w_zero_point]
        constant_args = constant_args + [
            output_scale,
            output_zero_point,
            output_dtype,
            post_op_name,
            may_convert_to_optional(post_op_args),
            post_op_algorithm,
        ]

        assert output_dtype is not None
        if output_dtype in [torch.float32, torch.bfloat16]:
            # in _prepare_linear_fusion_create, we use x.dtype (uint8) to create kernel_layout
            # if we set fp32_output, the output buf should be dtype float32 instead of uint8.
            kernel_layout.dtype = output_dtype

        return QLinearPointwisePT2E(
            layout=kernel_layout,
            inputs=inputs,
            constant_args=constant_args,
            has_bias=(bias is not None),
            x_scale_zp_are_tensors=x_scale_zp_are_tensors,
        )


class QLinearPointwiseBinaryPT2E(ExternKernelAlloc):
    def __init__(
        self,
        layout,
        inputs,
        constant_args=(),
        has_bias=True,
        x_scale_zp_are_tensors=False,
    ) -> None:
        """
        if bias is not None
            - inputs = [x, w, b, weight_scale, weight_zp, x2]
            - const_args is: [x_scale, x_zp, o_scale, o_zp,
              fp32_output, binary_attr, aplha, unary_attr, unary_scalars, unary_algorithm]
        else
            - inputs = [x, w, weight_scale, weight_zp, x2]
            - const_args is: [bias, x_scale, x_zp, o_scale, o_zp,
              fp32_output, binary_attr, aplha, unary_attr, unary_scalars, unary_algorithm]
        """
        self.has_bias = has_bias
        self.x_scale_zp_are_tensors = x_scale_zp_are_tensors
        super().__init__(
            layout,
            inputs,
            constant_args,
            None,
            op_overload=torch.ops.onednn.qlinear_pointwise.binary_tensor
            if x_scale_zp_are_tensors
            else torch.ops.onednn.qlinear_pointwise.binary,
        )
        x_scale_type_str, x_zp_type_str = (
            ("at::Tensor", "at::Tensor")
            if x_scale_zp_are_tensors
            else ("double", "int64_t")
        )
        self.cpp_op_schema = f"""
            at::Tensor(
                at::Tensor act,
                {x_scale_type_str} act_scale,
                {x_zp_type_str} act_zero_point,
                at::Tensor weight,
                at::Tensor weight_scales,
                at::Tensor weight_zero_points,
                std::optional<at::Tensor> other,
                std::optional<at::Tensor> bias,
                double inv_output_scale,
                int64_t output_zero_point,
                std::optional<c10::ScalarType> output_dtype,
                double other_scale,
                int64_t other_zero_point,
                c10::string_view binary_post_op,
                double binary_alpha,
                c10::string_view unary_post_op,
                torch::List<std::optional<at::Scalar>> unary_post_op_args,
                c10::string_view unary_post_op_algorithm)"""

    def codegen(self, wrapper):
        # Parser the inputs and constant
        # The raw_args setup can be skipped if there is a C shim implementation
        args = [x.codegen_reference() for x in self.inputs]
        const_args = []
        const_args.extend(self.codegen_const_args())

        x = args[0]
        x_raw = self.inputs[0]
        packed_weight = args[1]
        packed_weight_raw = self.inputs[1]
        bias = args[2] if self.has_bias else const_args[0]
        bias_raw = self.inputs[2] if self.has_bias else self.constant_args[0]
        w_scale, w_zp, other = args[-3], args[-2], args[-1]
        w_scale_raw, w_zp_raw, other_raw = (
            self.inputs[-3],
            self.inputs[-2],
            self.inputs[-1],
        )
        if self.x_scale_zp_are_tensors:
            assert len(args) >= 5
            x_scale, x_zp = args[-5], args[-4]
            x_scale_raw, x_zp_raw = self.inputs[-5], self.inputs[-4]
            (
                o_scale,
                o_zp,
                output_dtype,
                other_scale,
                other_zp,
                binary_attr,
                alpha,
                unary_attr,
                unary_scalars,
                unary_algorithm,
            ) = const_args[-10:]
            (
                o_scale_raw,
                o_zp_raw,
                output_dtype_raw,
                other_scale_raw,
                other_zp_raw,
                binary_attr_raw,
                alpha_raw,
                unary_attr_raw,
                unary_scalars_raw,
                unary_algorithm_raw,
            ) = self.constant_args[-10:]
        else:
            assert len(const_args) >= 8
            (
                x_scale,
                x_zp,
                o_scale,
                o_zp,
                output_dtype,
                other_scale,
                other_zp,
                binary_attr,
                alpha,
                unary_attr,
                unary_scalars,
                unary_algorithm,
            ) = const_args[-12:]
            (
                x_scale_raw,
                x_zp_raw,
                o_scale_raw,
                o_zp_raw,
                output_dtype_raw,
                other_scale_raw,
                other_zp_raw,
                binary_attr_raw,
                alpha_raw,
                unary_attr_raw,
                unary_scalars_raw,
                unary_algorithm_raw,
            ) = self.constant_args[-12:]

        codegen_args = (
            x,
            x_scale,
            x_zp,
            packed_weight,
            w_scale,
            w_zp,
            other,
            bias,
            o_scale,
            o_zp,
            output_dtype,
            other_scale,
            other_zp,
            binary_attr,
            alpha,
            unary_attr,
            unary_scalars,
            unary_algorithm,
        )
        raw_args = (
            x_raw,
            x_scale_raw,
            x_zp_raw,
            packed_weight_raw,
            w_scale_raw,
            w_zp_raw,
            other_raw,
            bias_raw,
            o_scale_raw,
            o_zp_raw,
            output_dtype_raw,
            other_scale_raw,
            other_zp_raw,
            binary_attr_raw,
            alpha_raw,
            unary_attr_raw,
            unary_scalars_raw,
            unary_algorithm_raw,
        )
        wrapper.generate_extern_kernel_alloc_and_find_schema_if_needed(
            self.get_name(),
            self.python_kernel_name,
            self.cpp_kernel_name,
            codegen_args,
            self.cpp_op_schema,
            self.cpp_kernel_key,
            self.cpp_kernel_overload_name,
            self.op_overload,
            raw_args,
        )
        if isinstance(self.layout, Layout):
            self.codegen_size_asserts(wrapper)

    def get_mutation_names(self):
        binary_post_op = self.constant_args[-5]
        if binary_post_op == "sum":
            return [self.inputs[-1].get_name()]
        else:
            return []

    @classmethod
    def create(
        cls,
        qx: "TensorBox",
        x_scale: float,
        x_zero_point: int,
        qw: "TensorBox",  # packed_weight
        w_scale: "TensorBox",
        w_zero_point: "TensorBox",
        other: "TensorBox",
        bias: "TensorBox",
        output_scale: float,
        output_zero_point: int,
        output_dtype,
        other_scale,
        other_zp,
        binary_post_op,
        binary_alpha,
        unary_post_op,
        unary_post_op_args,
        unary_post_op_algorithm,
    ):
        (
            inputs,
            constant_args,
            kernel_layout,
            req_stride_order,
        ) = _prepare_linear_fusion_create(
            cls,
            qx,
            qw,
            bias,
        )

        if isinstance(x_scale, TensorBox) and isinstance(x_zero_point, TensorBox):
            x_scale.realize()
            x_zero_point.realize()
            inputs = inputs + [x_scale, x_zero_point]
            x_scale_zp_are_tensors = True
        else:
            assert isinstance(x_scale, float) and isinstance(x_zero_point, int)
            constant_args = constant_args + [x_scale, x_zero_point]
            x_scale_zp_are_tensors = False
        w_scale.realize()
        w_zero_point.realize()
        inputs = inputs + [w_scale, w_zero_point]
        if binary_post_op == "sum":
            other = cls.require_stride_order(other, req_stride_order)
        inputs.append(other)
        constant_args = constant_args + [
            output_scale,
            output_zero_point,
            output_dtype,
            other_scale,
            other_zp,
            binary_post_op,
            binary_alpha,
            unary_post_op,
            may_convert_to_optional(unary_post_op_args),
            unary_post_op_algorithm,
        ]

        if binary_post_op == "sum":
            V.graph.mark_buffer_mutated(other.get_name())
            packed = QLinearPointwiseBinaryPT2E(
                layout=NoneLayout(other.get_device()),
                inputs=inputs,
                constant_args=constant_args,
                has_bias=(bias is not None),
                x_scale_zp_are_tensors=x_scale_zp_are_tensors,
            )
            # Return other since it has been inplace changed.
            return packed.inputs[-1]

        assert output_dtype is not None
        if output_dtype in [torch.float32, torch.bfloat16]:
            # in _prepare_linear_fusion_create, we use x.dtype (uint8) to create kernel_layout
            # if we set fp32_output, the output buf should be dtype float32 instead of uint8.
            kernel_layout.dtype = output_dtype

        return QLinearPointwiseBinaryPT2E(
            layout=kernel_layout,
            inputs=inputs,
            constant_args=constant_args,
            has_bias=(bias is not None),
            x_scale_zp_are_tensors=x_scale_zp_are_tensors,
        )


class MkldnnRnnLayer(ExternKernelAlloc):
    def __init__(
        self,
        layout,
        inputs,
        constant_args=(),
    ) -> None:
        super().__init__(
            layout,
            inputs,
            constant_args,
            None,
            op_overload=torch.ops.aten.mkldnn_rnn_layer.default,
        )

    @classmethod
    def create(
        cls,
        x: "TensorBox",
        w0: "TensorBox",
        w1: "TensorBox",
        w2: "TensorBox",
        w3: "TensorBox",
        hx: "TensorBox",
        cx: "TensorBox",
        reverse: bool,
        batch_sizes: List[int],
        mode: int,
        hidden_size: int,
        num_layers: int,
        has_biases: bool,
        bidirectional: bool,
        batch_first: bool,
        train: bool,
    ):
        x = cls.require_stride1(cls.realize_input(x))
        # If batch_first, x has been permuted in lstm before entering the mkldnn_rnn_layer.
        # Make sure x is contiguous in batch_first case.
        x.freeze_layout()
        w0 = cls.require_stride1(cls.realize_input(w0))
        w1 = cls.require_stride1(cls.realize_input(w1))
        w2 = cls.require_stride1(cls.realize_input(w2))
        w3 = cls.require_stride1(cls.realize_input(w3))
        hx = cls.require_stride1(cls.realize_input(hx))
        hx.freeze_layout()
        cx = cls.require_stride1(cls.realize_input(cx))
        cx.freeze_layout()

        input_size = x.get_size()
        assert len(input_size) == 3, "Expect lstm input to be 3D"
        # batch_first is handled in the lstm OP. When entering
        # rnn_layer here, we'll always have batch_first = False
        seq_length, mini_batch, input_size = input_size
        output_shape = [seq_length, mini_batch, hidden_size]

        hy_shape = hx.get_size()
        cy_shape = cx.get_size()

        inputs = [x, w0, w1, w2, w3, hx, cx]
        constant_args = [
            reverse,
            batch_sizes,
            mode,
            hidden_size,
            num_layers,
            has_biases,
            bidirectional,
            batch_first,
            train,
        ]

        packed = MkldnnRnnLayer(
            MultiOutputLayout(device=x.get_device()),
            inputs=inputs,
            constant_args=constant_args,
        )

        def get_strides_of_lstm_output(output_shape, batch_first):
            assert len(output_shape) == 3, "Expect output_shape to be 3D"
            return FlexibleLayout.contiguous_strides(output_shape)

        # C shim call requires all the outputs to be passed in, and thus the last
        # dummy return value is added.
        output_sizes = [output_shape, hy_shape, cy_shape, [1]]
        output_strides = [
            get_strides_of_lstm_output(output_shape, batch_first),
            FlexibleLayout.contiguous_strides(hy_shape),
            FlexibleLayout.contiguous_strides(cy_shape),
            [1],
        ]
        output_ir = [
            MultiOutput(
                FixedLayout(
                    x.get_device(),
                    x.get_dtype(),
                    output_size,
                    output_stride,
                ),
                packed,
                [(tuple, i)],
            )
            for i, (output_size, output_stride) in enumerate(
                zip(output_sizes, output_strides)
            )
        ]
        packed.outputs = output_ir

        return output_ir

    def codegen(self, wrapper):
        wrapper.include_extra_header("torch/csrc/inductor/aoti_torch/c/shim_mkldnn.h")
        return super().codegen(wrapper)<|MERGE_RESOLUTION|>--- conflicted
+++ resolved
@@ -1252,15 +1252,9 @@
         x = cls.require_contiguous(cls.realize_input(x))
         w = cls.require_contiguous(cls.realize_input(w))
 
-<<<<<<< HEAD
         *m, _ic = x.get_size()
         oc, _ic = w.get_size()
-=======
-        *m, ic = x.get_size()
-        oc, ic = w.get_size()
         output_size = list(m) + [oc]
-        output_stride = FlexibleLayout.contiguous_strides(output_size)
->>>>>>> cbeb036a
         inputs = [x, w]
         constant_args = [attr, scalars if scalars else [-1], algorithm]
         if B is not None:
@@ -1338,16 +1332,9 @@
         y = cls.require_contiguous(cls.realize_input(y))
         w = cls.require_contiguous(cls.realize_input(w))
 
-<<<<<<< HEAD
         *m, _ic = x.get_size()
         oc, _ic = w.get_size()
-
-=======
-        *m, ic = x.get_size()
-        oc, ic = w.get_size()
         output_size = list(m) + [oc]
-        output_stride = FlexibleLayout.contiguous_strides(output_size)
->>>>>>> cbeb036a
         inputs = [x, y, w]
         constant_args = [attr]
         if B is not None:
