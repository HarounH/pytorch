import triton
import triton.language as tl

# In the latest triton, math functions were shuffled around into different modules:
# https://github.com/openai/triton/pull/3172
<<<<<<< HEAD
if hasattr(tl.extra.cuda, "libdevice"):
    libdevice = tl.extra.cuda.libdevice
    math = tl.math
=======
if hasattr(tl.extra, "cuda") and hasattr(tl.extra.cuda, "libdevice"):
    libdevice = tl.extra.cuda.libdevice
    math = tl.math
elif hasattr(tl.extra, "intel") and hasattr(tl.extra.intel, "libdevice"):
    libdevice = tl.extra.intel.libdevice
    math = tl.math
>>>>>>> f34905f6
else:
    libdevice = tl.math
    math = tl


@triton.jit
def promote_to_tensor(x):
    # Addition promotes to tensor for us
    return x + tl.zeros((1,), tl.int1)


@triton.jit
def is_floating(x):
    return promote_to_tensor(x).dtype.is_floating()


@triton.jit
def _prod_accumulate(a, b):
    return a * b


@triton.jit
def prod(input, axis):
    return tl.reduce(input, axis, _prod_accumulate)


@triton.jit
def minimum(a, b):
    mask = a < b
    if is_floating(a):
        mask |= a != a
    return tl.where(mask, a, b)


@triton.jit
def maximum(a, b):
    mask = a > b
    if is_floating(a):
        mask |= a != a
    return tl.where(mask, a, b)


@triton.jit
def min2(a, dim):
    return tl.reduce(a, dim, minimum)


@triton.jit
def max2(a, dim):
    return tl.reduce(a, dim, maximum)


@triton.jit
def minimum_with_index(a_value, a_index, b_value, b_index):
    mask = a_value < b_value
    equal = a_value == b_value
    if is_floating(a_value):
        a_isnan = a_value != a_value
        b_isnan = b_value != b_value
        mask |= a_isnan and not b_isnan
        # Consider NaNs as equal
        equal |= a_isnan and b_isnan

    # Prefer lowest index if values are equal
    mask |= equal & (a_index < b_index)
    return tl.where(mask, a_value, b_value), tl.where(mask, a_index, b_index)


@triton.jit
def maximum_with_index(a_value, a_index, b_value, b_index):
    mask = a_value > b_value
    equal = a_value == b_value
    if is_floating(a_value):
        a_isnan = a_value != a_value
        b_isnan = b_value != b_value
        mask |= a_isnan and not b_isnan
        # Consider NaNs as equal
        equal |= a_isnan and b_isnan

    # Prefer lowest index if values are equal
    mask |= equal & (a_index < b_index)
    return tl.where(mask, a_value, b_value), tl.where(mask, a_index, b_index)


@triton.jit
def min_with_index(value, index, dim):
    return tl.reduce((value, index), dim, minimum_with_index)


@triton.jit
def max_with_index(value, index, dim):
    return tl.reduce((value, index), dim, maximum_with_index)


@triton.jit
def welford_reduce(value, mean, m2, weight, first_iteration):
    if first_iteration:
        new_weight = tl.full(weight.shape, 1, weight.dtype)
        new_mean = value
        new_m2 = tl.zeros_like(m2)
    else:
        delta = value - mean
        new_weight = weight + 1
        new_mean = mean + delta / new_weight
        new_m2 = m2 + delta * (value - new_mean)
    return new_mean, new_m2, new_weight


@triton.jit
def welford_combine(mean_1, m2_1, weight_1, mean_2, m2_2, weight_2):
    delta = mean_2 - mean_1
    new_weight = weight_1 + weight_2
    w2_over_w = tl.where(new_weight == 0.0, 0.0, weight_2 / new_weight)
    return (
        mean_1 + delta * w2_over_w,
        m2_1 + m2_2 + delta * delta * weight_1 * w2_over_w,
        new_weight,
    )


@triton.jit
def welford(mean, m2, weight, dim):
    return tl.reduce((mean, m2, weight), dim, welford_combine)


@triton.jit
def device_assert_then(cond, msg, r):
    tl.device_assert(cond, msg)
    return r


@triton.jit
def randint64(seed, offset, low, high):
    r0, r1, r2, r3 = tl.randint4x(seed, offset)
    r0 = r0.to(tl.uint64)
    r1 = r1.to(tl.uint64)
    result = r0 | (r1 << 32)
    size = high - low
    result = result % size.to(tl.uint64)
    result = result.to(tl.int64) + low
    return result


@triton.jit
def _any_combine(a, b):
    return a | b


@triton.jit
def any(a, dim):
    return tl.reduce(a, dim, _any_combine)


@triton.jit
def bucketize_binary_search(
    values,  # 1D tensor
    offsets_ptr,
    indexing_dtype,
    right,  # bool: if true, use intervals closed on the left; see [Note: Inductor bucketize op]
    OFFSETS_SIZE: int,
    BLOCK_SHAPE,  # tuple/list of block shape
):
    """
    See [Note: Inductor bucketize op]
    """

    low = tl.zeros(BLOCK_SHAPE, dtype=indexing_dtype)
    high = tl.full(BLOCK_SHAPE, OFFSETS_SIZE, dtype=indexing_dtype)

    full_range = OFFSETS_SIZE + 1
    while full_range > 1:
        mid = (high + low) // 2
        mask = mid < OFFSETS_SIZE
        bucket_upper_bound = tl.load(offsets_ptr + mid, mask=mask)
        if right:
            is_above = values >= bucket_upper_bound
        else:
            is_above = values > bucket_upper_bound

        low = tl.where(is_above & mask, mid + 1, low)
        high = tl.where(is_above, high, mid)

        full_range = (full_range + 1) // 2

    return low


@triton.jit
def pack_value_flag(
    value,
    flag,
    DTYPE_VALUE_AS_UINT: tl.constexpr,
    DTYPE_PACK: tl.constexpr,
):
    # Workaround for triton bug, tensor.to doesn't unwrap constexpr values
    DTYPE_VALUE_AS_UINT = tl.core._constexpr_to_value(DTYPE_VALUE_AS_UINT)
    bitwidth = DTYPE_VALUE_AS_UINT.primitive_bitwidth
    uv = value.to(DTYPE_VALUE_AS_UINT, bitcast=True).to(DTYPE_PACK)
    return flag.to(DTYPE_PACK) | (uv << bitwidth)


@triton.jit
def unpack_value(
    pack,
    DTYPE_VALUE,
    DTYPE_VALUE_AS_UINT,
):
    # Workaround for triton bug, tensor.to doesn't unwrap constexpr values
    DTYPE_VALUE = tl.core._constexpr_to_value(DTYPE_VALUE)
    DTYPE_VALUE_AS_UINT = tl.core._constexpr_to_value(DTYPE_VALUE_AS_UINT)
    bitwidth = DTYPE_VALUE_AS_UINT.primitive_bitwidth
    value_uint = (pack >> bitwidth).to(DTYPE_VALUE_AS_UINT)
    return value_uint.to(DTYPE_VALUE, bitcast=True)


@triton.jit
def unpack_flag(pack, DTYPE_FLAG):
    return pack.to(DTYPE_FLAG)


@triton.jit
def exclusive_scan_decoupled_lookback(
    scratch_base,
    block_value,
    index,
    combine_fn,
<<<<<<< HEAD
    init,
=======
>>>>>>> f34905f6
    DTYPE_VALUE_AS_UINT: tl.constexpr,
    DTYPE_PACK: tl.constexpr,
):
    """Compute exclusive scan of a scalar value between blocks

    Ref: https://research.nvidia.com/publication/2016-03_single-pass-parallel-prefix-scan-decoupled-look-back

    scratch_base: Pointer to scratch space in global memory
    block_value: Scalar value for this block
    index: Scalar index of this block relative to the current scan
    combine_fn: Function ``(value, value) -> value`` which is scanned over
<<<<<<< HEAD
    init: Scalar value equal to the identiy of combine_fn
    DTYPE_VALUE_AS_UINT: A tl.uint{n} type equal in size to ``block_value``
    DTYPE_PACK: Unsigned type twice the width of block_value

    NOTE: This function is limited to values which are 32-bits or less.
    """
=======
    DTYPE_VALUE_AS_UINT: A tl.uint{n} type equal in size to ``block_value``
    DTYPE_PACK: Unsigned type twice the width of block_value

    NOTE: This function is limited to values which are 32-bits or less because
    we need to pack (value, flag) into a single unsigned int.
    """
    # Publish block sum so subsequent blocks don't get stuck waiting for us
>>>>>>> f34905f6
    DTYPE_VALUE = block_value.dtype
    pack = pack_value_flag(
        block_value,
        tl.full(block_value.shape, 1, DTYPE_VALUE_AS_UINT),
        DTYPE_VALUE_AS_UINT,
        DTYPE_PACK,
    )
<<<<<<< HEAD
    tl.atomic_xchg(scratch_base + index, pack, sem="relaxed")

    exclusive_prefix = init
=======
    if index > 0:
        tl.atomic_xchg(scratch_base + index, pack, sem="relaxed")

    # Calculate exclusive prefix scan
    exclusive_prefix = tl.zeros([], DTYPE_VALUE)
    prefix_valid = False
>>>>>>> f34905f6
    test_target = index - 1
    while test_target >= 0:
        # tl.atomic_load
        flag = tl.full([], 0, DTYPE_VALUE_AS_UINT)
        while flag == 0:
            pack = tl.atomic_add(scratch_base + test_target, 0, sem="relaxed")
            flag = unpack_flag(pack, DTYPE_VALUE_AS_UINT)

        value = unpack_value(pack, DTYPE_VALUE, DTYPE_VALUE_AS_UINT)
<<<<<<< HEAD
        exclusive_prefix = combine_fn(value, exclusive_prefix)
=======
        if prefix_valid:
            exclusive_prefix = combine_fn(value, exclusive_prefix)
        else:
            exclusive_prefix = value
            prefix_valid = True
>>>>>>> f34905f6

        if flag == 2:
            test_target = -1
        else:
            test_target = test_target - 1

    # Make inclusive block sum visible to other blocks
<<<<<<< HEAD
    inclusive_prefix = combine_fn(exclusive_prefix, block_value)
=======
    if prefix_valid:
        inclusive_prefix = combine_fn(exclusive_prefix, block_value)
    else:
        inclusive_prefix = block_value
>>>>>>> f34905f6
    pack = pack_value_flag(
        inclusive_prefix,
        tl.full([], 2, DTYPE_VALUE_AS_UINT),
        DTYPE_VALUE_AS_UINT,
        DTYPE_PACK,
    )
    tl.atomic_xchg(scratch_base + index, pack, sem="relaxed")
    return exclusive_prefix


@triton.jit
<<<<<<< HEAD
def exclusive_scan_decoupled_lookback_64(
    scratch_base, block_value, index, combine_fn, init
):
=======
def exclusive_scan_decoupled_lookback_64(scratch_base, block_value, index, combine_fn):
>>>>>>> f34905f6
    """Compute exclusive scan of a scalar value between blocks

    Ref: https://research.nvidia.com/publication/2016-03_single-pass-parallel-prefix-scan-decoupled-look-back

    scratch_base: Pointer to scratch space in global memory
    block_value: Scalar value for this block, must be 64-bits wide
    index: Scalar index of this block relative to the current scan
    combine_fn: Function ``(value, value) -> value`` which is scanned over
    init: Scalar value equal to the identiy of combine_fn
    """
<<<<<<< HEAD
    block_value_u64 = block_value.to(tl.uint64, bitcast=True)
    tl.store(scratch_base + 3 * index + 1, block_value_u64)
    tl.debug_barrier()
    flag_one = tl.full([], 1, tl.uint64)
    tl.atomic_xchg(scratch_base + 3 * index + 0, flag_one, sem="release")

    exclusive_prefix = init
=======
    # Publish block sum so subsequent blocks don't get stuck waiting for us
    if index > 0:
        block_value_u64 = block_value.to(tl.uint64, bitcast=True)
        tl.store(scratch_base + 3 * index + 1, block_value_u64)
        tl.debug_barrier()
        flag_one = tl.full([], 1, tl.uint64)
        tl.atomic_xchg(scratch_base + 3 * index + 0, flag_one, sem="release")

    # Calculate exclusive prefix scan
    exclusive_prefix = tl.zeros([], block_value.dtype)
    prefix_valid = False
>>>>>>> f34905f6
    test_target = index - 1
    while test_target >= 0:
        flag = tl.full([], 0, tl.uint64)
        while flag == 0:
            flag = tl.atomic_add(scratch_base + 3 * test_target + 0, 0, sem="acquire")

        value_u64 = tl.load(scratch_base + 3 * test_target + flag.to(tl.int32))
        value = value_u64.to(block_value.dtype, bitcast=True)
<<<<<<< HEAD
        exclusive_prefix = combine_fn(value, exclusive_prefix)
=======
        if prefix_valid:
            exclusive_prefix = combine_fn(value, exclusive_prefix)
        else:
            exclusive_prefix = value
            prefix_valid = True
>>>>>>> f34905f6

        if flag == 2:
            test_target = -1
        else:
            test_target = test_target - 1

    # Make inclusive block sum visible to other blocks
<<<<<<< HEAD
    inclusive_prefix = combine_fn(exclusive_prefix, block_value)
=======
    if prefix_valid:
        inclusive_prefix = combine_fn(exclusive_prefix, block_value)
    else:
        inclusive_prefix = block_value
>>>>>>> f34905f6
    inclusive_prefix_u64 = inclusive_prefix.to(tl.uint64, bitcast=True)
    tl.store(scratch_base + 3 * index + 2, inclusive_prefix_u64)
    tl.debug_barrier()
    flag_two = tl.full([], 2, tl.uint64)
    tl.atomic_xchg(scratch_base + 3 * index + 0, flag_two, sem="release")

    return exclusive_prefix


@triton.jit
def frexp(x):
    # TODO(isuruf): use inline_asm_elementwise here
    y = libdevice.ilogb(x) + 1
    exponent = tl.where(x == 0, 0, y)
    mantissa = tl.where(x == 0, 0, libdevice.ldexp(x, -y))
    return mantissa, exponent<|MERGE_RESOLUTION|>--- conflicted
+++ resolved
@@ -3,18 +3,12 @@
 
 # In the latest triton, math functions were shuffled around into different modules:
 # https://github.com/openai/triton/pull/3172
-<<<<<<< HEAD
-if hasattr(tl.extra.cuda, "libdevice"):
-    libdevice = tl.extra.cuda.libdevice
-    math = tl.math
-=======
 if hasattr(tl.extra, "cuda") and hasattr(tl.extra.cuda, "libdevice"):
     libdevice = tl.extra.cuda.libdevice
     math = tl.math
 elif hasattr(tl.extra, "intel") and hasattr(tl.extra.intel, "libdevice"):
     libdevice = tl.extra.intel.libdevice
     math = tl.math
->>>>>>> f34905f6
 else:
     libdevice = tl.math
     math = tl
@@ -241,10 +235,6 @@
     block_value,
     index,
     combine_fn,
-<<<<<<< HEAD
-    init,
-=======
->>>>>>> f34905f6
     DTYPE_VALUE_AS_UINT: tl.constexpr,
     DTYPE_PACK: tl.constexpr,
 ):
@@ -256,14 +246,6 @@
     block_value: Scalar value for this block
     index: Scalar index of this block relative to the current scan
     combine_fn: Function ``(value, value) -> value`` which is scanned over
-<<<<<<< HEAD
-    init: Scalar value equal to the identiy of combine_fn
-    DTYPE_VALUE_AS_UINT: A tl.uint{n} type equal in size to ``block_value``
-    DTYPE_PACK: Unsigned type twice the width of block_value
-
-    NOTE: This function is limited to values which are 32-bits or less.
-    """
-=======
     DTYPE_VALUE_AS_UINT: A tl.uint{n} type equal in size to ``block_value``
     DTYPE_PACK: Unsigned type twice the width of block_value
 
@@ -271,7 +253,6 @@
     we need to pack (value, flag) into a single unsigned int.
     """
     # Publish block sum so subsequent blocks don't get stuck waiting for us
->>>>>>> f34905f6
     DTYPE_VALUE = block_value.dtype
     pack = pack_value_flag(
         block_value,
@@ -279,18 +260,12 @@
         DTYPE_VALUE_AS_UINT,
         DTYPE_PACK,
     )
-<<<<<<< HEAD
-    tl.atomic_xchg(scratch_base + index, pack, sem="relaxed")
-
-    exclusive_prefix = init
-=======
     if index > 0:
         tl.atomic_xchg(scratch_base + index, pack, sem="relaxed")
 
     # Calculate exclusive prefix scan
     exclusive_prefix = tl.zeros([], DTYPE_VALUE)
     prefix_valid = False
->>>>>>> f34905f6
     test_target = index - 1
     while test_target >= 0:
         # tl.atomic_load
@@ -300,15 +275,11 @@
             flag = unpack_flag(pack, DTYPE_VALUE_AS_UINT)
 
         value = unpack_value(pack, DTYPE_VALUE, DTYPE_VALUE_AS_UINT)
-<<<<<<< HEAD
-        exclusive_prefix = combine_fn(value, exclusive_prefix)
-=======
         if prefix_valid:
             exclusive_prefix = combine_fn(value, exclusive_prefix)
         else:
             exclusive_prefix = value
             prefix_valid = True
->>>>>>> f34905f6
 
         if flag == 2:
             test_target = -1
@@ -316,14 +287,10 @@
             test_target = test_target - 1
 
     # Make inclusive block sum visible to other blocks
-<<<<<<< HEAD
-    inclusive_prefix = combine_fn(exclusive_prefix, block_value)
-=======
     if prefix_valid:
         inclusive_prefix = combine_fn(exclusive_prefix, block_value)
     else:
         inclusive_prefix = block_value
->>>>>>> f34905f6
     pack = pack_value_flag(
         inclusive_prefix,
         tl.full([], 2, DTYPE_VALUE_AS_UINT),
@@ -335,13 +302,7 @@
 
 
 @triton.jit
-<<<<<<< HEAD
-def exclusive_scan_decoupled_lookback_64(
-    scratch_base, block_value, index, combine_fn, init
-):
-=======
 def exclusive_scan_decoupled_lookback_64(scratch_base, block_value, index, combine_fn):
->>>>>>> f34905f6
     """Compute exclusive scan of a scalar value between blocks
 
     Ref: https://research.nvidia.com/publication/2016-03_single-pass-parallel-prefix-scan-decoupled-look-back
@@ -352,15 +313,6 @@
     combine_fn: Function ``(value, value) -> value`` which is scanned over
     init: Scalar value equal to the identiy of combine_fn
     """
-<<<<<<< HEAD
-    block_value_u64 = block_value.to(tl.uint64, bitcast=True)
-    tl.store(scratch_base + 3 * index + 1, block_value_u64)
-    tl.debug_barrier()
-    flag_one = tl.full([], 1, tl.uint64)
-    tl.atomic_xchg(scratch_base + 3 * index + 0, flag_one, sem="release")
-
-    exclusive_prefix = init
-=======
     # Publish block sum so subsequent blocks don't get stuck waiting for us
     if index > 0:
         block_value_u64 = block_value.to(tl.uint64, bitcast=True)
@@ -372,7 +324,6 @@
     # Calculate exclusive prefix scan
     exclusive_prefix = tl.zeros([], block_value.dtype)
     prefix_valid = False
->>>>>>> f34905f6
     test_target = index - 1
     while test_target >= 0:
         flag = tl.full([], 0, tl.uint64)
@@ -381,15 +332,11 @@
 
         value_u64 = tl.load(scratch_base + 3 * test_target + flag.to(tl.int32))
         value = value_u64.to(block_value.dtype, bitcast=True)
-<<<<<<< HEAD
-        exclusive_prefix = combine_fn(value, exclusive_prefix)
-=======
         if prefix_valid:
             exclusive_prefix = combine_fn(value, exclusive_prefix)
         else:
             exclusive_prefix = value
             prefix_valid = True
->>>>>>> f34905f6
 
         if flag == 2:
             test_target = -1
@@ -397,14 +344,10 @@
             test_target = test_target - 1
 
     # Make inclusive block sum visible to other blocks
-<<<<<<< HEAD
-    inclusive_prefix = combine_fn(exclusive_prefix, block_value)
-=======
     if prefix_valid:
         inclusive_prefix = combine_fn(exclusive_prefix, block_value)
     else:
         inclusive_prefix = block_value
->>>>>>> f34905f6
     inclusive_prefix_u64 = inclusive_prefix.to(tl.uint64, bitcast=True)
     tl.store(scratch_base + 3 * index + 2, inclusive_prefix_u64)
     tl.debug_barrier()
