import functools
import itertools
import logging
import operator
import os
import re
import sys
import time
from collections import defaultdict
from contextlib import contextmanager
from types import ModuleType
from typing import (
    Any,
    Callable,
    DefaultDict,
    Dict,
    Iterable,
    List,
    NoReturn,
    Optional,
    Sequence,
    Tuple,
    TYPE_CHECKING,
    Union,
)

import sympy
from sympy import Expr

import torch
import torch._logging
import torch.fx
from torch import device, Tensor
from torch._decomp import get_decompositions
from torch._dynamo.utils import defake, dynamo_timed
from torch._logging import LazyString, trace_structured
from torch._prims_common import make_channels_last_strides_for
from torch._subclasses.fake_tensor import FakeTensor
from torch.fx import GraphModule
from torch.fx.experimental._backward_state import BackwardState
from torch.fx.experimental.sym_node import magic_methods, method_to_operator
from torch.fx.experimental.symbolic_shapes import (
    free_unbacked_symbols,
    has_free_symbols,
    resolve_unbacked_bindings,
    RuntimeAssert,
    ShapeEnv,
    SymTypes,
)
from torch.fx.graph import Graph
from torch.fx.node import Node
from torch.utils._mode_utils import no_dispatch
from torch.utils._ordered_set import OrderedSet
from torch.utils._sympy.numbers import int_oo

from . import config, ir
from .codegen.common import (
    BackendFeature,
    DeviceOpOverrides,
    get_backend_features,
    get_device_op_overrides,
    get_wrapper_codegen_for_device,
    init_backend_registration,
)
from .exc import (
    CppWrapperCodeGenError,
    LoweringException,
    MissingOperatorWithDecomp,
    MissingOperatorWithoutDecomp,
)
from .ir import (
    Constant,
    FixedLayout,
    get_device_type,
    InputBuffer,
    Pointwise,
    Reduction,
    StorageBox,
    TensorBox,
    TorchBindObject,
)
from .lowering import (
    FALLBACK_ALLOW_LIST,
    fallback_handler,
    fallback_node_due_to_unsupported_type,
    lowerings,
    make_fallback,
    maybe_layout_constraints,
    needs_realized_inputs,
    unsupported_output_tensor,
)
from .scheduler import BaseSchedulerNode
from .sizevars import SizeVarAllocator
from .utils import (
    convert_shape_to_inductor,
    gather_origins,
    get_cloned_parameter_buffer_name,
    get_sympy_Expr_dtype,
    maybe_get_suppress_shape_guards_ctx,
    should_assume_input_aligned,
)
from .virtualized import NullHandler, V


if TYPE_CHECKING:
    from torch._higher_order_ops.effects import _EffectType
    from .codegen.wrapper import WrapperCodeGen

from torch._inductor.codecache import output_code_log


log = logging.getLogger(__name__)
perf_hint_log = torch._logging.getArtifactLogger(__name__, "perf_hints")

aten = torch.ops.aten

_post_grad_graph_counter = itertools.count()

if config.is_fbcode():
    from torch._inductor.fb.utils import log_module_code
else:

    def log_module_code(*args: Any, **kwargs: Any) -> None:
        pass


def supported_dtype_of_cpp_wrapper(dtype: torch.device, device_type: str) -> bool:
    supported_dtype = {
        torch.float32,
        torch.float64,
        torch.int64,
        torch.int32,
        torch.int16,
        torch.int8,
        torch.uint8,
        torch.bool,
        torch.bfloat16,
        torch.complex32,
        torch.complex64,
        torch.complex128,
        torch.float16,
    }
    if device_type == "cuda":
        supported_dtype.add(torch.float8_e4m3fn)
        supported_dtype.add(torch.float8_e5m2)
        supported_dtype.add(torch.float8_e4m3fnuz)
        supported_dtype.add(torch.float8_e5m2fnuz)

    return dtype in supported_dtype


def may_get_constant_buffer_dtype(constant_buffer: sympy.Expr) -> Optional[torch.dtype]:
    assert isinstance(
        constant_buffer, (sympy.Symbol, sympy.Expr, sympy.core.numbers.Integer)
    ), "get_constant_buffer_dtype only supports input of sympy.Symbol, sympy.Expr or sympy.core.numbers.Integer"
    if isinstance(constant_buffer, sympy.core.numbers.Integer):
        return torch.int64

    if isinstance(constant_buffer, sympy.Expr):
        return get_sympy_Expr_dtype(constant_buffer)

    if constant_buffer.is_integer:
        return torch.int64
    elif constant_buffer.is_float:
        return torch.float32
    else:
        return None


def is_magic_method(op: Any) -> bool:
    magic_ops = {method_to_operator(m) for m in magic_methods}
    return op in magic_ops


def getattr_recursive(
    obj: GraphModule, target: str
) -> Union[Tensor, torch._C.ScriptObject, GraphModule]:
    target_atoms = target.split(".")
    attr_itr = obj
    for i, atom in enumerate(target_atoms):
        if not hasattr(attr_itr, atom):
            raise RuntimeError(
                f"Node referenced nonexistent target {'.'.join(target_atoms[:i])}"
            )
        attr_itr = getattr(attr_itr, atom)
    return attr_itr


def mark_nodes_dislike_padding(
    g: Graph, user_visible_outputs: Optional[Dict[str, None]]
) -> None:
    """
    Nodes like convolution/convolution_backward want its input to be dense.
    If we pad their inputs, we result in extra calls to copy kernels!  On the other hand, padding usually helps reduction.

    The pass finds nodes that dislike padding. These are nodes that can be reached
    from a convolution/convolution_backward in the backward direction without
    going thru a reduction.
    """
    if not config.comprehensive_padding:
        return
    ops_dislike_padding = {
        aten.convolution,
        aten.convolution_backward,
    }
    # what's a better way to collect the reduction ops?
    ops_like_padding = {
        aten.var_mean,
        aten.sum,
        aten.mean,
        aten.prod,
        aten.any,
        aten.amin,
        aten.amax,
        aten.min,
        aten.max,
        aten.argmin,
        aten.argmax,
        aten.scatter_reduce,
    }

    def _get_overload_packet(
        node: torch.fx.Node,
    ) -> Optional[torch._ops.OpOverloadPacket]:
        return (
            node.target._overloadpacket
            if node.op == "call_function"
            # hasattr on OpOverloadPacket is slow, do isinstance first
            and isinstance(node.target, torch._ops.OpOverload)
            and hasattr(node.target, "_overloadpacket")
            else None
        )

    for cur in reversed(g.nodes):
        op = _get_overload_packet(cur)
        if not op:
            continue
        if op in ops_dislike_padding:
            cur.meta["dislike_padding"] = True

        if cur.meta.get("dislike_padding", False):
            # propagate
            for prior in cur.all_input_nodes:
                prior_op = _get_overload_packet(prior)
                if not prior_op:
                    continue
                if prior_op not in ops_like_padding:
                    prior.meta["dislike_padding"] = True
        # We only want to mark output nodes. So, move it after the above prior nodes process.
        if (
            not config.pad_outputs
            and user_visible_outputs
            and cur.name in user_visible_outputs
        ):
            cur.meta["dislike_padding"] = True


class GraphLowering(torch.fx.Interpreter):
    graph_outputs: List[ir.IRNode]

    def symbolic_sizes_strides(
        self, ex: torch.Tensor
    ) -> Tuple[Union[List[int], List[Expr]], Union[List[int], List[Expr]]]:
        """
        Support dynamic shapes and dynamic strides by assigning variables
        to each dimension.  We duck-shape tensors, so if two tensors
        have the same size they get assigned the same symbolic variable.
        """
        if self.reuse_shape_env:
            return convert_shape_to_inductor(ex.size()), convert_shape_to_inductor(
                ex.stride()
            )
        else:
            from torch._dynamo.source import ConstantSource

            # TODO: this should not be needed once #93059 lands
            # https://github.com/pytorch/pytorch/pull/94031#discussion_r1096044816
            # TODO: make a dedicated UnknownSource for this?
            # NB: This is using the legacy default behavior from
            # create_symbolic_sizes_strides_storage_offset but we hope we can
            # just delete this entirely
            source = ConstantSource(
                f"__inductor_unknown_tensor_{len(self._shape_env.var_to_val)}"
            )
            (
                size,
                stride,
                _,
            ) = self._shape_env.create_symbolic_sizes_strides_storage_offset(
                ex,
                source,
            )

        size = [i.node.expr if isinstance(i, torch.SymInt) else i for i in size]
        stride = [i.node.expr if isinstance(i, torch.SymInt) else i for i in stride]
        return size, stride

    def static_sizes_strides(
        self, ex: torch.Tensor
    ) -> Tuple[List[sympy.Expr], List[sympy.Expr]]:
        """
        Primarily used to weights
        """
        size = [sympy.Integer(i) for i in ex.size()]
        stride = [sympy.Integer(i) for i in ex.stride()]
        return size, stride

    def __init__(
        self,
        gm: torch.fx.GraphModule,
        example_inputs: Optional[List[torch.Tensor]] = None,
        shape_env: Optional[ShapeEnv] = None,
        graph_id: Optional[int] = None,
        cpp_wrapper: bool = False,
        aot_mode: bool = False,
        user_visible_outputs: Optional[Dict[str, None]] = None,
        layout_opt: Optional[bool] = None,
        extern_node_serializer: Optional[
            Callable[[List[ir.ExternKernelNode]], Any]
        ] = None,
        is_inference: bool = False,
        is_const_graph: bool = False,
        const_output_index: Optional[Dict[str, int]] = None,
        const_code: Optional[str] = None,
        const_module: Optional["GraphLowering"] = None,
        name: Optional[str] = None,
    ) -> None:
        super().__init__(gm)
        self.example_inputs = example_inputs
        self.layout_opt = (
            layout_opt
            if layout_opt is not None
            else self.decide_layout_opt(gm, is_inference=is_inference)
        )
        self.num_channels_last_conv = 0
        self.is_inference = is_inference
        self.is_const_graph = is_const_graph
        self.const_code = const_code
        self.const_module = const_module

        self.extra_traceback = False  # we do our own error wrapping
        if shape_env is None:
            shape_env = ShapeEnv()
            self.reuse_shape_env = False
        else:
            self._shape_env = shape_env
            self.reuse_shape_env = True
        self._shape_env = shape_env
        # We are going to start code generating runtime asserts, so make sure
        # you don't start adding new ones in the lowering process
        shape_env.freeze_runtime_asserts()
        # We're going to mutate ras_by_symbol as we finish generating them
        self.ras_by_symbol: Dict[
            sympy.Symbol, List[RuntimeAssert]
        ] = shape_env.deferred_runtime_asserts.copy()
        self.bound_unbacked_symbols: OrderedSet[sympy.Symbol] = OrderedSet()
        self.sizevars = SizeVarAllocator(shape_env)
        self.graph_input_names: List[str] = []
        self.graph_inputs: Dict[str, TensorBox] = {}
        self.graph_inputs_original: Dict[str, InputBuffer] = {}
        self.zero_dim_cpu_tensor_list: OrderedSet[str] = OrderedSet()
        self.device_types: OrderedSet[str] = (
            const_module.device_types if const_module else OrderedSet()
        )
        self.device_idxs: OrderedSet[int] = (
            const_module.device_idxs if const_module else OrderedSet()
        )
        self.device_type = "cpu"
        self.buffers: List[ir.Buffer] = []
        self.operations: List[ir.Operation] = []
        self.const_output_index: Dict[str, int] = (
            const_output_index if const_output_index else {}
        )
        self.folded_constants: OrderedSet[str] = (
            OrderedSet(const_output_index.keys())
            if const_output_index
            else OrderedSet()
        )
        self.constants: Dict[str, torch.Tensor] = (
            const_module.constants if const_module else {}
        )
        self.torchbind_constants: Dict[str, torch._C.ScriptObject] = {}
        self.constant_reprs: Dict[str, str] = {}
        self.removed_operations: OrderedSet[str] = OrderedSet()
        self.removed_buffers: OrderedSet[str] = OrderedSet()
        self.removed_inplace_buffers: OrderedSet[str] = OrderedSet()
        self.mutated_buffers: OrderedSet[str] = OrderedSet()
        self.never_reuse_buffers: OrderedSet[str] = OrderedSet()
        self.inplaced_to_remove: OrderedSet[str] = OrderedSet()
        self.device_ops: DeviceOpOverrides = None  # type: ignore[assignment]
        self.wrapper_code: WrapperCodeGen = None  # type: ignore[assignment]
        # See `ProxyExecutor Design Note` in ir.py for more details
        self.extern_kernel_nodes: List[ir.ExternKernelNode] = []

        from torch._inductor.extern_node_serializer import extern_node_json_serializer

        self.extern_node_serializer: Callable[[List[ir.ExternKernelNode]], Any] = (
            extern_node_serializer
            if config.is_fbcode() and extern_node_serializer
            else extern_node_json_serializer
        )

        self.current_node: torch.fx.Node = None  # type: ignore[assignment]
        self.lists: Dict[str, List[str]] = {}
        self.mutated_inputs: OrderedSet[str] = OrderedSet()
        self.mutated_input_idxs: List[int] = []
        self.name_to_buffer: Dict[str, ir.Buffer] = {}
        self.name_to_users: DefaultDict[str, List[ir.IRNode]] = defaultdict(list)
        self.name_to_op: Dict[str, ir.Operation] = {}
        self.creation_time = time.time()
        self.name = name  # type: ignore[assignment]
        self.cpp_wrapper = cpp_wrapper

        # record multi_kernel choice for cpp_wrapper so the second pass knows
        # which sub-kernel is picked. Copy cpp_wrapper to another variable
        # since cpp_wrapper flag is OrderedSet to false for the first pass of codegen.
        self.record_multi_kernel_choice = cpp_wrapper
        self.multi_kernel_to_choice: Dict[str, int] = {}

        self.aot_mode = aot_mode
        self.graph_id = graph_id
        self.post_grad_graph_id = next(_post_grad_graph_counter)
        self.scheduler: torch._inductor.scheduler.Scheduler = None  # type: ignore[assignment]
        self.nodes_prefer_channels_last = (
            self.find_nodes_prefer_channels_last() if self.layout_opt else OrderedSet()
        )
        self._warned_fallback = {"aten.convolution_backward"}
        self.user_visible_outputs = (
            user_visible_outputs if user_visible_outputs is not None else {}
        )
        mark_nodes_dislike_padding(gm.graph, user_visible_outputs)
        self.cache_key: str = ""  # This is the cache key for the compiled artifact
        self.cache_path: str = ""  # This is the path in the filesystem where the compiled artifact is stored
        self.cache_linemap: List[
            Tuple[int, str]
        ] = (
            []
        )  # This is the linemap used by the profiler to mark custom compiled kernels getting run
        # Used if lowering encounters cases where cudagraphs are not supported
        self.disable_cudagraphs_reason: Optional[str] = None

        # only keeping one node per device for stack trace purposes
        self.device_node_mapping: Dict[torch.device, torch.fx.Node] = {}
        self.orig_gm: torch.fx.GraphModule = gm.__copy__()
        self.dynamo_flat_name_to_original_fqn = self.module.meta.get(
            "dynamo_flat_name_to_original_fqn", {}
        )
        self.allocated_constant_name: Dict[str, str] = (
            const_module.allocated_constant_name if const_module is not None else {}
        )
        init_backend_registration()
        self.get_backend_features = functools.lru_cache(None)(get_backend_features)

        self.effectful_ops: Dict[_EffectType, ir.Buffer] = {}
        self.aligned_inputs: OrderedSet[str] = OrderedSet()
        self.no_fuse_buffer_names: OrderedSet[str] = OrderedSet()

        # Below field is related to printing debug intermediate tensor values info for debugging
        self.all_codegen_kernel_names: OrderedSet[str] = OrderedSet()

    def has_feature(
        self, device: Union[torch._inductor.ir.IRNode, device], feature: BackendFeature
    ) -> bool:
        assert isinstance(feature, BackendFeature), feature
        return feature in self.get_backend_features(get_device_type(device))

    @staticmethod
    def decide_layout_opt(gm: GraphModule, *, is_inference: bool) -> bool:
        """
        Decide if we should enable layout optimization for this graph based on
        heuristics.
        """
        if not config.layout_optimization:
            return False

        if config.force_layout_optimization:
            return True

        conv_nodes = [
            n for n in gm.graph.nodes if n.target == torch.ops.aten.convolution.default
        ]
        nconv = len(conv_nodes)

        if nconv == 0:
            return False

        # For cpu backend and mkldnn enabled, we always use channels_last for better performance.
        if (
            torch.backends.mkldnn.enabled
            and torch.backends.mkldnn.is_available()
            and all(
                n.args[idx].meta["val"].device == torch.device("cpu")
                for n in conv_nodes
                for idx in [0, 1]
            )
        ):
            return True

        # Following models are skipped due to this:
        # jx_nest_base
        # volo_d1_224
        if len(list(gm.graph.nodes)) >= 300 * nconv:
            log.debug("Skipped layout opt because only a few conv")
            return False

        if any(
            has_free_symbols(n.args[idx].meta["val"])
            for n in conv_nodes
            for idx in [0, 1]
        ):
            log.debug(
                "See perf regression with dynamic shape. Follow up in https://github.com/pytorch/pytorch/issues/102670"
            )
            return False

        def is_grouped(n: Any) -> bool:
            meta_val = n.args[1].meta["val"]  # type: ignore[union-attr, operator]
            assert isinstance(meta_val, torch.Tensor)
            return n.args[-1] > 1 and meta_val.size(1) > 1  # type: ignore[union-attr, operator]

        def is_in_out_channel(n: torch.fx.Node) -> bool:
            return (
                n.args[1].meta["val"].size(0) * 2 <= n.args[1].meta["val"].size(1)  # type: ignore[union-attr, operator]
                and n.args[1].meta["val"].size(2) > 1  # type: ignore[union-attr, operator]
            )

        def is_small_channel(n: torch.fx.Node) -> bool:
            return (
                n.args[1].meta["val"].size(0) <= 64  # type: ignore[union-attr, operator]
                and n.args[1].meta["val"].size(1) <= 64  # type: ignore[union-attr, operator]
            )

        # only grouped convolutions benchmarked as slower in conv samples for inference only
        if is_inference:
            from torch.utils.flop_counter import FlopCounterMode

            flop_counts: Dict[str, float] = defaultdict(float)
            for node in conv_nodes:
                success, args, kwargs = torch._inductor.fx_utils.get_fake_args_kwargs(
                    node
                )

                if success:
                    with FlopCounterMode(display=False) as flop_counter_mode:
                        with V.fake_mode:
                            node.target(*args, **kwargs)

                    counted_flops = flop_counter_mode.get_total_flops()
                    if is_grouped(node):
                        node_type = "grouped"
                    elif is_small_channel(node):
                        node_type = "small"
                    elif is_in_out_channel(node):
                        node_type = "in_out"
                    else:
                        node_type = "default"

                    flop_counts[node_type] += counted_flops
                else:
                    log.debug("Conv inputs meta not found")

            # average benchmarked channels last speedup / slowdown, < 1 is speedup.
            # taken from the set of convolution inputs in benchmarks/dynamo/microbenchmarks/operator_inp_logs/torchbench_train/
            # To regenerate these numbers follow https://gist.github.com/eellison/55d7a6ed6f39829d68ac56f95f4df5bb
            GROUPED_MULTIPLIER = 1.358
            DEFAULT_MULTIPLIER = 0.823
            IN_OUT_MULTIPLIER = 0.725
            SMALL_MULTIPLIER = 0.783

            total_flops = sum(flop_counts.values())
            # TODO - get different values per hardware
            weighted_flops = (
                flop_counts["grouped"] * GROUPED_MULTIPLIER
                + flop_counts["small"] * SMALL_MULTIPLIER
                + flop_counts["in_out"] * IN_OUT_MULTIPLIER
                + flop_counts["default"] * DEFAULT_MULTIPLIER
            )
            do_layout_opt = weighted_flops <= total_flops
            if not do_layout_opt:
                log.debug(
                    "Skipped layout opt in inference because weighted flops indicate slowdown, default: %d, channels last: %d",
                    total_flops,
                    weighted_flops,
                )
            return do_layout_opt

        # Channels last layout can dramatically hurt grouped conv perf. E.g.
        # Conv with arguments like
        #   {"input_shape": [32, 224, 112, 112], "weight_shape": [224, 112, 3, 3],
        #    "stride": [2, 2], "padding": [1, 1], "groups": 2}
        # slows down 31x using channels last..

        # But a lot of timm models use depthwise separable convolution which will
        # result in grouped convolution with in-channel size == 1.
        # For those grouped convolution, channels last still helps a lot.
        # E.g.
        # Conv with arguments
        #   {"input_shape": [128, 58, 56, 56], "weight_shape": [58, 1, 3, 3],
        #    "stride": [2, 2], "padding": [1, 1], "groups": 58}
        # get 1.86x speedup with channels last layout.
        #
        # The following heuristics skip using channels-last if the model contains
        # grouped convolution with in-channels > 1.
        if any(map(is_grouped, conv_nodes)):
            log.debug(
                "Skip layout opt because found grouped convolution with >1 in_channels!"
            )
            return False

        # For some models that contain convolution with larger in-channel than out-channel, applying
        # channels last hurts performance.
        # Following models are skipped due to this:
        # - pytorch_unet
        # - phlippe_densenet (slightly worse)
        # - Background_Matting (1.22x -> 0.821x)
        # - pytorch_CycleGAN_and_pix2pix (1.597x -> 1.294x)
        if any(map(is_in_out_channel, conv_nodes)):
            log.debug(
                "Skip layout opt because some convolutions have smaller out_channel"
            )
            return False

        # Following models are skipped due to this:
        # - functorch_maml_omniglot
        if all(map(is_small_channel, conv_nodes)):
            log.debug("Skip layout opt because all convolution channels are too small")
            return False

        return True

    def qualify_name(self, name: str) -> str:
        """Prepend the given name with the graph name if any."""
        if self.name is not None:
            return f"{self.name}_{name}"
        return name

    def make_subgraph(
        self,
        gm: torch.fx.GraphModule,
        example_inputs: List[torch.Tensor],
        subgraph_name: str,
    ) -> "GraphLowering":
        """
        Make a subgraph of the current graph with all inherited
        parts, except the graph module (`gm`) and `example_inputs`.
        The subgraphs are lowered separately, but intended to be
        inlined in the parent graph's codegening. Hence the need
        for maintaining the same `shape_env` and other properties.
        The subgraph name is qualified by the parent graph's name.
        """
        return GraphLowering(
            gm=gm,
            example_inputs=example_inputs,
            shape_env=self._shape_env,
            cpp_wrapper=self.cpp_wrapper,
            aot_mode=self.aot_mode,
            extern_node_serializer=self.extern_node_serializer,
            is_inference=self.is_inference,
            name=self.qualify_name(subgraph_name),
        )

    def find_nodes_prefer_channels_last(self) -> OrderedSet[Node]:
        """
        The rule to decide if an node prefer channels last is simple.
        1. if it's input/output of a convolution
        2. if one of its user prefers channels last

        We have rule 1 because cudnn runs a faster convolution kernel for channels last inputs;
        Rule 2 is also important. It makes sure that indirect inputs to convolution also prefers
        channels last.

        Consider the scenario: conv -> batch-norm -> relu -> conv
        Without rule 2, batch-norm output may use a contiguous layout. That will cause 2 extra copies:
        1. the output of batch-norm should be channels last initially since its input is a conv's output.
           Forcing the batch-norm's output to be contiguous results in the first copy
        2. The second conv's input is initially contiguous. This layout is propagated from the batch-norm's output.
           We need convert it to channels last layout which results in the second copy.
        With rule 2, we makes sure all the tensors in the chain uses channels last layout. So both copies
        can be saved.
        """
        output_set: OrderedSet[Node] = OrderedSet()
        for n in reversed(self.module.graph.nodes):
            if n.target == torch.ops.aten.convolution.default:
                output_set.add(n)
                continue

            for user in n.users:
                if user in output_set:
                    output_set.add(n)
                    break

        # need a second pass to add downstream nodes of those channel last nodes to the sets.
        # This pass is especially needed to avoid mix-layout kernel inputs in backward pass.
        #
        # Let's say a conv-batchnorm 's output is passed to relu whose output is in turn returned
        # from the fwd graph. Without this second pass, we will force relu's output to be contiguous.
        # Then in the kernel in backward pass, the contiguous output of relu may be mix with other channels last
        # tensors and passed to a kernel.
        #
        # This pass improve yolov3 training speedup from 1.116x (worse than disabling layout optimization speedup 1.196x) to 1.457x.
        # It also improves dla102 training speedup from 1.240x (worse than disabling layout optimization speedup 1.523x) to 1.835x .
        # This also helps the following models:
        # - res2net101_26w_4s
        # - res2net50_14w_8s
        # - sebotnet33ts_256
        for n in self.module.graph.nodes:
            if n in output_set:
                output_set.update(n.users)

        return output_set

    def warn_fallback(self, name: str) -> None:
        if name not in self._warned_fallback:
            self._warned_fallback.add(name)
            perf_hint_log.info("Using FallbackKernel: %s", name)

    def add_device_info(self, device: torch.device) -> None:
        self.device_types.add(device.type)
        if device.index is not None:
            self.device_idxs.add(device.index)
        if V.graph.current_node and device not in self.device_node_mapping:
            self.device_node_mapping[device] = V.graph.current_node

    @property
    def fake_mode(self) -> torch._subclasses.fake_tensor.FakeTensorMode:
        return V.fake_mode

    def try_get_buffer(
        self, buffer_name: str
    ) -> Optional[Union[ir.TensorBox, ir.Buffer]]:
        if buffer_name in self.name_to_buffer:
            return self.name_to_buffer[buffer_name]
        if buffer_name in self.graph_inputs:
            return self.graph_inputs[buffer_name]
        if buffer_name in self.constants:
            data = V.graph.constants[buffer_name]
            return ir.ConstantBuffer(
                buffer_name,
                ir.FixedLayout(
                    data.device, data.dtype, *V.graph.static_sizes_strides(data)
                ),
            )

        return None

    def get_buffer(self, buffer_name: str) -> Union[ir.TensorBox, ir.Buffer]:
        buf = self.try_get_buffer(buffer_name)
        if buf is not None:
            return buf
        raise RuntimeError(f"Failed to find buffer matching name {buffer_name}")

    def get_dtype(self, buffer_name: str) -> torch.dtype:
        if buffer_name in self.constants:
            return self.constants[buffer_name].dtype
        if buffer_name in self.name_to_buffer:
            return self.name_to_buffer[buffer_name].get_dtype()
        if buffer_name in self.graph_inputs:
            return self.graph_inputs[buffer_name].get_dtype()
        m = re.match(r"(as_strided|reinterpret_tensor)\(([a-zA-Z0-9_]+),", buffer_name)
        if m:
            return self.get_dtype(m.group(1))
        raise KeyError(f"could not find {buffer_name}")

    def get_numel(self, buffer_name: str) -> Union[int, Expr]:
        from .ir import MultiOutputLayout

        if buffer_name in self.constants:
            return self.constants[buffer_name].numel()
        if buffer_name in self.name_to_buffer:
            buf = self.name_to_buffer[buffer_name]
            if isinstance(getattr(buf, "layout", None), MultiOutputLayout):
                return 1
            return buf.get_numel()
        if buffer_name in self.graph_inputs:
            return self.graph_inputs[buffer_name].get_numel()
        raise KeyError(f"could not find {buffer_name}")

    def run(self, *args: Any) -> Any:  # type: ignore[override]
        with dynamo_timed("GraphLowering.run"):
            return super().run(*args)

    def register_operation(self, op: ir.Operation) -> str:
        assert op.operation_name is None, f"Operation registered twice: {op}"
        assert isinstance(op, ir.Operation)
        name = self.qualify_name(f"op{len(self.operations)}")
        self.operations.append(op)
        self.name_to_op[name] = op
        op.operation_name = name
        return name

    def register_buffer(self, buffer: ir.Buffer, *, set_name: bool = False) -> str:
        name = self.qualify_name(f"buf{len(self.buffers)}")
        self.buffers.append(buffer)
        self.name_to_buffer[name] = buffer
        if (
            # Skip empty CPU tensor so that CUDA graphs can succeed, see https://github.com/pytorch/pytorch/pull/114144
            not (isinstance(buffer, ir.ComputedBuffer) and buffer.is_zero_elements())
            and buffer.get_device() is not None
        ):
            self.add_device_info(buffer.get_device())

        if set_name:
            buffer.name = name
        return name

    def register_operation_list(self, operation_names: List[str]) -> str:
        name = self.qualify_name("list_" + "_".join(operation_names))
        self.lists[name] = operation_names
        return name

    def register_users_of(
        self, node_output: Union[Iterable[ir.IRNode], ir.IRNode]
    ) -> None:
        def register(value: Union[Iterable[ir.IRNode], ir.IRNode]) -> None:
            if isinstance(value, (list, tuple)):
                for x in value:
                    register(x)
            if isinstance(value, ir.TensorBox):
                for read_name in value.get_read_names():
                    self.name_to_users[read_name].append(value)

        register(node_output)

    def mark_buffer_mutated(self, name: str) -> None:
        """
        When a buffer is mutated we need to make sure all the reads to
        the old version are realized before the mutation happens.
        """
        assert isinstance(name, str)
        self.mutated_buffers.add(name)

        if name not in self.name_to_users:
            return

        for user in self.name_to_users[name]:
            user.realize()

    def get_original_value_of_constant(self, name: str) -> torch.Tensor:
        """
        In AOTI, module buffers may have been mutated during the tracing and compilation.
        Thus we need to read from previously stored original buffers, to make sure the
        generated model.so uses correct initial values.
        """
        assert name in self.allocated_constant_name and name in self.constants, (
            "Can not find the original value for " + name
        )
        orig_name = get_cloned_parameter_buffer_name(self.allocated_constant_name[name])
        return (
            self.module.meta[orig_name]
            if orig_name in self.module.meta
            else self.constants[name]
        )

    def allocate_non_dup_const_name(
        self, name: Optional[str], data: Union[Tensor]
    ) -> str:
        if not config.aot_inductor.use_runtime_constant_folding:
            for constant_name, value in self.constants.items():
                if (
                    not data.is_mkldnn
                    and data.size() == value.size()
                    and data.stride() == value.stride()
                    and data.dtype == value.dtype
                    and data.device == value.device
                    and data.untyped_storage().data_ptr()
                    == value.untyped_storage().data_ptr()
                    and data.storage_offset() == value.storage_offset()
                ):
                    return constant_name

        if name is None:
            name = f"constant{len(self.constants)}"
        orig_name = name
        if name[0].isdigit():
            name = f"constant_{name}"
        name = self.qualify_name(name)
        # We may generate a var name for each constant in the codegen.
        # Let's only keep sane characters.
        prefix = re.sub(r"[^a-zA-Z0-9_]", "_", name)
        name = prefix
        cnt = 0
        while name in self.constants:
            name = f"{prefix}_{cnt}"
            cnt += 1
        self.constants[name] = data
        self.constant_reprs[name] = (
            f"{data.device!r} {data.dtype!r} "
            f"{tuple(data.size())!r} {tuple(data.stride())!r} "
            f"{hash(data):x}"
        )
        self.allocated_constant_name[name] = orig_name  # type: ignore[assignment]
        return name

    def add_tensor_constant(
        self, data: Tensor, name: Optional[str] = None
    ) -> TensorBox:
        new_name = self.allocate_non_dup_const_name(name, data)
        return TensorBox.create(
            ir.ConstantBuffer(
                new_name,
                FixedLayout(data.device, data.dtype, *self.static_sizes_strides(data)),
            )
        )

    def constant_name(self, name: str, device_override: Optional[torch.device]) -> str:
        """
        We AOT copy constants to the devices they are needed on.
        If device_override doesn't match the constant's device, then
        copy it and return a different name.
        """
        if self.constants[name].device == device_override or device_override is None:
            return name
        with torch.utils._python_dispatch._disable_current_modes():
            # caller might have OrderedSet fake tensor mode which will create a fake tensor
            # when calling .to, so unset modes here
            return self.allocate_non_dup_const_name(
                f"{name}_{device_override.type}{device_override.index or 0}",
                self.constants[name].to(device_override),
            )

    def placeholder(
        self, target: str, args: Tuple[object], kwargs: Dict[str, object]  # type: ignore[override]
    ) -> Union[Expr, TensorBox, None]:
        example = super().placeholder(target, args, kwargs)  # type: ignore[arg-type]
        self.graph_input_names.append(target)
        if isinstance(example, SymTypes):
            expr = example.node.expr
            self.graph_inputs[target] = expr
            return expr
        elif isinstance(example, (int, bool, float)):
            expr = sympy.sympify(example)
            self.graph_inputs[target] = expr
            return expr
        elif example is None:
            return None
        if isinstance(example, BackwardState):
            # Ignored arg, must be unused
            # Alternately we could filter this out in AotAutograd
            return None
        assert isinstance(example, torch.Tensor), example
        # todo(chilli): We can remove the last check once we turn buffers into
        # static shape tensors. That's a hack to workaround Inductor believing
        # the buffer should be static but us passing in a fake tensor with
        # symbolic shapes.
        if not example._has_symbolic_sizes_strides:
            # the first N inputs are weights
            sizes, strides = self.static_sizes_strides(example)
        else:
            sizes, strides = self.symbolic_sizes_strides(example)  # type: ignore[assignment]
        # TODO(jansel): handle input aliasing
        target = self.qualify_name(target)
        tensor = TensorBox.create(
            InputBuffer(
                target,
                FixedLayout(example.device, example.dtype, sizes, strides),
            )
        )
        self.graph_inputs[target] = tensor
        self.graph_inputs_original[target] = tensor.data.data
        if self.current_node.users:  # cudagraphs should work with an unused CPU input
            self.add_device_info(example.device)

        # Note: [Input Alignment handling in Inductor]
        # Alignment matters for generating efficient code. Some operations,
        # e.g. vectorized loads, can only be performed on aligned inputs.
        #
        # But if we codegen assuming aligned inputs and then get unaligned
        # inputs at runtime, then we are forced to clone - which is bad for
        # both perf and memory usage.
        #
        # One option would be to guard on storage_offset%ALIGNMENT, and then
        # codegen based on this. But storage_offset guards turned out to be
        # expensive and cause recompiles; Instead, we're generating code
        # based on the alignment of the example input without guarding.
        with maybe_get_suppress_shape_guards_ctx():
            if should_assume_input_aligned(example):
                self.aligned_inputs.add(target)
        return tensor

    def call_function(self, target: Callable, args: Any, kwargs: Dict[str, Any]) -> Any:  # type: ignore[type-arg, override]
        if target is operator.getitem and isinstance(args[0], (list, tuple, dict)):
            return super().call_function(target, args, kwargs)

        # hasattr on OpOverloadPacket is slow, check isinstance first
        if not isinstance(target, torch._ops.OpOverloadPacket) and hasattr(
            target, "_inductor_lowering_function"
        ):
            # passthrough lowerings from .pattern_matcher
            return target(*args, **kwargs)

        if target not in lowerings:
            assert isinstance(
                target, torch._ops.OpOverload
            ), f"{target} is not an OpOverload"
            base_name = target.name().split(".")[0]
            if base_name in FALLBACK_ALLOW_LIST:
                make_fallback(target)
            elif config.implicit_fallbacks:
                error = (
                    MissingOperatorWithDecomp
                    if get_decompositions([target])
                    else MissingOperatorWithoutDecomp
                )
                log.info(
                    "Creating implicit fallback for:\n%s",
                    error.operator_str(target, args, kwargs),
                )
                make_fallback(target)

            elif get_decompositions([target]):
                # There isn't a good way to dynamically patch this in
                # since AOT Autograd already ran.  The error message tells
                # the user how to fix it.
                raise MissingOperatorWithDecomp(target, args, kwargs)
            else:
                raise MissingOperatorWithoutDecomp(target, args, kwargs)

        try:
            log.debug("  via %s", lowerings[target])  # type: ignore[index]
            out = lowerings[target](*args, **kwargs)  # type: ignore[index]
            return out
        except Exception as e:
            raise LoweringException(e, target, args, kwargs).with_traceback(
                e.__traceback__
            ) from None

    @staticmethod
    def can_inline_constant(t: torch.Tensor) -> bool:
        """
        True if this is a small constant attr that will be inlined.
        """
        return len(t.shape) == 1 and t.shape[0] <= 8

    def get_attr(
        self, target: str, args: Tuple[()], kwargs: Dict[str, object]  # type: ignore[override]
    ) -> Union[Constant, TensorBox, ir.Subgraph, TorchBindObject]:
        # this is a constant
        value = getattr_recursive(self.module, target)  # type: ignore[arg-type]

        if isinstance(value, torch.fx.GraphModule):
            return ir.Subgraph(name=target, graph_module=value)

        if isinstance(value, torch._C.ScriptObject):
            self.torchbind_constants[target] = value
            self.constant_reprs[target] = ""
            return TorchBindObject(target, value)

        assert isinstance(value, torch.Tensor)
        if (
            config.aot_inductor.use_runtime_constant_folding
            or config.always_keep_tensor_constants
            or unsupported_output_tensor(value)
        ):
            return self.add_tensor_constant(value, target)

        with no_dispatch():
            if value.shape == ():
                return Constant(value.item(), value.dtype, value.device)
            if self.can_inline_constant(value):
                log.debug("Inlining constant: %s ", str(target))
                # tensor lowering has constant inlining logic
                from .lowering import tensor

                return tensor(value.tolist(), dtype=value.dtype, device=value.device)

        return self.add_tensor_constant(value, target)

    def call_module(self, target: Any, args: Any, kwargs: Any) -> NoReturn:
        raise AssertionError

    def call_method(self, target: Any, args: Any, kwargs: Any) -> NoReturn:
        raise AssertionError

    def output(
        self, target: str, args: Tuple[object], kwargs: Dict[str, object]  # type: ignore[override]
    ) -> None:
        result = super().output(target, args, kwargs)  # type: ignore[arg-type]
        if not isinstance(result, (tuple, list)):
            # nested subgraphs can have singleton outputs
            result = (result,)
        assert isinstance(result, (tuple, list)), type(result)
        assert all(
            isinstance(
                x,
                (
                    TensorBox,
                    ir.Constant,
                    type(None),
                    ir.ConstantBuffer,
                    sympy.Expr,
                    sympy.logic.boolalg.Boolean,
                    int,
                    ir.EffectfulKernel,
                ),
            )
            for x in result
        ), result

        fx_node_args = V.graph.current_node.args[0]  # type: ignore[arg-type]
        if not isinstance(fx_node_args, (tuple, list)):
            # nested subgraphs can have singleton outputs
            fx_node_args = (fx_node_args,)
        result = [ir.ExternKernel.realize_input(x) for x in result]
        result_correct_strides = []

        assert len(fx_node_args) == len(result)
        for r, fx_node in zip(result, fx_node_args):
            if not isinstance(r, (ir.TensorBox, ir.BaseView)):
                result_correct_strides.append(r)
            else:
                # AOT Autograd tries to detect stride divergence of inductor from output metadata.
                # Here, we try to avoid spurious divergence by matching insignificant strides such as
                result_correct_strides.append(
                    self.try_match_insignificant_strides(
                        r, fx_node.meta["val"].stride()
                    )
                )

        self.graph_outputs = result_correct_strides
        value: ir.IRNode
        for name, value in self.graph_inputs.items():
            assert isinstance(
                value, (TensorBox, sympy.Expr)
            ), f"Unsupported inductor graph input type: {type(value)}"
            if not isinstance(value, TensorBox):
                continue
            value.realize()
            assert isinstance(value, TensorBox)
            value = value.data
            assert isinstance(value, ir.StorageBox)
            value_storage_box = value
            value = value.data
            if not isinstance(value, InputBuffer) or value.get_name() != name:
                # one of our inputs was mutated, need to turn that into a copy
                ir.MutationLayoutSHOULDREMOVE.realize_into(
                    value, self.graph_inputs_original[name]
                )
                # replace output with mutated input
                try:
                    ind = self.graph_outputs.index(value_storage_box)
                    self.graph_outputs[ind] = self.graph_inputs_original[name]
                except ValueError:
                    pass

        self.finalize()
        log.debug(
            "Force channels last inputs for %d conv for the current graph with id %d",
            self.num_channels_last_conv,
            self.graph_id if self.graph_id is not None else -1,
        )

    def finalize(self) -> None:
        for buf in self.buffers:
            buf.decide_layout()

    @contextmanager
    def set_current_node(self, node: torch.fx.Node):  # type: ignore[no-untyped-def]
        old = self.current_node
        try:
            self.current_node = node
            yield
        finally:
            self.current_node = old

    def try_match_insignificant_strides(
        self,
        tensor: Union[ir.TensorBox, ir.BaseView],
        meta_strides_inp: Tuple[Union[int, torch.SymInt], ...],
    ) -> Union[ir.TensorBox, ir.BaseView]:
        """
        Tries to match the strides of the tensor to those in the meta_strides. Strides of insignificant
        dimensions - size 0 or 1 - will be updated.

        If there are real stride differences (NHWC vs NCHW) then the input will be returned.
        """

        # should have already been realized
        assert torch._inductor.ir.is_storage_and_layout(tensor)

        meta_strides = [
            s.node.expr if isinstance(s, torch.SymInt) else s for s in meta_strides_inp
        ]

        if all(
            self.sizevars.statically_known_equals(s1, s2)
            for s1, s2 in zip(meta_strides, tensor.get_stride())
        ):
            return tensor  # type: ignore[arg-type]

        def significant_strides_equal(
            shape: Sequence[Union[Expr, int]],
            meta_strides: Sequence[Union[Expr, int]],
            tensor_strides: Sequence[Union[Expr, int]],
        ) -> bool:
            for dim, s1, s2 in zip(shape, meta_strides, tensor_strides):
                if self.sizevars.statically_known_leq(dim, 1):  # type: ignore[arg-type]
                    continue

                if not self.sizevars.statically_known_equals(s1, s2):
                    return False

            return True

        if not significant_strides_equal(
            tensor.get_size(), meta_strides, tensor.get_stride()
        ):
            return tensor

        storage, old_layout = torch._inductor.ir.as_storage_and_layout(tensor)
        new_stride = list(old_layout.stride)
        for i, s in enumerate(tensor.get_size()):
            if self.sizevars.statically_known_leq(s, 1):  # type: ignore[arg-type]
                new_stride[i] = meta_strides[i]

        new_layout = torch._inductor.ir.FixedLayout(
            old_layout.device,
            old_layout.dtype,
            old_layout.size,
            new_stride,
            old_layout.offset,
        )
        return ir.TensorBox(torch._inductor.ir.ReinterpretView(storage, new_layout))

    def propagate_mutation(
        self,
        fx_node: torch.fx.Node,
        old_args: Tuple[Any],
        old_kwargs: Dict[str, Any],
        new_args: Tuple[Any],
        new_kwargs: Dict[str, Any],
    ) -> None:
        """Propagate mutations on new_args/new_kwargs back to old_args/old_kwargs.

        Assumes we may have cloned old_args/old_kwargs into new_args/new_kwargs
        and then called fx_node(*new_args, **new_kwargs).

        If fx_node mutates any of new_args/new_kwargs, and they are different from
        old_args/old_kwargs, then we need to update the original tensor.
        """
        assert len(old_args) == len(new_args)
        assert len(old_kwargs) == len(new_kwargs)

        if fx_node.target is torch.ops.higher_order.triton_kernel_wrapper_mutation:
            kwargs = fx_node.kwargs["kwargs"]
            assert isinstance(kwargs, dict)
            mutated = torch._higher_order_ops.triton_kernel_wrap.get_mutated_tensors(
                old_kwargs["kernel_idx"],
                old_kwargs["constant_args_idx"],
                {
                    k: v.meta["val"] if isinstance(v, torch.fx.Node) else v
                    for k, v in kwargs.items()
                },
            )
            for name in mutated:
                old_arg = old_kwargs["kwargs"][name]
                new_arg = new_kwargs["kwargs"][name]
                if old_arg is new_args:
                    continue
                self.call_function(torch.ops.aten.copy_.default, (old_arg, new_arg), {})
            return

        assert isinstance(fx_node.target, torch._ops.OpOverload)

        def maybe_propagate(
            schema_arg: torch._C.Argument, old_arg: ir.IRNode, new_arg: ir.IRNode
        ) -> None:
            if old_arg is new_arg:
                return
            if schema_arg.alias_info is not None and schema_arg.alias_info.is_write:
                # The lowering for copy_ is smart enough to "replace" old_arg with
                # new_arg in all future uses so a copy_ kernel never gets emitted.
                self.call_function(torch.ops.aten.copy_.default, (old_arg, new_arg), {})

        schema = fx_node.target._schema
        for idx, (old_arg, new_arg) in enumerate(zip(old_args, new_args)):
            schema_arg = schema.arguments[idx]
            maybe_propagate(schema_arg, old_arg, new_arg)

        schema_kwargs = {arg.name: arg for arg in schema.arguments}

        for key in old_kwargs.keys():
            old_arg = old_kwargs[key]
            new_arg = new_kwargs[key]
            schema_arg = schema_kwargs[key]
            maybe_propagate(schema_arg, old_arg, new_arg)

    def run_node(self, n: torch.fx.Node) -> object:
        def debug(msg: str) -> None:
            log.debug("lowering %s %s", LazyString(n.format_node), msg)

        buffer_watermark = len(self.buffers)
        operation_watermark = len(self.operations)

        origins = {n}
        is_call_function = n.op == "call_function"
        if is_call_function:
            args, kwargs = self.fetch_args_kwargs_from_env(n)
            origins |= gather_origins(args, kwargs)
        with ir.IRNode.current_origins(origins), self.set_current_node(  # type: ignore[arg-type]
            n
        ), V.set_current_node(
            n
        ):
            if (
                n.op == "call_function"
                and n.target is not operator.getitem
                and fallback_node_due_to_unsupported_type(n)
            ):
                debug("fallback_handler")
                result = fallback_handler(n.target, add_to_fallback_set=False)(
                    *args, **kwargs  # type: ignore[possibly-undefined]
                )
            elif n.op == "call_function" and (
                layout_constraints := maybe_layout_constraints(n.target)  # type: ignore[arg-type]
            ):
                debug("layout_constraints")
                old_args = args  # type: ignore[possibly-undefined]
                old_kwargs = kwargs  # type: ignore[possibly-undefined]
                args, kwargs = layout_constraints(n, *args, **kwargs)  # type: ignore[index]
                result = self.call_function(n.target, args, kwargs)  # type: ignore[arg-type]
                # layout_constraints are allowed to make new copies of the inputs.
                # if they do, and if the target is mutable, then we need to
                # write the new values back into the original inputs.
                self.propagate_mutation(n, old_args, old_kwargs, args, kwargs)  # type: ignore[possibly-undefined]
            elif (
                n.op == "call_function"
                and n.target is torch.ops.higher_order.triton_kernel_wrapper_mutation
                and config.triton_kernel_default_layout_constraint != "flexible_layout"
            ):
                debug("user_defined_triton_kernel_layout_constraints")
                if (
                    config.triton_kernel_default_layout_constraint
                    == "needs_fixed_stride_order"
                ):
                    old_args = args  # type: ignore[possibly-undefined]
                    old_kwargs = kwargs  # type: ignore[possibly-undefined]
                    args, kwargs = torch._inductor.lowering.constrain_to_fx_strides(n, *args, **kwargs)  # type: ignore[index]
                    result = self.call_function(n.target, args, kwargs)  # type: ignore[arg-type]
                    self.propagate_mutation(n, old_args, old_kwargs, args, kwargs)  # type: ignore[possibly-undefined]
                else:
                    raise RuntimeError(
                        f"Unknown triton_kernel_default_layout_constraint: {config.triton_kernel_default_layout_constraint}"
                    )
            elif is_magic_method(n.target):
                # TODO: this is sus, it probably should be handled in the
                # lowerings themselves similarly to sym_size/sym-stride
                # https://github.com/pytorch/pytorch/issues/127789
                debug("is_magic_method")
                if isinstance(
                    n.meta["val"], (torch.SymInt, torch.SymFloat, torch.SymBool)
                ):
                    result = n.meta["val"].node.expr
                else:
                    result = super().run_node(n)
            else:
                debug("")
                result = super().run_node(n)

            # require the same stride order for dense outputs,
            # 1. user-land view() will not throw because inductor
            # output different strides than eager
            # long term the solution is to make view() always succeed
            # with infallible strides.
            # 2: as_strided ops, we need make sure its input has same size/stride with
            # eager model to align with eager behavior.
            as_strided_ops = [
                torch.ops.aten.as_strided.default,
                torch.ops.aten.as_strided_.default,
                torch.ops.aten.as_strided_scatter.default,
                torch.ops.aten.resize.default,
                torch.ops.aten.resize_as.default,
            ]
            is_output = any(user.op == "output" for user in n.users)
            is_input_for_as_strided = any(
                user.target in as_strided_ops for user in n.users
            )

            if n.meta.get("inductor_realize_to_strides", False) and isinstance(
                result, TensorBox
            ):
                result.realize()
                strides = n.meta["val"].stride()
                sym_strides = torch._inductor.utils.any_is_symbolic(*strides)
                if (
                    not hasattr(result, "get_stride")
                    or result.get_stride() != strides
                    and not sym_strides
                ):
                    stride_order = ir.get_stride_order(strides)
                    result = ir.ExternKernel.require_stride_order(result, stride_order)
            if (
                is_output
                and isinstance(result, TensorBox)
                and isinstance(result.data, ir.BaseView)
            ):
                # Realize so that outputs are correctly aliased
                result.realize()

            if (is_output or is_input_for_as_strided) and isinstance(
                n.meta["val"], torch.Tensor
            ):
                strides = n.meta["val"].stride()
                if len(strides):
                    allow_padding = (
                        config.pad_outputs or n.name not in self.user_visible_outputs
                    ) and not is_input_for_as_strided
                    dense = torch._prims_common.is_non_overlapping_and_dense(
                        n.meta["val"]
                    )
                    unbacked_symbols_in_strides = (
                        len(free_unbacked_symbols(strides)) > 0
                    )
                    if (
                        not unbacked_symbols_in_strides
                        and dense
                        and len(result.get_size()) == 4
                        and n in self.nodes_prefer_channels_last
                        and n.name not in self.user_visible_outputs
                        and not is_input_for_as_strided
                    ):
                        strides = ir.FlexibleLayout.stride_ordered_for_memory_format(
                            result.get_size(), torch.channels_last
                        )
                    if not unbacked_symbols_in_strides and len(strides):
                        # To avoid converting possible view ops to a copy kernel, we use the previous
                        # require_exact_strides to handle views. But ultimately it's better to require
                        # the right strides at the tensor definition.
                        if n.meta["val"]._is_view() or isinstance(
                            result.data, ir.BaseView
                        ):
                            result = ir.ExternKernel.require_stride_order(
                                result,
                                ir.get_stride_order(strides),
                                allow_padding=allow_padding,
                            )
                        else:
                            strides = [
                                s.node.expr if isinstance(s, torch.SymInt) else s
                                for s in strides
                            ]
                            result = ir.ExternKernel.require_exact_strides(
                                result, strides, allow_padding=allow_padding
                            )

            # Realize if (1) any user need inputs realized, or (2) there is
            # already too many reads and rematerializing can be bad.
            num_users = len(OrderedSet(n.users))
            if num_users > 1 and isinstance(result, TensorBox):
                for user in n.users:
                    if user.target in needs_realized_inputs:
                        result.realize_hint()
                        # This inclusion is somewhat controversial (from
                        # discussion between Horace, Natalia, and Elias).
                        # Currently, it's not very clear why this is helpful.
                        # The general idea here is that even though a node may
                        # have FlexibleLayout, we still often *treat* it as if
                        # it was contiguous. This appears to sometimes result in
                        # suboptimal behavior.
                        #
                        # When we do a better job selecting layout, we should
                        # revisit this.
                        need_fixed_layout = [
                            torch.ops.aten.convolution_backward.default,
                            torch.ops.aten.mm.default,
                            torch.ops.aten._int_mm.default,
                        ]
                        need_fixed_channels_last_layout = []
                        if not self.layout_opt:
                            need_fixed_layout.append(torch.ops.aten.convolution.default)
                        if torch._C._has_mkldnn:
                            need_fixed_layout += [
                                torch.ops.mkldnn._linear_pointwise.default,
                                torch.ops.mkldnn._linear_pointwise.binary,
                                torch.ops.aten.mkldnn_rnn_layer.default,
                                torch.ops.onednn.qlinear_pointwise.default,
                                torch.ops.onednn.qlinear_pointwise.tensor,
                                torch.ops.onednn.qlinear_pointwise.binary,
                                torch.ops.onednn.qlinear_pointwise.binary_tensor,
                            ]
                            need_fixed_channels_last_layout += [
                                torch.ops.mkldnn._convolution_pointwise.default,
                                torch.ops.mkldnn._convolution_pointwise.binary,
                                torch.ops.mkldnn._convolution_pointwise_.binary,
                                torch.ops.mkldnn._convolution_transpose_pointwise.default,
                                torch.ops.onednn.qconv2d_pointwise.default,
                                torch.ops.onednn.qconv2d_pointwise.binary,
                            ]
                            if torch._C.has_mkl:
                                need_fixed_layout += [torch.ops.mkl._mkl_linear.default]
                        if user.target in need_fixed_layout:
                            result = ir.ExternKernel.require_stride_order(
                                result,
                                ir.get_stride_order(n.meta["val"].stride()),
                                allow_padding=True,
                            )
                        if (
                            user.target in need_fixed_channels_last_layout
                            and n is user.args[0]
                        ):
                            result = ir.ExternKernel.require_stride_order(
                                result,
                                ir.get_stride_order(
                                    make_channels_last_strides_for(n.meta["val"].shape)
                                ),
                            )
                    if user.op == "output":
                        if isinstance(result.data.data, (Pointwise, Reduction)):
                            result.realize()

                # TODO(jansel): introduce a store vs inline choice
                result.mark_reuse(len(n.users))

            # Realize if the IRNode already has accumulated lots of reads
            if isinstance(result, TensorBox) and result.has_exceeded_max_reads():
                # Prevent excessive accumulation in a computed buffer, when
                # there are multiple branches each with small number of memory
                # reads, but they converge to a user.
                result.realize_hint()

            # Realize if a Pointwise has too much stuff to be inlined.
            # As this may cause RecursionError during Inductor's evaluation.
            if isinstance(result, TensorBox) and isinstance(result.data, StorageBox):
                curr = result.data.data
                if isinstance(curr, Pointwise):
                    # Use inner fn as a rough proxy. Good enough.
                    if curr.has_large_inner_fn():
                        result.realize()

        # This is not complete, but it doesn't have to be: origin_node
        # tracking is best effort.  The logic here critically relies on direct
        # TensorBox -> StorageBox denoting a non-view; we don't bother trying
        # to get views to work.  Feel free to add any extra cases as needed.
        #
        # Note: we can't YOLO tree_map over this result, because if there are
        # buffers or a view involved, we might not be able to validly assign
        # the origin_node here.
        if isinstance(result, TensorBox) and isinstance(result.data, ir.StorageBox):
            if isinstance(result.data.data, ir.Loops):
                result.data.data.origin_node = n
            elif isinstance(result.data.data, ir.Buffer):
                result.data.data.origin_node = n
                if isinstance(result.data.data, ir.ComputedBuffer) and isinstance(
                    result.data.data.data, ir.Loops
                ):
                    result.data.data.data.origin_node = n
                # Not really multi-output, can straightforwardly recurse in
                elif (
                    isinstance(result.data.data, ir.MultiOutput)
                    and not result.data.data.indices
                ):
                    if isinstance(result.data.data.inputs[0], ir.Buffer):
                        result.data.data.inputs[0].origin_node = n

        self.register_users_of(result)

        new_unbacked_defs: OrderedSet[sympy.Symbol] = OrderedSet()
        for buf in self.buffers[buffer_watermark:]:
            new_unbacked_defs |= buf.get_unbacked_symbol_defs()
        for op in self.operations[operation_watermark:]:
            new_unbacked_defs |= op.get_unbacked_symbol_defs()

        def format_new_defs() -> str:
            r = []
            for buf in self.buffers[buffer_watermark:]:
                r.append(
                    f"unbacked_symbol_defs={buf.get_unbacked_symbol_defs()} in:\n{buf}\n"
                )
            for op in self.operations[operation_watermark:]:
                r.append(
                    f"unbacked_symbol_defs={op.get_unbacked_symbol_defs()} in:\n{op}\n"
                )
            return "***\n".join(r)

        if n.op != "placeholder":
            # Note [Backwards runtime asserts]
            # Backwards poses an interesting problem for deferred runtime
            # asserts.  In the easy case, we may solely close over data
            # dependent sized tensors, and there are no binding sites for
            # unbacked SymInts.  In this case, we can just drop all the
            # runtime asserts on the floor: no non-placeholder bindings, no
            # problem.
            #
            # However, it is *possible* for a fresh runtime assert to show up
            # between forwards and backwards.  Right now, the freezing process
            # that happens when we lower forwards means that we will freeze
            # runtime asserts, and then the moment the backwards lowering
            # process attempts to add a new deferred runtime assert, we will
            # fail.  Let's say you remove that assert.  Now when we get here,
            # we need to make sure we actually emit these asserts (because we
            # can't emit them in forwards, we already compiled it).  So we
            # have to do something here.  But we don't want to reemit ALL
            # deferred runtime asserts, we only want to emit the NEW ones.
            # Therefore needing some sort of stratification in the ShapeEnv.
            # This is all doable, it just hasn't been done yet.
            shape_env = V.graph.sizevars.shape_env

            def make_assert(expr: Expr, msg: str) -> None:
                assert_op = ir.AssertScalar(expr, msg)
                self.register_buffer(assert_op, set_name=True)
                self.register_operation(assert_op)

            for i0 in new_unbacked_defs:
                ras = self.ras_by_symbol.pop(i0, [])
                # NB: size-like not needed, we won't retrace
                vr = shape_env.var_to_range[i0]
                if not shape_env._default_unspecified_value_range().issubset(vr):

                    def is_convertible(s: Expr) -> bool:
                        if s in (int_oo, -int_oo):
                            return False
                        try:
                            int(s)
                            return True
                        except TypeError:
                            return False

                    if is_convertible(vr.lower):
                        make_assert(i0 >= vr.lower, f"{i0} >= {vr.lower}")
                    if is_convertible(vr.upper):
                        make_assert(i0 <= vr.upper, f"{i0} <= {vr.upper}")

                for ra in ras:
                    fvs = free_unbacked_symbols(ra.expr)
                    missing = fvs - self.bound_unbacked_symbols
                    if missing:
                        i1 = min(missing, key=str)
                        self.ras_by_symbol.setdefault(i1, []).append(ra)
                    else:
                        make_assert(ra.expr, f"{ra.expr}")

            self.bound_unbacked_symbols |= new_unbacked_defs

            unbacked_bindings = resolve_unbacked_bindings(
                V.graph.sizevars.shape_env, n.meta.get("unbacked_bindings", {})
            )
            # When we do lowering, it is possible we reallocate unbacked SymInts.
            # So we need to line up the unbacked SymInts when performing the test
            # here
            #
            # In principle, we could permit lowering to introduce MORE unbacked
            # SymInts: as long as all the old unbacked ones are accounted for,
            # it's fine for inductor to introduce extra calls to item()/unbacked()
            # whatever.  This actually happens in practice when an unbacked SymInt
            # gets memoized away; naively, when Inductor reprocesses a kernel, it
            # doesn't know that the memo still applies, and ends up allocating a
            # new symbol.  However, this is generally a bad thing: we may still
            # end up needing to test equalities on the symbols, and a fresh
            # symbol is likely to hit lots of GuardOnDataDependent errors that
            # we already know facts for.
            renamed_unbacked_bindings = OrderedSet(
                V.fake_mode.shape_env.unbacked_renamings.get(s, s)
                for s in unbacked_bindings.keys()
            )
            assert new_unbacked_defs >= renamed_unbacked_bindings, (
                f"failed {new_unbacked_defs} >= {renamed_unbacked_bindings} (inductor >= fx)\n"
                f"fx node is: {n.format_node()}\n"
                f"new operations are:\n\n{format_new_defs()}"
            )

        return result

    def validate_can_generate_cpp_wrapper(self) -> None:
        if config.disable_cpp_codegen:
            raise CppWrapperCodeGenError("C++ codegen is disabled")

        if sys.platform not in ["linux", "darwin", "win32"]:
            raise CppWrapperCodeGenError(f"Unsupported platform {sys.platform}")

        for value in self.graph_inputs.values():
            dtype = None
            if isinstance(value, TensorBox):
                dtype = value.get_dtype()
            elif isinstance(
                value, (sympy.Symbol, sympy.Expr, sympy.core.numbers.Integer)
            ):
                dtype = may_get_constant_buffer_dtype(value)

            if not supported_dtype_of_cpp_wrapper(dtype, self.device_type):
                raise CppWrapperCodeGenError(f"Unsupported input dtype {dtype}")

    def init_wrapper_code(self) -> None:
        device_types = self.device_types.copy()
        device_types.discard("cpu")
        device_types.discard("meta")
        # TODO(Eikan): Only support mixing cpu and other device now.
        assert len(device_types) <= 1, "Does not support mixing {}".format(
            "+".join(device_types)
        )
        only_cpu = len(device_types) == 0
        self.device_type = "cpu" if only_cpu else device_types.pop()

        if self.cpp_wrapper:
            self.validate_can_generate_cpp_wrapper()

        self.device_ops = get_device_op_overrides(self.device_type)
        wrapper_code_gen_cls = get_wrapper_codegen_for_device(
            self.device_type, self.cpp_wrapper
        )
        assert (
            wrapper_code_gen_cls is not None
        ), f"Device {self.device_type} not supported"
        self.wrapper_code = wrapper_code_gen_cls()

        if self.const_module:
            # If we have const module, we could reuse the kernels
            # This could avoid duplication and save time on doing recompilation (if Triton.)
            self.wrapper_code._names_iter = self.const_module.wrapper_code._names_iter
            self.wrapper_code.src_to_kernel = (
                self.const_module.wrapper_code.src_to_kernel
            )

    def codegen_with_cpp_wrapper(self) -> Tuple[str, List[Tuple[int, Node]]]:
        """
        For GPU, Triton kernels are autotuned and stored as cubin files
        """
<<<<<<< HEAD
        if "cuda" in self.device_types:
            if config.triton.autotune_at_compile_time:
                # If autotune_at_compile_time is True, we can do the codegen in one-pass
                # FIXME: once autotune_at_compile_time is stable, we can delete the else branch
                with config.patch(
                    {
                        "triton.store_cubin": True,
                        "triton.autotune_at_compile_time": True,
                    }
                ):
                    return self.codegen()
            else:
                # first pass
                self.cpp_wrapper = False
                # Although triton.store_cubin was OrderedSet in compile_fx, the backward pass didn't pick
                # that up. In theory it should work by only setting triton.store_cubin to True here,
                # but that will cause a problem when use_runtime_constant_folding is OrderedSet.
                with config.patch({"triton.store_cubin": True}):
                    compiled = self.compile_to_module().call
=======
        if any(device in self.device_types for device in ["cuda", "xpu"]):
            # first pass
            self.cpp_wrapper = False
            compiled = self.compile_to_module().call

            if not config.triton.autotune_at_compile_time:
>>>>>>> de189dd0

                def materialize(
                    x: Union[torch.SymInt, torch.SymFloat, torch.Tensor]
                ) -> Union[int, float, torch.Tensor]:
                    if x is None:
                        return None
                    elif isinstance(x, (torch.SymInt, torch.SymFloat)):
                        # Need concrete value to run dynamic shapes and tune the result
                        return x.node.hint
                    elif isinstance(x, FakeTensor):
                        return defake(x)
                    else:
                        assert isinstance(
                            x, torch.Tensor
                        ), "Unknown type when creating real inputs" + str(type(x))
                        return x

                tracing_context = torch._guards.TracingContext.try_get()
                if tracing_context is not None and not isinstance(
                    V.real_inputs, NullHandler
                ):
                    if tracing_context.output_strides:
                        tracing_context.output_strides.clear()

                    params_flat = [
                        param
                        for param in tracing_context.params_flat  # type: ignore[union-attr]
                        if param is not None
                    ]
                    real_inputs = [
                        materialize(x)
                        for x in itertools.chain(params_flat, V.real_inputs)
                    ]
                else:
                    # In the backward pass, V.real_inputs is not OrderedSet.
                    # Generating random inputs based on self.example_inputs sometimes can be problematic,
                    # e.g. illegal memory access. A comprehensive fix is to autotune in a separate process.
                    real_inputs = [
                        materialize(x)
                        for x in (
                            self.example_inputs
                            if isinstance(V.real_inputs, NullHandler)
                            else V.real_inputs
                        )
                    ]

                if self.mutated_inputs:
                    from .compile_fx import clone_preserve_strides

                    mutated_input_idxs = [
                        idx
                        for idx, name in enumerate(self.graph_inputs)
                        if name in self.mutated_inputs
                        and isinstance(real_inputs[idx], torch.Tensor)
                    ]
                    for idx in mutated_input_idxs:
                        # clone mutated Tensor inputs to avoid mutating them in
                        # the first pass of the CPP wrapper-based compilation, as
                        # this will lead to a side effect on the example inputs:
                        # e.g. if torch.compile(f)(x) if called on input-mutating
                        # f, the inputs x will be mutated twice in the process:
                        # once here, and again when running the compiled model;
                        # this will also lead to a numerically incorrect output
                        mutated_inp = real_inputs[idx]
                        assert isinstance(mutated_inp, torch.Tensor)
                        real_inputs[idx] = clone_preserve_strides(mutated_inp)
                        del mutated_inp

                with torch.utils._python_dispatch._disable_current_modes():
                    compiled(real_inputs)
                del real_inputs

                # second pass
                self.cpp_wrapper = True
                self.removed_buffers.clear()
                self.removed_operations.clear()
                self.inplaced_to_remove.clear()
                V.graph.sizevars.precomputed_replacements.clear()
                V.graph.sizevars.inv_precomputed_replacements.clear()
                with config.patch({"triton.autotune_at_compile_time": False}):
                    return self.codegen()
        else:
            # cpu
            return self.codegen()

    def codegen(self) -> Tuple[str, List[Tuple[int, Node]]]:
        from .scheduler import Scheduler

        self.init_wrapper_code()

        self.scheduler = Scheduler(self.operations)
        V.debug.draw_orig_fx_graph(self.orig_gm, self.scheduler.nodes)

        self.wrapper_code.push_codegened_graph(self)
        self.scheduler.codegen()

        log.debug(
            "Finished codegen for all nodes. The list of kernel names available: %s",
            V.graph.all_codegen_kernel_names,
        )

        result = self.wrapper_code.generate(self.is_inference)
        self.wrapper_code.pop_codegened_graph()
        return result

    def codegen_subgraph(self, parent_graph: "GraphLowering") -> None:
        """
        This is a more compact version of the `codegen()` above
        where we codegen this graph as a subgraph of some parent
        graph. The parent graph is passed as an argument: the
        intention is to inline codegening of the subgraph in
        the parent graph's wrapper code (including the generated
        kerenls). The wrapper code is not finalized (via `.generate()`
        call), as this will be done in the parent graph's `codegen()`.
        """
        from .scheduler import Scheduler

        self.wrapper_code = parent_graph.wrapper_code
        self.device_ops = parent_graph.device_ops
        self.cpp_wrapper = parent_graph.cpp_wrapper

        self.scheduler = Scheduler(self.operations)
        self.scheduler.codegen()

    def count_bytes(
        self,
    ) -> Tuple[
        int, List[Tuple[BaseSchedulerNode, int]], List[Tuple[BaseSchedulerNode, float]]
    ]:
        total_bytes = 0
        node_counts = []
        node_runtimes = []
        for node in self.scheduler.nodes:
            num_bytes = node.get_read_write_buffers_sizes()
            total_bytes += num_bytes
            node_counts.append((node, num_bytes // 4))
            node_runtimes.append((node, node.get_estimated_runtime()))

        return total_bytes, node_counts, node_runtimes

    @staticmethod
    def save_output_code(code: str) -> None:
        # No-op to be patched for unit tests
        pass

    def compile_to_module(self) -> ModuleType:
        with dynamo_timed(
            "GraphLowering.compile_to_module", phase_name="code_gen", fwd_only=False
        ):
            return self._compile_to_module()

    def _compile_to_module(self) -> ModuleType:
        from .codecache import PyCodeCache

        code, linemap = (
            self.codegen_with_cpp_wrapper() if self.cpp_wrapper else self.codegen()
        )

        GraphLowering.save_output_code(code)
        output_code_log.debug("Output code: \n%s", code)
        try:
            linemap = [(line_no, node.stack_trace) for line_no, node in linemap]  # type: ignore[misc]
            key, path = PyCodeCache.write(code)
        except Exception:
            trace_structured(
                "inductor_output_code",
                # Just omit the filename, I still want the code though!
                payload_fn=lambda: code,
            )
            raise
        else:
            trace_structured(
                "inductor_output_code",
                lambda: {"filename": path},
                payload_fn=lambda: code,
            )

        mod = PyCodeCache.load_by_key_path(
            key,
            path,
            linemap=linemap,  # type: ignore[arg-type]
            attrs={**self.constants, **self.torchbind_constants},
        )
        self.cache_key = key
        self.cache_path = path
        self.cache_linemap = linemap  # type: ignore[assignment]

        # Logged twice as per https://github.com/pytorch/pytorch/pull/99038#discussion_r1167826029
        # TODO. Revisit this once the logging API is more mature
        assert mod.__file__ is not None

        log_module_code(mod.__file__)
        log.debug("Output code written to: %s", mod.__file__)
        output_code_log.info("Output code written to: %s", mod.__file__)
        if config.benchmark_kernel:
            print(f"Compiled module path: {mod.__file__}", file=sys.stderr)
        V.debug.output_code(mod.__file__)
        V.debug.copy(os.path.splitext(mod.__file__)[0] + ".debug")
        return mod

    def compile_to_fn(self) -> Any:
        if self.aot_mode:
            from .codecache import AotCodeCompiler

            assert self.cpp_wrapper, "AOT mode only supports C++ wrapper"
            code, linemap = self.codegen_with_cpp_wrapper()
            output_code_log.debug("Output code: \n%s", code)

            serialized_extern_kernel_nodes = None
            if self.extern_kernel_nodes:
                serialized_extern_kernel_nodes = self.extern_node_serializer(
                    self.extern_kernel_nodes
                )
                output_code_log.debug(
                    "Serialized Extern Kernel Nodes: \n%s",
                    serialized_extern_kernel_nodes,
                )

            # Directly return the file path with the compiled code
            return AotCodeCompiler.compile(
                self, code, serialized_extern_kernel_nodes, device_type=self.device_type
            )
        else:
            return self.compile_to_module().call

    def get_output_names(self) -> List[str]:
        return [
            node.get_name()
            for node in self.graph_outputs
            if not isinstance(node, ir.NoneAsConstantBuffer)
            and not isinstance(node, ir.ShapeAsConstantBuffer)
        ]

    def is_unspec_arg(self, name: str) -> bool:
        # dynamo wraps unspec variable as 0d CPU tensor,
        # need to convert to scalar during codegen (triton only)
        return (
            name in self.graph_inputs.keys()
            and self.graph_inputs[name].get_numel() == 1
            and self.graph_inputs[name].get_device().type == "cpu"
        ) or name in self.zero_dim_cpu_tensor_list<|MERGE_RESOLUTION|>--- conflicted
+++ resolved
@@ -104,6 +104,7 @@
 
 if TYPE_CHECKING:
     from torch._higher_order_ops.effects import _EffectType
+
     from .codegen.wrapper import WrapperCodeGen
 
 from torch._inductor.codecache import output_code_log
@@ -1713,34 +1714,15 @@
         """
         For GPU, Triton kernels are autotuned and stored as cubin files
         """
-<<<<<<< HEAD
-        if "cuda" in self.device_types:
+        if any(device in self.device_types for device in ["cuda", "xpu"]):
             if config.triton.autotune_at_compile_time:
                 # If autotune_at_compile_time is True, we can do the codegen in one-pass
-                # FIXME: once autotune_at_compile_time is stable, we can delete the else branch
-                with config.patch(
-                    {
-                        "triton.store_cubin": True,
-                        "triton.autotune_at_compile_time": True,
-                    }
-                ):
-                    return self.codegen()
+                # TODO: once autotune_at_compile_time is stable, we can delete the else branch
+                return self.codegen()
             else:
                 # first pass
                 self.cpp_wrapper = False
-                # Although triton.store_cubin was OrderedSet in compile_fx, the backward pass didn't pick
-                # that up. In theory it should work by only setting triton.store_cubin to True here,
-                # but that will cause a problem when use_runtime_constant_folding is OrderedSet.
-                with config.patch({"triton.store_cubin": True}):
-                    compiled = self.compile_to_module().call
-=======
-        if any(device in self.device_types for device in ["cuda", "xpu"]):
-            # first pass
-            self.cpp_wrapper = False
-            compiled = self.compile_to_module().call
-
-            if not config.triton.autotune_at_compile_time:
->>>>>>> de189dd0
+                compiled = self.compile_to_module().call
 
                 def materialize(
                     x: Union[torch.SymInt, torch.SymFloat, torch.Tensor]
