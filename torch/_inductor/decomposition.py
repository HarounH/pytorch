--- conflicted
+++ resolved
@@ -688,9 +688,6 @@
 @register_decomposition(aten.put_)
 def put_(self, index, source, accumulate=False):
     out = aten.put(self, index, source, accumulate=accumulate)
-<<<<<<< HEAD
-    return self.copy_(out)
-=======
     return self.copy_(out)
 
 
@@ -755,5 +752,4 @@
         src,
         reduction_type,
         include_self=include_self,
-    )
->>>>>>> f34905f6
+    )