# mypy: allow-untyped-defs
import ast
import dataclasses
import functools
import inspect
import math
import operator
import re
from contextlib import contextmanager
from inspect import Parameter
<<<<<<< HEAD
from typing import Any, Dict, Iterable, List, Optional, Set, Tuple, Type, TYPE_CHECKING
=======
from typing import (
    Any,
    Callable,
    Dict,
    Iterable,
    List,
    Optional,
    Tuple,
    Type,
    TYPE_CHECKING,
)
>>>>>>> 0d4320e4

import torch
from torch._guards import detect_fake_mode
from torch._subclasses.fake_tensor import FakeTensor
from torch._subclasses.functional_tensor import FunctionalTensor


if TYPE_CHECKING:
    from torch._export.passes.lift_constants_pass import ConstantAttrMap
    from torch._ops import OperatorBase
    from torch.export import ExportedProgram
    from torch.export.graph_signature import ExportGraphSignature

from torch.export.graph_signature import InputKind, OutputKind
from torch.utils._pytree import (
    _register_pytree_node,
    Context,
    FlattenFunc,
    FromDumpableContextFn,
    GetAttrKey,
    KeyPath,
    keystr,
    MappingKey,
    SequenceKey,
    ToDumpableContextFn,
    tree_flatten_with_path,
    UnflattenFunc,
)


placeholder_prefixes = {
    InputKind.USER_INPUT: "",
    InputKind.PARAMETER: "p_",
    InputKind.BUFFER: "b_",
    InputKind.CONSTANT_TENSOR: "c_",
    InputKind.CUSTOM_OBJ: "obj_",
    InputKind.TOKEN: "token",
}


def _collect_and_set_constant_attrs(
    graph_signature, constants, mod
) -> "ConstantAttrMap":
    # the exported module will store constants & non-persistent buffers such that
    # retracing treats them as persistent buffers, so we inform the constants lifting pass
    # and overwrite the new graph signature using the previous program. This is intended to only be used
    # in run_decompositions where we still have access to original EP.
    from torch._export.passes.lift_constants_pass import ConstantAttrMap

    constant_attrs = ConstantAttrMap()
    non_persistent_buffers = {
        spec.target
        for spec in graph_signature.input_specs
        if spec.kind == InputKind.BUFFER and not spec.persistent
    }
    for name, value in constants.items():
        if name in non_persistent_buffers:
            continue
        # recursive getattr
        _mod = mod
        *atoms, attr = name.split(".")
        for atom in atoms:
            _mod = getattr(_mod, atom)
        # remove as buffer, reassign as constant/non-persistent buffer
        _mod._buffers.pop(attr, None)
        setattr(_mod, attr, value)
        constant_attrs.add(value, name)
    return constant_attrs


def _overwrite_signature_for_non_persistent_buffers(
    old_sig: "ExportGraphSignature", new_sig: "ExportGraphSignature"
):
    # overwrite signature for non-persistent buffers
    non_persistent_buffers = {
        spec.target
        for spec in old_sig.input_specs
        if spec.kind == InputKind.BUFFER and not spec.persistent
    }

    for spec in new_sig.input_specs:
        if spec.kind == InputKind.BUFFER and spec.target in non_persistent_buffers:
            spec.persistent = False
    return new_sig


def _collect_param_buffer_metadata(mod: torch.fx.GraphModule) -> Dict[str, Any]:
    """
    Param/buffer metadata needs to be saved before lowering to aten IR
    because aten IR lifts them, as a result, automatic preservation doesn't work.
    This is intended to be called on the strict mode tracing right before lowering to
    aten IR OR run_decomposition pass.
    """
    params_buffers_to_node_meta = {}

    def _getattr(model: torch.fx.GraphModule, attr_name: str):
        *prefix, field = attr_name.split(".")
        t = model
        for item in prefix:
            t = getattr(t, item, None)  # type: ignore[assignment]
            assert t is not None

        return getattr(t, field)

    for node in mod.graph.nodes:
        target = node.target
        meta = node.meta
        if node.op == "call_module":
            submodule = _getattr(mod, target)
            if isinstance(submodule, torch.nn.Module):
                for name, _ in submodule.named_parameters(
                    recurse=True, remove_duplicate=False
                ):
                    params_buffers_to_node_meta[target + "." + name] = meta

                for name, _ in submodule.named_buffers(
                    recurse=True, remove_duplicate=False
                ):
                    params_buffers_to_node_meta[target + "." + name] = meta

        if node.op == "get_attr":
            submodule = _getattr(mod, target)
            if not isinstance(submodule, torch.fx.GraphModule):
                params_buffers_to_node_meta[target] = meta

        # If the call_function uses param as input, we also need to update params' meta
        # with this call_function node's meta.
        # This is basically the same flow as torch.fx.traceback.preserve_meta()
        if node.op == "call_function" and not isinstance(
            node.target, torch._ops.HigherOrderOperator
        ):
            for arg in node._input_nodes:
                if arg.op == "get_attr":
                    for entry in torch.fx.proxy._COPY_META_FIELDS:
                        #  the custom field should not be copied
                        if entry == "custom":
                            continue
                        if entry in meta:
                            params_buffers_to_node_meta[arg.target][entry] = meta[entry]

    return params_buffers_to_node_meta


def _populate_param_buffer_metadata_to_new_gm(
    params_buffers_to_node_meta: Dict[str, Any],
    gm: torch.fx.GraphModule,
    new_sig: "ExportGraphSignature",
) -> None:
    """
    Given that we collected param'buffer metadata before, we put them back in
    newly traced graph module
    """
    # Don't copy over nn_module_stack, stack_trace metadata for params/buffers nodes
    for metadata in params_buffers_to_node_meta.values():
        metadata.pop("nn_module_stack", None)
        metadata.pop("stack_trace", None)

    for node in gm.graph.nodes:
        if node.op == "placeholder":
            if node.target in new_sig.inputs_to_parameters:
                param_name = new_sig.inputs_to_parameters[node.target]
                if param_name in params_buffers_to_node_meta:
                    for k, v in params_buffers_to_node_meta[param_name].items():
                        node.meta[k] = v
            if node.target in new_sig.inputs_to_buffers:
                buffer_name = new_sig.inputs_to_buffers[node.target]
                if buffer_name in params_buffers_to_node_meta:
                    for k, v in params_buffers_to_node_meta[buffer_name].items():
                        node.meta[k] = v


def _get_shape_env_from_gm(gm: torch.fx.GraphModule):
    vals = [
        node.meta["val"]
        for node in gm.graph.nodes
        if node.meta.get("val", None) is not None
    ]

    fake_mode = _detect_fake_mode_from_gm(gm)
    if fake_mode is not None:
        return fake_mode.shape_env
    for v in vals:
        if isinstance(v, torch.SymInt):
            return v.node.shape_env


def _rename_without_collisions(
    name_map: Dict[str, str],
    orig_name: str,
    name: str,
    is_placeholder: bool = False,
):
    """
    Renames nodes to avoid name collisions, with suffixing.
    name_map: map from original name to new name
    orig_name: mapping key
    name: candidate name (potentially suffixed, e.g. mul_2)
    is_placeholder: if the node is a placeholder, avoid detecting suffix
    """
    if name in name_map.values():
        # non-placeholder nodes may be suffixed with the count
        # instead of adding another suffix, we will try to increment it
        match = re.match(r"(.*)_(\d+)", name)
        if match and not is_placeholder:
            name, n = match.group(1), int(match.group(2))
        else:
            n = 0
        while (dup_name := f"{name}_{n + 1}") in name_map.values():
            n += 1
        name_map[orig_name] = dup_name
    else:
        name_map[orig_name] = name
    return name_map[orig_name]


def _check_input_constraints_for_graph(
    input_placeholders: List[torch.fx.Node], flat_args_with_path, range_constraints
) -> None:
    def get_keystr(key_path: KeyPath) -> str:
        """For a given index into the flat_args, return a human readable string
        describing how to access it, e.g. "*args["foo"][0].bar"
        """
        # Prefix the keypath with "*args" or "**kwargs" to make it clearer where
        # the arguments come from. Ultimately we ought to serialize the
        # original arg names for the best error message here.
        args_kwargs_key_path = key_path[0]
        assert isinstance(args_kwargs_key_path, SequenceKey)
        if args_kwargs_key_path.idx == 0:
            return f"*args{keystr(key_path[1:])}"
        else:
            kwarg_key = key_path[1]
            assert isinstance(kwarg_key, MappingKey)
            name = str(kwarg_key)[1:-1]  # get rid of the enclosed []
            return f"{name}{keystr(key_path[2:])}"

    import sympy

    from torch._export.passes.add_runtime_assertions_for_constraints_pass import (
        _convert_range_to_int,
    )
    from torch.utils._sympy.solve import try_solve

    if len(flat_args_with_path) != len(input_placeholders):
        raise RuntimeError(
            "Unexpected number of inputs "
            f"(expected {len(input_placeholders)}, got {len(flat_args_with_path)})"
        )
    # NOTE: export already guarantees that the same symbol is used in metadata
    # for all InputDims related by equality constraints, so we can just unify
    # symbols with given input dimension values to check equality constraints.
    unification_map: Dict[sympy.Symbol, Any] = {}
    for (key_path, arg), node in zip(flat_args_with_path, input_placeholders):
        node_val = node.meta.get("val")
        if isinstance(node_val, FakeTensor):
            if not isinstance(arg, torch.Tensor):
                raise RuntimeError(
                    f"Expected input at {get_keystr(key_path)} to be a tensor, but got {type(arg)}",
                )

            if len(node_val.shape) != len(arg.shape):
                raise RuntimeError(
                    f"Unexpected number of dimensions in input at {get_keystr(key_path)}.shape "
                    f"(expected {node_val.shape}, got {arg.shape})"
                )

            for j, (arg_dim, node_dim) in enumerate(zip(arg.shape, node_val.shape)):
                # TODO(avik): Assert the following property in the IR verifier:
                # node_dim is either an int or a SymInt containing an int or a unary sympy.Expr
                if (
                    isinstance(node_dim, torch.SymInt)
                    and len(node_dim.node.expr.free_symbols) == 1
                ):
                    symbol = next(iter(node_dim.node.expr.free_symbols))
                    if symbol in unification_map:
                        existing_dim = node_dim.node.expr.subs(unification_map)
                        if arg_dim != existing_dim:
                            raise RuntimeError(
                                f"Expected input at {get_keystr(key_path)}.shape[{j}] to be equal to "
                                f"{existing_dim}, but got {arg_dim}",
                            )
                    else:
                        if (
                            isinstance(arg_dim, torch.SymInt)
                            and not arg_dim.node.expr.is_number
                        ):
                            # This can happen when, say, arg is a fake tensor.
                            # We do not run checks on symbolic shapes of fake inputs as
                            # such checks can affect the shape env.
                            pass
                        else:
                            if isinstance(node_dim.node.expr, sympy.Symbol):
                                # Short cut for try_solve below. Also useful in cases where
                                # sympy.Eq(node_dim.node.expr, arg_dim) would evaluate to False
                                # purely because symbol is constrained to be size-like,
                                # e.g., when node_dim.node.expr = symbol and arg_dim = 0.
                                unification_map[symbol] = int(arg_dim)
                            else:
                                solution = try_solve(
                                    sympy.Eq(node_dim.node.expr, arg_dim), symbol
                                )
                                if solution is None:
                                    raise RuntimeError(  # noqa: B904
                                        f"Expected input {node.name}.shape[{j}] = {arg_dim} to be "
                                        f"of the form {node_dim.node.expr}, where {symbol} is an integer"
                                    )
                                else:
                                    unification_map[symbol] = int(solution[1])

                    if node_dim.node.expr in range_constraints:
                        min_val, max_val = _convert_range_to_int(
                            range_constraints[node_dim.node.expr]
                        )
                        # NOTE: we allow dimensions to be 0/1 at runtime
                        if min_val > 2:
                            if arg_dim < min_val:
                                raise RuntimeError(
                                    f"Expected input at {get_keystr(key_path)}.shape[{j}] to be >= "
                                    f"{min_val}, but got {arg_dim}",
                                )
                        if max_val < math.inf:
                            if arg_dim > max_val:
                                raise RuntimeError(
                                    f"Expected input at {get_keystr(key_path)}.shape[{j}] to be <= "
                                    f"{max_val}, but got {arg_dim}",
                                )
                else:
                    if arg_dim != node_dim:
                        if (
                            isinstance(node_dim, torch.SymInt)
                            and not node_dim.node.expr.is_number
                        ):
                            # this means we deferred a guard from export analysis to runtime, let this pass
                            # we'll add a runtime assert checking equality to this replacement expression
                            continue
                        raise RuntimeError(
                            f"Expected input at {get_keystr(key_path)}.shape[{j}] to be equal to "
                            f"{node_dim}, but got {arg_dim}",
                        )
        elif isinstance(node_val, (int, float, str)):
            if type(arg) != type(node_val) or arg != node_val:
                raise RuntimeError(
                    f"Expected input at {get_keystr(key_path)} to be equal to {node_val}, but got {arg}",
                )


def register_dataclass_as_pytree_node(
    cls: Type[Any],
    flatten_fn: Optional[FlattenFunc] = None,
    unflatten_fn: Optional[UnflattenFunc] = None,
    *,
    serialized_type_name: Optional[str] = None,
    to_dumpable_context: Optional[ToDumpableContextFn] = None,
    from_dumpable_context: Optional[FromDumpableContextFn] = None,
    return_none_fields: bool = False,
) -> None:
    assert dataclasses.is_dataclass(
        cls
    ), f"Only dataclasses can be registered with this function: {cls}"

    def default_flatten_fn(obj: Any) -> Tuple[List[Any], Context]:
        flattened = []
        flat_names = []
        none_names = []
        for f in dataclasses.fields(obj):
            name, val = f.name, getattr(obj, f.name)
            if val is not None or return_none_fields:
                flattened.append(val)
                flat_names.append(name)
            else:
                none_names.append(name)
        return flattened, [flat_names, none_names]

    def default_unflatten_fn(values: Iterable[Any], context: Context) -> Any:
        flat_names, none_names = context
        return cls(**dict(zip(flat_names, values)), **dict.fromkeys(none_names))

    def default_flatten_fn_with_keys(obj: Any) -> Tuple[List[Any], Context]:
        flattened, (flat_names, none_names) = flatten_fn(obj)  # type: ignore[misc]
        return [(MappingKey(k), v) for k, v in zip(flat_names, flattened)], flat_names

    flatten_fn = flatten_fn if flatten_fn is not None else default_flatten_fn
    unflatten_fn = unflatten_fn if unflatten_fn is not None else default_unflatten_fn

    if (to_dumpable_context is None) ^ (from_dumpable_context is None):
        raise ValueError(
            f"Both to_dumpable_context and from_dumpable_context for {cls} must "
            "be None or registered."
        )

    _register_pytree_node(
        cls,
        flatten_fn,
        unflatten_fn,
        serialized_type_name=serialized_type_name,
        flatten_with_keys_fn=default_flatten_fn_with_keys,
        to_dumpable_context=to_dumpable_context,
        from_dumpable_context=from_dumpable_context,
    )


def is_param(program: "ExportedProgram", node: torch.fx.Node) -> bool:
    """
    Checks if the given node is a parameter within the exported program
    """

    return node.name in program.graph_signature.inputs_to_parameters


def get_param(
    program: "ExportedProgram",
    node: torch.fx.Node,
) -> Optional[torch.nn.Parameter]:
    """
    Returns the parameter associated with the given node in the exported program.
    Returns None if the node is not a parameter within the exported program
    """

    if is_param(program, node):
        parameter_name = program.graph_signature.inputs_to_parameters[node.name]
        return program.state_dict[parameter_name]

    return None


def is_buffer(program: "ExportedProgram", node: torch.fx.Node) -> bool:
    """
    Checks if the given node is a buffer within the exported program
    """

    return node.name in program.graph_signature.inputs_to_buffers


def get_buffer(
    program: "ExportedProgram",
    node: torch.fx.Node,
) -> Optional[torch.Tensor]:
    """
    Returns the buffer associated with the given node in the exported program.
    Returns None if the node is not a buffer within the exported program
    """

    if is_buffer(program, node):
        buffer_name = program.graph_signature.inputs_to_buffers[node.name]
        if buffer_name in program.graph_signature.non_persistent_buffers:
            return program.constants[buffer_name]
        else:
            return program.state_dict[buffer_name]

    return None


def is_lifted_tensor_constant(
    program: "ExportedProgram",
    node: torch.fx.Node,
) -> bool:
    """
    Checks if the given node is a lifted tensor constant within the exported program
    """

    return node.name in program.graph_signature.inputs_to_lifted_tensor_constants


def get_lifted_tensor_constant(
    program: "ExportedProgram",
    node: torch.fx.Node,
) -> Optional[torch.Tensor]:
    """
    Returns the lifted tensor constant associated with the given node in the exported program.
    Returns None if the node is not a lifted tensor constant within the exported program
    """

    if is_lifted_tensor_constant(program, node):
        lifted_tensor_name = program.graph_signature.inputs_to_lifted_tensor_constants[
            node.name
        ]
        return program.constants[lifted_tensor_name]

    return None


def sequential_split(gm: torch.fx.GraphModule, node_call_back) -> torch.fx.GraphModule:
    """
    sequential_split creates a new graph module that splits the input graph module into multiple submodules
    based on the node_call_back. It doesn't mutate the input graph module. The node_call_back should return
    True if the node is a delimiter.  Delimiter will be the first node in the next submodule.
    """
    from torch.fx.passes.split_module import split_module

    split_map = {}
    split_id = 0
    for node in gm.graph.nodes:
        if node_call_back(node):
            split_id += 1
        split_map[node] = split_id

    new_gm = split_module(
        gm,
        gm,
        lambda node: split_map[node],
        keep_original_order=True,
        keep_original_node_name=True,
    )
    # Keep the codegen from original graph module to preserve e.g. pytree info.
    new_gm.graph._codegen = gm.graph._codegen
    new_gm.recompile()
    return new_gm


def nodes_filter(nodes: List[torch.fx.Node], node_call_back) -> List[torch.fx.Node]:
    """Returns the nodes that match the node_call_back as a list."""
    return [node for node in nodes if node_call_back(node)]


def nodes_first(
    nodes: List[torch.fx.Node], node_call_back=None
) -> Optional[torch.fx.Node]:
    """
    Returns the first node that matches the node_call_back. If no node matches, returns None.
    When node_call_back is None, returns the first node in the node list.
    """
    ret = nodes_filter(nodes, node_call_back if node_call_back else lambda node: True)
    if len(ret) > 0:
        return ret[0]
    return None


def nodes_count(nodes: List[torch.fx.Node], node_call_back) -> int:
    """Returns the number of nodes that match the node_call_back."""
    return len(nodes_filter(nodes, node_call_back))


def nodes_map(nodes: List[torch.fx.Node], node_call_back) -> List[torch.fx.Node]:
    """
    Sequentially visit the nodes list and invoke node_call_back on each element.
    Returns the nodes list after the node_call_back is invoked on each element.
    """
    for node in nodes:
        node_call_back(node)
    return nodes


def node_replace_(old_node: torch.fx.Node, new_node: torch.fx.Node) -> None:
    """
    Replace all uses of old_node with new_node.
    """
    old_node.replace_all_uses_with(new_node)
    old_node.users.clear()
    old_node.graph.erase_node(old_node)


def node_inline_(call_mod_node: torch.fx.Node) -> None:
    """
    Inline the submodule of the given node into the parent module.
    Note: we only support the case where submodule takes tensors inputs.
    """
    assert call_mod_node.op == "call_module"
    gm = call_mod_node.graph.owning_module

    assert isinstance(call_mod_node.target, str)
    sub_gm = getattr(gm, call_mod_node.target)

    phs = (node for node in sub_gm.graph.nodes if node.op == "placeholder")
    body = (
        node for node in sub_gm.graph.nodes if node.op not in ("placeholder", "output")
    )
    output = [node for node in sub_gm.graph.nodes if node.op == "output"]

    for ph, arg in zip(phs, call_mod_node.args):
        assert isinstance(arg, torch.fx.Node)
        node_replace_(ph, arg)

    with gm.graph.inserting_before(call_mod_node):
        for node in body:
            new_node = gm.graph.node_copy(node)
            node_replace_(node, new_node)

        if len(output) > 0:
            assert len(output) == 1 and len(output[0].args) == 1
            new_output = output[0].args[0]

            if isinstance(new_output, torch.fx.Node):
                # Clear the users of the output node and set
                # the users to be the users of original call_module node.
                new_output.users.clear()
                node_replace_(call_mod_node, new_output)
            elif isinstance(new_output, (list, tuple)):
                # Pop subgraph output node from users.
                for node in new_output:
                    node.users.pop(output[0])

                # Inline the get_item calls for the output node.
                get_item_users = nodes_filter(
                    list(call_mod_node.users.keys()),
                    lambda node: node.op == "call_function"
                    and node.target == operator.getitem,
                )
                # get_item_node.args[1] is the idx referring to new_output[idx]
                nodes_map(
                    get_item_users,
                    lambda get_item_node: node_replace_(
                        get_item_node,
                        new_output[get_item_node.args[1]],
                    ),
                )
                call_mod_node.graph.erase_node(call_mod_node)
            else:
                raise NotImplementedError(
                    f"Unsupported output type {type(new_output)}. Expect it to be a Node or a list/tuple of Nodes."
                )
        else:
            call_mod_node.graph.erase_node(call_mod_node)

    gm.delete_all_unused_submodules()
    gm.recompile()
    return gm


def _get_torch_jit_trace_forward_signature(mod: torch.nn.Module):
    """
    Get source code and parse argument names using AST. The function returns
    a signature of the forward() function.

    # TODO: Directly provide inspect.signature compatible TS-d module.
    """
    ast_mod = ast.parse(mod.code)
    ast_func_def: ast.FunctionDef = ast_mod.body[0]  # type: ignore[assignment]

    # FIXME(jiashenc): TorchScript should only allow positional or keywords arguments.
    arg_type_map = {"args": Parameter.POSITIONAL_OR_KEYWORD}

    # Traverse all argument types in AST tree and create associated parameters.
    param_list = []
    for arg_type, param_type in arg_type_map.items():
        arg_name_list = [a.arg for a in getattr(ast_func_def.args, arg_type)]
        for arg_name in arg_name_list:
            if arg_name == "self":
                continue  # Skip self argument.
            param_list.append(inspect.Parameter(arg_name, param_type))

    return inspect.Signature(parameters=param_list)


def _bind_signature_to_inputs(mod, fake_args, fake_kwargs):
    if isinstance(mod, (torch.jit.ScriptModule, torch.jit.TracedModule)):
        sig = _get_torch_jit_trace_forward_signature(mod)

        # Sanity check for placeholder names coming from TorchScript.
        assert len(sig.parameters) == len(fake_args) + len(fake_kwargs), (
            "Arguments other than POSITIONAL_OR_KEYWORD kinds in forward() "
            "are not supported in _get_torch_jit_trace_forward_signature"
        )
    else:
        sig = inspect.signature(mod.forward)

    return sig.bind(*fake_args, **fake_kwargs).arguments


def _name_hoo_subgraph_placeholders(gm: torch.fx.GraphModule) -> None:
    """
    Propagate placeholder names from the top-level graph into HigherOrderOp subgraphs,
    and handle collisions with non-placeholders by count suffixing.
    Different HOO subgraph types have different input schemas, so we first enumerate them
    and gather the top-level named placeholder nodes.
    """
    # gather all HOO subgraphs and their top-level named placeholder nodes
    subgraph_ph_tuples: List[Tuple[torch.fx.GraphModule, List[torch.fx.Node]]] = []
    for node in gm.graph.nodes:
        if node.op == "call_function" and isinstance(
            node.target, torch._ops.HigherOrderOperator
        ):
            # HOO subgraphs have varying input schemas, so we enumerate them there
            if node.target._name == "cond":
                _, true_graph, false_graph, cond_args = node._args
                subgraph_ph_tuples.append((getattr(gm, true_graph.target), cond_args))
                subgraph_ph_tuples.append((getattr(gm, false_graph.target), cond_args))
            elif node.target._name == "wrap_with_set_grad_enabled":
                subgraph, phs = node._args[1], node._args[2:]
                subgraph_ph_tuples.append((getattr(gm, subgraph.target), phs))
            elif node.target._name == "map_impl":
                body_graph, array, args = node._args
                subgraph_ph_tuples.append(
                    (getattr(gm, body_graph.target), array + args)
                )

    # propagate names
    for subgraph, hoo_phs in subgraph_ph_tuples:
        name_map: Dict[str, str] = {}
        for i, node in enumerate(subgraph.graph.nodes):
            if i < len(hoo_phs):  # placeholder, retain name
                name_map[node.name] = hoo_phs[i].name
                node.name = node.target = hoo_phs[i].name
            else:  # non-placeholder, check for collisions
                node.name = _rename_without_collisions(name_map, node.name, node.name)

        # recurse and recompile
        _name_hoo_subgraph_placeholders(subgraph)
        subgraph.recompile()


def placeholder_naming_pass(
    gm: torch.fx.GraphModule,
    export_graph_signature: "ExportGraphSignature",
    mod: torch.nn.Module,
    fake_args,
    fake_kwargs,
    fake_params_buffers,
    constants: Dict[str, Any],
) -> None:
    """
    This pass is run at the end of _export_non_strict() to assign better placeholder node names:
        - User inputs:
            These follow the signature of mod.forward(), e.g. forward(x, y) produces nodes x, y.
            For nested inputs from dictionaries, lists, tuples, or dataclasses,
            the names are a concatenation of the path to the tensor.
                e.g. x = {
                    'a': torch.randn(),
                    'b': [torch.randn(), torch.randn()]
                }
            produces nodes x_a, x_b_0, x_b_1.
        - Parameters/buffers/constants/custom objects:
            These follow the FQN of the object, prefixed by "p", "b", "c", "obj" respectively.
                e.g. self.bar.l0.weight produces "p_bar_l0_weight".
        - Effect tokens:
            These are named token, token_1, ...
    """

    def _strip_name(x):
        if x.startswith("L__self___"):
            x = x[len("L__self___") :]
        elif x.startswith("self_"):
            x = x[len("self_") :]
        x = re.sub(r"[^a-zA-Z0-9]", "_", x)
        return x

    def _extract_pytree_key(x):
        if isinstance(x, MappingKey):
            x = re.sub(r"[^a-zA-Z0-9]", "_", str(x.key))
            return x
        elif isinstance(x, SequenceKey):
            return str(x.idx)
        elif isinstance(x, GetAttrKey):
            return x.name
        else:
            raise RuntimeError(f"Pytree key of type {type(x)} not handled for {x}")

    name_map: Dict[str, str] = {}

    # map user input names with mod.forward() signature
    combined_args = _bind_signature_to_inputs(mod, fake_args, fake_kwargs)

    flat_args_with_path, _ = tree_flatten_with_path(combined_args)
    user_input_names = [
        spec.arg.name
        for spec in export_graph_signature.input_specs
        if spec.kind == InputKind.USER_INPUT
    ]

    # use pytree path to name nested user inputs
    for (arg_path, arg), user_input_name in zip(flat_args_with_path, user_input_names):
        if user_input_name:
            _rename_without_collisions(
                name_map,
                user_input_name,
                placeholder_prefixes[InputKind.USER_INPUT]
                + "_".join(_extract_pytree_key(x).lower() for x in arg_path),
                is_placeholder=True,
            )

    # use graph signature input specs to map param/buffer/constant names
    # name effect tokens as token, token_1, ... (these aren't visible to user)
    for spec in export_graph_signature.input_specs:
        if spec.kind == InputKind.USER_INPUT:
            continue
        if spec.kind == InputKind.TOKEN:
            base_name = ""
        else:
            base_name = _strip_name(spec.target).lower()
        base_name = re.sub(r"[^a-zA-Z0-9]", "_", base_name)

        _rename_without_collisions(
            name_map,
            spec.arg.name,
            placeholder_prefixes[spec.kind] + base_name,
            is_placeholder=True,
        )

    # handle naming collisions with call_function/get_attr inputs.
    # here, we want to prioritize user input names over call_function names
    # e.g. not have forward(self, mul): lead to a placeholder node called mul_13,
    # so we increment the suffix of call_function nodes as needed
    for node in gm.graph.nodes:
        if node.op == "placeholder":
            continue
        _rename_without_collisions(name_map, node.name, node.name)

    # assign new node names
    for node in gm.graph.nodes:
        if node.op == "placeholder":
            assert node.name in name_map
            node.name = node.target = name_map[node.name]
        elif node.name in name_map:
            node.name = name_map[node.name]

    # propagate names to higher order op subgraphs
    _name_hoo_subgraph_placeholders(gm)

    # re-generate graph module code
    gm.recompile()

    # modify graph signature (input specs, output specs, user input mutations)
    for spec in export_graph_signature.input_specs:
        assert spec.arg.name in name_map
        spec.arg.name = name_map[spec.arg.name]
        if (  # handle targets for custom objects
            spec.kind == InputKind.CUSTOM_OBJ and spec.target in name_map
        ):
            spec.target = name_map[spec.target][4:]  # strip obj_ prefix

    for spec in export_graph_signature.output_specs:
        if spec.arg.name in name_map:
            spec.arg.name = name_map[spec.arg.name]
        if spec.kind == OutputKind.USER_INPUT_MUTATION and spec.target in name_map:
            spec.target = name_map[spec.target]

    # rename keys in constants dict for custom objects
    for name in list(constants.keys()):
        constant = constants[name]
        if name in name_map and not isinstance(
            constant, torch.Tensor
        ):  # rename custom objects with generic names
            new_name = name_map[name]
            if (
                new_name != name
                and re.match(r"arg(\d+)_1", name)
                and new_name != placeholder_prefixes[InputKind.CUSTOM_OBJ] + name
            ):
                constants[new_name] = constant
                del constants[name]


def remove_proxy_from_state_dict(state_dict: Dict, in_place: bool) -> Dict:
    """
    If `in_place` is false, return a new copy of `state_dict` with "proxy" removed from `v.__dict__`.
    `v` is the values in the dictionary.
    If `in_place` is true, modify `state_dict` in place.
    """
    if in_place:
        for k, v in state_dict.items():
            if hasattr(v, "proxy"):
                delattr(state_dict[k], "proxy")
        return state_dict
    else:
        new_state_dict = {}
        for k, v in state_dict.items():
            if hasattr(v, "proxy"):
                new_state_dict[k] = v.clone().detach()
            else:
                new_state_dict[k] = v
        return new_state_dict


def _detect_fake_mode_from_gm(
    gm: torch.fx.GraphModule,
) -> torch._subclasses.fake_tensor.FakeTensorMode:
    """
    For a given graph module, we look at the "val" of placeholder nodes to find the fake inputs.
    Additionally, if gm doesn't have placeholders, we further look at the "example_value" or "val" of other nodes.
    If no fake mode is found, we return None for fake_mode.
    """

    fake_inps: List[torch.Tensor] = []
    fake_vals: List[torch.Tensor] = []
    for node in gm.graph.nodes:
        if node.op == "placeholder" and "val" in node.meta:
            fake_val = node.meta["val"]
            if fake_val is not None and isinstance(fake_val, torch.Tensor):
                fake_inps.append(fake_val)
        elif len(fake_inps) == 0 and (
            "example_value" in node.meta or "val" in node.meta
        ):
            fake_val = None
            if "example_value" in node.meta:
                fake_val = node.meta["example_value"]
            elif "val" in node.meta:
                fake_val = node.meta["val"]
            if fake_val is not None and isinstance(fake_val, torch.Tensor):
                fake_vals.append(fake_val)

    return detect_fake_mode(fake_inps + fake_vals)


<<<<<<< HEAD
def _is_cia_op(op: "OperatorBase") -> bool:
    return (
        torch._C._dispatch_has_kernel_for_dispatch_key(
            op.name(), torch._C.DispatchKey.CompositeImplicitAutograd
        )
        or torch._C.DispatchKey.CompositeImplicitAutograd in op.py_kernels
    )


def _is_preservable_cia_op(op: "OperatorBase") -> bool:
    return _check_valid_to_preserve(op) and _is_cia_op(op)


def _is_aten_op(op: "OperatorBase") -> bool:
    return op.name().split("::")[0] == "aten"


def _is_custom_op(op: "OperatorBase") -> bool:
    return not _is_aten_op(op)


# We can't cache this because custom op registry API in python can still
# add entries to the C++ dispatcher.
def _materialize_cpp_cia_ops() -> None:
    """
    Utility function to query C++ dispatcher to get the all
    possible CIA ops and populate them into torch.ops namespace
    """
    cia_ops = torch._C._dispatch_get_registrations_for_dispatch_key(
        "CompositeImplicitAutograd"
    )

    # Materialize all CIA ops
    for op in cia_ops:
        namespace, op_name = tuple(op.split("::"))
        split_list = op_name.split(".")
        # Sometime overload could be missing
        assert len(split_list) == 1 or len(split_list) == 2
        op_name = split_list[0]
        op_overload_name = "default"
        if len(split_list) == 2:
            op_overload_name = split_list[1]

        _ = getattr(getattr(getattr(torch.ops, namespace), op_name), op_overload_name)


def _special_op_to_preserve_cia(*args, **kwargs):
    """
    This is an special marker that tells our infra that we shouldn't decompose this op.
    """
    return NotImplemented


# Our strategy for deciding if we can preserve a op is following:
# 1. The op should be known statically that it is functional
# 2. If it is maybe aliasing, we decompose because we must know if an op
#    is mutating or aliasing.
# TODO (tmanlaibaatar) make this utility function and share it with functional_tensor
# decomp part. (https://github.com/pytorch/pytorch/issues/129431)
def _check_valid_to_preserve(op_overload: "OperatorBase"):
    if op_overload in FunctionalTensor.maybe_aliasing_or_mutating_ops:
        return False
    if op_overload in FunctionalTensor.metadata_fns:
        return False

    if not hasattr(op_overload, "_schema"):
        return False

    alias_info = len(
        [i for i in op_overload._schema.arguments if i.alias_info is not None]
    )

    is_mutating_or_aliasing = alias_info != 0 or op_overload._schema.is_mutable

    if is_mutating_or_aliasing:
        return False

    if not torch._C._dispatch_has_kernel(op_overload.name()):
        return False

    return True


@functools.lru_cache(maxsize=1)
def _collect_all_valid_cia_ops_for_aten_namespace() -> Set["OperatorBase"]:
    return _collect_all_valid_cia_ops_for_namespace("aten")


def _collect_all_valid_cia_ops_for_namespace(namespace: str) -> Set["OperatorBase"]:
    # Step 1: Materialize all ops from C++ dispatcher
    _materialize_cpp_cia_ops()

    # Step 2: Query all ops from python dispatcher
    assert hasattr(torch.ops, namespace)
    op_namespace = getattr(torch.ops, namespace)
    cia_ops = set()
    for op in op_namespace:
        op_packet = getattr(op_namespace, op)
        for overload in op_packet.overloads():
            op_overload = getattr(op_packet, overload)
            if _is_preservable_cia_op(op_overload):
                cia_ops.add(op_overload)
    return cia_ops


def _collect_all_valid_cia_ops() -> Set["OperatorBase"]:
    """
    This is an util function that gets the all CIA functional ops.

    The algorithm is in 2 steps:
      1. We first query C++ dispatcher to get the list of CIA ops
         and then we call getattr on torch.ops.aten to lazily populate
         them.

      2. Sometimes, handful of ops have CIA registered in python dispatcher
         but not on the C++ side, these can't be caught at the first step.
         So we walk again to get the final list.

    Note that the output of this function should never be modified
    """
    cia_ops = set()
    for op_namespace_name in torch.ops._dir:
        if op_namespace_name != "aten":
            cia_ops |= _collect_all_valid_cia_ops_for_namespace(op_namespace_name)
        else:
            cia_ops |= _collect_all_valid_cia_ops_for_aten_namespace()
    return cia_ops


def _get_decomp_for_cia(op: "OperatorBase"):
    # [NOTE] Seperating out func.decompose
    # Ideally we should be able to just register func.decompose but
    # we can't as this decomp is gonna be registered to the py_impl.
    # As a result it will infinitely recurse. So we first check if the op
    # has py_impl entry for CIA and if it is we use that first. If not,
    # we register C++ query to py_impl.
    dk = torch._C.DispatchKey.CompositeImplicitAutograd
    if dk in op.py_kernels and not isinstance(op.py_kernels[dk], torch._C.DispatchKey):
        return op.py_kernels[dk]

    def _special_op_to_decompose_cia(*args, **kwargs):
        kernel = kwargs["kernel"]
        del kwargs["kernel"]
        # Can't call kernel.decompose due to infinite recursion as
        # we register this kernel to py_impl directly
        dk = torch._C.DispatchKey.CompositeImplicitAutograd
        if torch._C._dispatch_has_kernel_for_dispatch_key(
            kernel.name(), torch._C.DispatchKey.CompositeImplicitAutograd
        ):
            return kernel._op_dk(dk, *args, **kwargs)
        else:
            raise AssertionError(
                f"Expected {kernel} to have CompositeImplicitAutograd kernel"
            )

    return functools.partial(_special_op_to_decompose_cia, kernel=op)
=======
@contextmanager
def _disable_load_state_dict_hooks(mod: torch.nn.Module):
    state_dict_hooks: Dict[int, Callable] = dict(mod._state_dict_hooks)
    state_dict_pre_hooks: Dict[int, Callable] = dict(mod._state_dict_pre_hooks)
    mod._state_dict_hooks.clear()
    mod._state_dict_pre_hooks.clear()
    try:
        yield
    finally:
        mod._state_dict_hooks = state_dict_hooks
        mod._state_dict_pre_hooks = state_dict_pre_hooks
>>>>>>> 0d4320e4
<|MERGE_RESOLUTION|>--- conflicted
+++ resolved
@@ -8,9 +8,6 @@
 import re
 from contextlib import contextmanager
 from inspect import Parameter
-<<<<<<< HEAD
-from typing import Any, Dict, Iterable, List, Optional, Set, Tuple, Type, TYPE_CHECKING
-=======
 from typing import (
     Any,
     Callable,
@@ -20,9 +17,9 @@
     Optional,
     Tuple,
     Type,
+    Set
     TYPE_CHECKING,
 )
->>>>>>> 0d4320e4
 
 import torch
 from torch._guards import detect_fake_mode
@@ -914,7 +911,19 @@
     return detect_fake_mode(fake_inps + fake_vals)
 
 
-<<<<<<< HEAD
+@contextmanager
+def _disable_load_state_dict_hooks(mod: torch.nn.Module):
+    state_dict_hooks: Dict[int, Callable] = dict(mod._state_dict_hooks)
+    state_dict_pre_hooks: Dict[int, Callable] = dict(mod._state_dict_pre_hooks)
+    mod._state_dict_hooks.clear()
+    mod._state_dict_pre_hooks.clear()
+    try:
+        yield
+    finally:
+        mod._state_dict_hooks = state_dict_hooks
+        mod._state_dict_pre_hooks = state_dict_pre_hooks
+
+        
 def _is_cia_op(op: "OperatorBase") -> bool:
     return (
         torch._C._dispatch_has_kernel_for_dispatch_key(
@@ -1070,17 +1079,4 @@
                 f"Expected {kernel} to have CompositeImplicitAutograd kernel"
             )
 
-    return functools.partial(_special_op_to_decompose_cia, kernel=op)
-=======
-@contextmanager
-def _disable_load_state_dict_hooks(mod: torch.nn.Module):
-    state_dict_hooks: Dict[int, Callable] = dict(mod._state_dict_hooks)
-    state_dict_pre_hooks: Dict[int, Callable] = dict(mod._state_dict_pre_hooks)
-    mod._state_dict_hooks.clear()
-    mod._state_dict_pre_hooks.clear()
-    try:
-        yield
-    finally:
-        mod._state_dict_hooks = state_dict_hooks
-        mod._state_dict_pre_hooks = state_dict_pre_hooks
->>>>>>> 0d4320e4
+    return functools.partial(_special_op_to_decompose_cia, kernel=op)