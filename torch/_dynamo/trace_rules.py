# mypy: allow-untyped-defs
import _collections_abc
import _weakrefset
import abc
import builtins
import collections
import contextlib
import copy
import copyreg
import dataclasses
import enum
import functools
import importlib
import inspect
import linecache
import logging
import multiprocessing
import operator
import os
import posixpath
import random
import re
import selectors
import signal
import sys
import tempfile
import threading
import tokenize
import traceback
import types
import typing
import unittest
import weakref
from collections import defaultdict
from pathlib import Path
from typing import Any, Callable, cast, Dict, List, Optional, Set, Union

import torch
import torch._inductor.test_operators
import torch.distributed
import torch.utils._content_store
from torch.utils import _config_module

from .resume_execution import TORCH_DYNAMO_RESUME_IN_PREFIX
from .utils import getfile, hashable, NP_SUPPORTED_MODULES, unwrap_if_wrapper
from .variables import (
    BuiltinVariable,
    FunctionalCallVariable,
    FunctorchHigherOrderVariable,
    NestedUserFunctionVariable,
    SkipFunctionVariable,
    TorchInGraphFunctionVariable,
    UserFunctionVariable,
    UserMethodVariable,
)


np: Optional[types.ModuleType] = None
try:
    import numpy as np
except ModuleNotFoundError:
    pass


if typing.TYPE_CHECKING:
    from .variables.base import VariableTracker


"""
A note on skip/inline rules:

Dynamo consults this file to determine whether function should be inlined or skipped.

A skip applies at the frame boundary, meaning dynamo either triggers a graph break
at the beginning of the frame or attempts to trace/inline the whole frame. When skipping
a frame, recursively called frames are still traced by dynamo unless also skipped.

Skipfiles (skipped at the file level instead of function level) still apply on a
frame-by-frame boundary as dynamo traces, but apply to all functions in that file.

@skip is a helper decorator that can be applied to your function to cause it to be
included here.

Dynamo skip/inline rules & priorities are defined as follows:
* Inline is the default behavior and will be used unless explicitly skipped.
* Dynamo has two SKIPLIST: BUILTIN_SKIPLIST and THIRDPARTY_SKIPLIST.
    * BUILTIN_SKIPLIST contains builtin python modules, such as abc, collections, etc.
    * THIRDPARTY_SKIPLIST contains common third party libraries, such as numpy, pandas, etc.
* Functions in these two SKIPLISTs are always skipped, except:
    * They have explicitly defined rule in `manual_torch_name_rule_map`;
    * The corresponding python module has been put into MOD_INLINELIST.
* PyTorch(torch) is in the BUILTIN_SKIPLIST by default, but there are many cases
    where we want inline the functions under torch namespace.
    We should specify inline for the functions in `manual_torch_name_rule_map` or
    put the corresponding python module into MOD_INLINELIST to make dynamo inline them.
* If you call functions under skipped modules/files, Dynamo will wrap these functions
    as SkipFunctionVariable. There are a few functions(e.g, collections.OrderedDict) that
    we have special handling at SkipFunctionVariable.call_function.

Overall: *_INLINELIST has precedence over *_SKIPLIST has precedence over DEFAULT (inline)

To figure out what the behavior is, check the following list in order:
* `manual_torch_name_rule_map` (Inline if YES)
* MOD_INLINELIST (Inline if YES)
* BUILTIN_SKIPLIST & THIRDPARTY_SKIPLIST (Skip if YES)
* Inline by default

In general, if you want to force inline a function or module, please consider adding
the function's python module to MOD_INLINELIST first.
Use the `manual_torch_name_rule_map` only when there are other functions under the same module that
you don't want to inline them.
"""

"""
Map of function objects to their tracing rules (Dynamo variables).
* TorchInGraphFunctionVariable: The functions should be put into the FX graph or can be constant folded. E.g.,
  - torch.add: should be put into the FX graph.
  - torch.is_floating_point: constant folded.
* SkipFunctionVariable: The objects should be skipped from tracing.
* UserFunctionVariable: The functions should be inlined.

For developers: If you add/remove a torch level API, it may trigger failures from
test/dynamo/test_trace_rules.py:test_torch_name_rule_map_updated. To fix the failures:
If you are adding a new torch level API or Dynamo implementation:
* Add the name with the corresponding tracing rule to this map
  if you are adding a new in graph function or Dynamo implementation for an existing function.
* Remove the object name from test/dynamo/test_trace_rules.ignored_c_binding_in_graph_function_names if it's there.

If you are removing an existing torch level API:
* Remove the entry represented the API from this map or test/dynamo/test_trace_rules.ignored_c_binding_in_graph_function_names
  depends on where it is.


"""
manual_torch_name_rule_map = {
    "torch.onnx.is_in_onnx_export": TorchInGraphFunctionVariable,
    "torch.onnx.operators.shape_as_tensor": TorchInGraphFunctionVariable,
    "torch.overrides.is_tensor_like": TorchInGraphFunctionVariable,
    "torch.jit.is_scripting": TorchInGraphFunctionVariable,
    "torch.jit.is_tracing": TorchInGraphFunctionVariable,
    "torch.jit.annotate": TorchInGraphFunctionVariable,
    "torch.distributed.is_available": TorchInGraphFunctionVariable,
    "torch.distributed.is_initialized": TorchInGraphFunctionVariable,
    "torch.distributed.get_rank": TorchInGraphFunctionVariable,
    "torch.distributed.get_world_size": TorchInGraphFunctionVariable,
    "torch.distributed._tensor.api.DTensor#from_local": TorchInGraphFunctionVariable,
    "torch.distributed.distributed_c10d._get_group_size_by_name": TorchInGraphFunctionVariable,
    "torch.distributed.distributed_c10d._resolve_group_name_by_ranks_and_tag": TorchInGraphFunctionVariable,
    "torch.distributed.distributed_c10d._get_group_tag": TorchInGraphFunctionVariable,
    "torch.distributed.distributed_c10d.get_process_group_ranks": TorchInGraphFunctionVariable,
    "torch._utils.is_compiling": TorchInGraphFunctionVariable,
    "torch.fx._symbolic_trace.is_fx_tracing": TorchInGraphFunctionVariable,
    "torch._dynamo.external_utils.is_compiling": TorchInGraphFunctionVariable,
    "torch.compiler.is_compiling": TorchInGraphFunctionVariable,
    "torch.compiler.is_dynamo_compiling": TorchInGraphFunctionVariable,
    "torch.autograd._profiler_enabled": SkipFunctionVariable,
    "torch._C._to_dlpack": SkipFunctionVariable,
    "torch.to_dlpack": SkipFunctionVariable,
    # We graph break on RNG state setters or getters like
    # `torch.get_rng_state` or `torch.set_rng_state`. These functions
    # are not aten operations and therefore they are completely ignored
    # by the AOT dispatcher. As a result, the AOT graph does not have
    # these setter or getter functions, producing an incorrect graph
    # when it comes to rng states.
    "torch.default_generator#get_state": SkipFunctionVariable,
    "torch._C.Generator#get_state": SkipFunctionVariable,
    "torch.get_rng_state": SkipFunctionVariable,
    "torch.cuda.get_rng_state": SkipFunctionVariable,
    "torch.default_generator#set_state": SkipFunctionVariable,
    "torch._C.Generator#set_state": SkipFunctionVariable,
    "torch.set_rng_state": SkipFunctionVariable,
    "torch.cuda.set_rng_state": SkipFunctionVariable,
    # https://github.com/pytorch/pytorch/issues/107187
    "torch.manual_seed": SkipFunctionVariable,
    # https://github.com/pytorch/pytorch/issues/93501
    "torch.nn.utils.rnn.pack_padded_sequence": SkipFunctionVariable,
    "torch.nn.Parameter": TorchInGraphFunctionVariable,
    "torch.nn.Buffer": TorchInGraphFunctionVariable,
    "torch._nested_tensor_from_mask": SkipFunctionVariable,
    "torch._nested_from_padded": SkipFunctionVariable,
    "torch.nested.nested_tensor_from_jagged": UserFunctionVariable,
    # symbol operators implemented in Python
    "torch.sym_not": TorchInGraphFunctionVariable,
    "torch.sym_float": TorchInGraphFunctionVariable,
    "torch.sym_int": TorchInGraphFunctionVariable,
    "torch.sym_max": TorchInGraphFunctionVariable,
    "torch.sym_min": TorchInGraphFunctionVariable,
    "torch.sym_sqrt": TorchInGraphFunctionVariable,
    "torch.sym_ite": TorchInGraphFunctionVariable,
    "torch.Tensor#_make_wrapper_subclass": SkipFunctionVariable,
    "torch.Tensor#__init__": SkipFunctionVariable,
    "torch.cuda.set_device": SkipFunctionVariable,
    "torch.cuda.current_device": SkipFunctionVariable,
    "torch._C.autocast_decrement_nesting": SkipFunctionVariable,
    "torch._C.autocast_increment_nesting": SkipFunctionVariable,
    "torch.autograd.grad": SkipFunctionVariable,
    "torch.autograd.backward": SkipFunctionVariable,
    "torch._C.clear_autocast_cache": SkipFunctionVariable,
    "torch.distributions.constraints.is_dependent": SkipFunctionVariable,
    "torch.jit.isinstance": SkipFunctionVariable,
    "torch._C.set_anomaly_enabled": SkipFunctionVariable,
    "torch._C.set_autocast_cache_enabled": SkipFunctionVariable,
    "torch._C.set_autocast_cpu_dtype": SkipFunctionVariable,
    "torch._C.set_autocast_cpu_enabled": SkipFunctionVariable,
    "torch._C.set_autocast_enabled": SkipFunctionVariable,
    "torch._C.set_autocast_gpu_dtype": SkipFunctionVariable,
    "torch._C.set_autocast_ipu_dtype": SkipFunctionVariable,
    "torch._C.set_autocast_ipu_enabled": SkipFunctionVariable,
    "torch._C.set_autocast_xla_dtype": SkipFunctionVariable,
    "torch._C.set_autocast_xla_enabled": SkipFunctionVariable,
    "torch.resize_as_": SkipFunctionVariable,
    "torch.resize_as_sparse_": SkipFunctionVariable,
    "torch.get_default_device": TorchInGraphFunctionVariable,
    # functorch/vmap
    "torch._functorch.vmap._check_int_or_none": UserFunctionVariable,
    "torch._functorch.vmap._check_out_dims_is_int_or_int_pytree": UserFunctionVariable,
    "torch._functorch.vmap._check_randomness_arg": UserFunctionVariable,
    "torch._functorch.vmap._chunked_vmap": UserFunctionVariable,
    "torch._functorch.vmap._concat_chunked_outputs": UserFunctionVariable,
    "torch._functorch.vmap._create_batched_inputs": UserFunctionVariable,
    "torch._functorch.vmap._flat_vmap": UserFunctionVariable,
    "torch._functorch.vmap._flatten_chunks_output": UserFunctionVariable,
    "torch._functorch.vmap._get_chunked_inputs": UserFunctionVariable,
    "torch._functorch.vmap._get_name": UserFunctionVariable,
    "torch._functorch.vmap._maybe_remove_batch_dim": UserFunctionVariable,
    "torch._functorch.vmap._num_outputs": UserFunctionVariable,
    "torch._functorch.vmap._process_batched_inputs": UserFunctionVariable,
    "torch._functorch.vmap._unwrap_batched": UserFunctionVariable,
    "torch._functorch.vmap._validate_and_get_batch_size": UserFunctionVariable,
    "torch._functorch.vmap.doesnt_support_saved_tensors_hooks": UserFunctionVariable,
    "torch._functorch.vmap.get_chunk_sizes": UserFunctionVariable,
    # lazy_load_decompositions uses a lock that is not supported yet in dynamo
    # "torch._functorch.vmap.lazy_load_decompositions": UserFunctionVariable,
    "torch._functorch.vmap.restore_vmap": UserFunctionVariable,
    "torch._functorch.apis.vmap": UserFunctionVariable,
    "torch._functorch.vmap.unwrap_batched": UserFunctionVariable,
    "torch._functorch.vmap.vmap_impl": FunctorchHigherOrderVariable,
    "torch._functorch.vmap.wrap_batched": UserFunctionVariable,
    # functorch/grad
    "torch._functorch.eager_transforms.grad_impl": FunctorchHigherOrderVariable,
    "torch._functorch.apis.grad_and_value": UserFunctionVariable,
    "torch._functorch.eager_transforms._as_tuple": UserFunctionVariable,
    "torch._functorch.eager_transforms._check_unique_non_empty": UserFunctionVariable,
    "torch._functorch.eager_transforms._create_differentiable": UserFunctionVariable,
    "torch._functorch.eager_transforms._slice_argnums": UserFunctionVariable,
    "torch._functorch.eager_transforms._undo_create_differentiable": UserFunctionVariable,
    "torch._functorch.eager_transforms._validate_and_wrap_argnum": UserFunctionVariable,
    "torch._functorch.eager_transforms._validate_and_wrap_argnums": UserFunctionVariable,
    "torch._functorch.eager_transforms._wrap_all_tensors": UserFunctionVariable,
    "torch._functorch.eager_transforms._wrap_tensor_for_grad": UserFunctionVariable,
    # functorch/jacrev
    "torch._functorch.eager_transforms.jacrev": FunctorchHigherOrderVariable,
    "torch._functorch.eager_transforms.error_if_complex": UserFunctionVariable,
    "torch._functorch.eager_transforms._chunked_standard_basis_for_": UserFunctionVariable,
    "torch._functorch.eager_transforms._safe_zero_index": UserFunctionVariable,
    # functorch/vjp
    "torch._functorch.eager_transforms.vjp": FunctorchHigherOrderVariable,
    "torch._functorch.eager_transforms._vjp_with_argnums": UserFunctionVariable,
    "torch._functorch.eager_transforms.assert_non_empty_tensor_output": UserFunctionVariable,
    # functorch/jvp
    "torch._functorch.eager_transforms._jvp_with_argnums": UserFunctionVariable,
    "torch._functorch.eager_transforms.jvp": FunctorchHigherOrderVariable,
    "torch._functorch.eager_transforms._replace_args": UserFunctionVariable,
    "torch._functorch.eager_transforms.safe_unpack_dual": UserFunctionVariable,
    "torch._functorch.eager_transforms.assert_non_empty_list_of_tensors": UserFunctionVariable,
    "torch._functorch.eager_transforms.assert_output_is_tensor_or_tensors": UserFunctionVariable,
    "torch.autograd.forward_ad.enter_dual_level": UserFunctionVariable,
    "torch.autograd.forward_ad.exit_dual_level": UserFunctionVariable,
    "torch.autograd.forward_ad.make_dual": UserFunctionVariable,
    "torch.autograd.forward_ad.unpack_dual": UserFunctionVariable,
    # functorch/linearize
    "torch._functorch.eager_transforms.linearize": FunctorchHigherOrderVariable,
    # functorch/jacfwd
    "torch._functorch.eager_transforms.jacfwd": FunctorchHigherOrderVariable,
    "torch._functorch.eager_transforms._construct_standard_basis_for": UserFunctionVariable,
    "torch._functorch.eager_transforms.safe_unflatten": UserFunctionVariable,
    # functorch/hessian
    "torch._functorch.eager_transforms.hessian": FunctorchHigherOrderVariable,
    # functional_call
    "torch._functorch.functional_call.functional_call": FunctionalCallVariable,
    "torch.nn.utils.stateless._groupby_tensor": TorchInGraphFunctionVariable,
    # functorch/deprecated
    "torch._functorch.deprecated.jvp": UserFunctionVariable,
    "torch._functorch.deprecated.hessian": UserFunctionVariable,
    "torch._functorch.deprecated.jacfwd": UserFunctionVariable,
    "torch._functorch.deprecated.jacrev": UserFunctionVariable,
    "torch._functorch.deprecated.grad": UserFunctionVariable,
    "torch._functorch.deprecated.grad_and_value": UserFunctionVariable,
    "torch._functorch.deprecated.vjp": UserFunctionVariable,
    # everything else
    "torch._constrain_as_size": UserFunctionVariable,
    "torch._tensor._convert": UserFunctionVariable,
    "torch.jit._unwrap_optional": UserFunctionVariable,
    "torch.backends.mha.get_fastpath_enabled": UserFunctionVariable,
    "torch._C._functorch._add_batch_dim": TorchInGraphFunctionVariable,
    "torch._C._functorch._remove_batch_dim": TorchInGraphFunctionVariable,
    "torch._C._functorch._wrap_for_grad": TorchInGraphFunctionVariable,
    "torch._C._functorch._unwrap_for_grad": TorchInGraphFunctionVariable,
    "torch._C._functorch.maybe_current_level": TorchInGraphFunctionVariable,
    "torch._C._functorch.is_batchedtensor": TorchInGraphFunctionVariable,
    "torch._dynamo.mark_static": UserFunctionVariable,
    "torch.fx.experimental.symbolic_shapes.guard_size_oblivious": TorchInGraphFunctionVariable,
    "torch.cuda._get_device_properties": TorchInGraphFunctionVariable,
    "torch.utils.hooks.BackwardHook": TorchInGraphFunctionVariable,
    "torch.sparse_bsc_tensor": SkipFunctionVariable,
    "torch.sparse_bsr_tensor": SkipFunctionVariable,
    "torch.sparse_csc_tensor": SkipFunctionVariable,
    "torch.sparse_csr_tensor": SkipFunctionVariable,
    "torch.sparse_compressed_tensor": SkipFunctionVariable,
    "torch._C._autograd._unsafe_set_version_counter": TorchInGraphFunctionVariable,
    # avoid skipping user defined modules in distributed unit tests
    "torch/testing/_internal/common_fsdp.py#forward": UserFunctionVariable,
    f"torch/testing/_internal/common_fsdp.py#{TORCH_DYNAMO_RESUME_IN_PREFIX}": UserFunctionVariable,
    "torch/testing/_internal/distributed/_tensor/common_dtensor.py#forward": UserFunctionVariable,
    f"torch/testing/_internal/distributed/_tensor/common_dtensor.py#{TORCH_DYNAMO_RESUME_IN_PREFIX}": UserFunctionVariable,
    "torch/testing/_internal/common_distributed.py#forward": UserFunctionVariable,
    f"torch/testing/_internal/common_distributed.py#{TORCH_DYNAMO_RESUME_IN_PREFIX}": UserFunctionVariable,
}


# In graph functions (including constant folding) that are C bindings
torch_c_binding_in_graph_functions = dict.fromkeys(
    [
        "math.acos",
        "math.acosh",
        "math.asin",
        "math.asinh",
        "math.atan",
        "math.atan2",
        "math.atanh",
        "math.ceil",
        "math.comb",
        "math.copysign",
        "math.cos",
        "math.cosh",
        "math.degrees",
        "math.dist",
        "math.erf",
        "math.erfc",
        "math.exp",
        "math.expm1",
        "math.fabs",
        "math.factorial",
        "math.floor",
        "math.fmod",
        "math.frexp",
        "math.fsum",
        "math.gamma",
        "math.gcd",
        "math.hypot",
        "math.isclose",
        "math.isfinite",
        "math.isinf",
        "math.isnan",
        "math.isqrt",
        "math.ldexp",
        "math.lgamma",
        "math.log",
        "math.log10",
        "math.log1p",
        "math.log2",
        "math.modf",
        "math.nextafter",
        "math.perm",
        "math.pow",
        "math.prod",
        "math.radians",
        "math.remainder",
        "math.sin",
        "math.sinh",
        "math.tan",
        "math.tanh",
        "math.trunc",
        "math.ulp",
        "torch._adaptive_avg_pool2d",
        "torch._adaptive_avg_pool3d",
        "torch._add_batch_dim",
        "torch._add_relu_",
        "torch._add_relu",
        "torch._addmm_activation",
        "torch._aminmax",
        "torch._amp_foreach_non_finite_check_and_unscale_",
        "torch._amp_update_scale_",
        "torch._assert_async",
        "torch._assert_tensor_metadata",
        "torch._batch_norm_impl_index",
        "torch._C._activate_gpu_trace",
        "torch._C._add_cached_tensor",
        "torch._C._add_docstr",
        "torch._C._are_functorch_transforms_active",
        "torch._C._autograd_init",
        "torch._C._awaitable_nowait",
        "torch._C._awaitable_wait",
        "torch._C._awaitable",
        "torch._C._backport_for_mobile_from_buffer_to_buffer",
        "torch._C._backport_for_mobile_from_buffer",
        "torch._C._backport_for_mobile_to_buffer",
        "torch._C._backport_for_mobile",
        "torch._C._broadcast_coalesced",
        "torch._C._broadcast_out",
        "torch._C._broadcast",
        "torch._C._c10d_init",
        "torch._C._calculate_package_version_based_on_upgraders",
        "torch._C._can_use_flash_attention",
        "torch._C._can_use_mem_efficient_attention",
        "torch._C._can_use_cudnn_attention",
        "torch._C._check_onnx_proto",
        "torch._C._check_sparse_tensor_invariants",
        "torch._C._collect_all",
        "torch._C._commit_update",
        "torch._C._compile_graph_to_code_table",
        "torch._C._construct_CUDA_Tensor_From_Storage_And_Metadata",
        "torch._C._construct_storage_from_data_pointer",
        "torch._C._conv_determine_backend_memory_format",
        "torch._C._cpu._is_cpu_support_avx2",
        "torch._C._cpu._is_cpu_support_avx512",
        "torch._C._cpu._is_cpu_support_avx512_vnni",
        "torch._C._cpu._is_cpu_support_amx_tile",
        "torch._C._cpu._init_amx",
        "torch._C._crash_if_aten_asan",
        "torch._C._crash_if_csrc_asan",
        "torch._C._crash_if_csrc_ubsan",
        "torch._C._crash_if_debug_asserts_fail",
        "torch._C._crash_if_vptr_ubsan",
        "torch._C._create_function_from_graph",
        "torch._C._create_function_from_trace_with_dict",
        "torch._C._create_function_from_trace",
        "torch._C._create_graph_by_tracing",
        "torch._C._create_module_with_type",
        "torch._C._create_object_with_type",
        "torch._C._cuda_attach_out_of_memory_observer",
        "torch._C._cuda_beginAllocateCurrentStreamToPool",
        "torch._C._cuda_canDeviceAccessPeer",
        "torch._C._cuda_changeCurrentAllocator",
        "torch._C._cuda_checkPoolLiveAllocations",
        "torch._C._cuda_clearCublasWorkspaces",
        "torch._C._cuda_cudaCachingAllocator_raw_alloc",
        "torch._C._cuda_cudaCachingAllocator_raw_delete",
        "torch._C._cuda_cudaCachingAllocator_set_allocator_settings",
        "torch._C._cuda_cudaHostAllocator",
        "torch._C._cuda_customAllocator",
        "torch._C._cuda_emptyCache",
        "torch._C._cuda_endAllocateCurrentStreamToPool",
        "torch._C._cuda_exchangeDevice",
        "torch._C._cuda_get_conv_benchmark_empty_cache",
        "torch._C._cuda_get_cudnn_benchmark_limit",
        "torch._C._cuda_get_sync_debug_mode",
        "torch._C._cuda_getAllocator",
        "torch._C._cuda_getAllocatorBackend",
        "torch._C._cuda_getArchFlags",
        "torch._C._cuda_getCheckpointState",
        "torch._C._cuda_getCompiledVersion",
        "torch._C._cuda_getCurrentBlasHandle",
        "torch._C._cuda_getCurrentRawStream",
        "torch._C._cuda_getCurrentStream",
        "torch._C._cuda_getDefaultStream",
        "torch._C._cuda_getDevice",
        "torch._C._cuda_getDeviceCount",
        "torch._C._cuda_hasPrimaryContext",
        "torch._C._cuda_init",
        "torch._C._cuda_ipc_collect",
        "torch._C._cuda_isCurrentStreamCapturing",
        "torch._C._cuda_isHistoryEnabled",
        "torch._C._cuda_isInBadFork",
        "torch._C._cuda_jiterator_compile_and_launch_kernel",
        "torch._C._cuda_lock_mutex",
        "torch._C._cuda_maybeExchangeDevice",
        "torch._C._cuda_memorySnapshot",
        "torch._C._cuda_memoryStats",
        "torch._C._cuda_record_memory_history_legacy",
        "torch._C._cuda_record_memory_history",
        "torch._C._cuda_releasePool",
        "torch._C._cuda_resetAccumulatedMemoryStats",
        "torch._C._cuda_resetPeakMemoryStats",
        "torch._C._cuda_set_cudnn_benchmark_limit",
        "torch._C._cuda_set_sync_debug_mode",
        "torch._C._cuda_setCheckpointPoolState",
        "torch._C._cuda_setDevice",
        "torch._C._cuda_setMemoryFraction",
        "torch._C._cuda_setStream",
        "torch._C._cuda_sleep",
        "torch._C._cuda_synchronize",
        "torch._C._cuda_unlock_mutex",
        "torch._C._cudnn_set_conv_benchmark_empty_cache",
        "torch._C._cudnn.getCompileVersion",
        "torch._C._cudnn.getRuntimeVersion",
        "torch._C._cudnn.getVersionInt",
        "torch._C._current_autograd_node",
        "torch._C._current_graph_task_execution_order",
        "torch._C._current_graph_task_id",
        "torch._C._cxx_flags",
        "torch._C._debug_get_fusion_group_inlining",
        "torch._C._debug_only_are_vmap_fallback_warnings_enabled",
        "torch._C._debug_only_display_vmap_fallback_warnings",
        "torch._C._debug_set_autodiff_subgraph_inlining",
        "torch._C._debug_set_fusion_group_inlining",
        "torch._C._demangle",
        "torch._C._disabled_torch_dispatch_impl",
        "torch._C._disabled_torch_function_impl",
        "torch._C._dispatch_call_boxed",
        "torch._C._dispatch_check_all_invariants",
        "torch._C._dispatch_check_invariants",
        "torch._C._dispatch_dump_table",
        "torch._C._dispatch_dump",
        "torch._C._dispatch_find_dangling_impls",
        "torch._C._dispatch_find_schema_or_throw",
        "torch._C._dispatch_get_all_op_names",
        "torch._C._dispatch_get_backend_keyset_from_autograd",
        "torch._C._dispatch_get_registrations_for_dispatch_key",
        "torch._C._dispatch_has_backend_fallback",
        "torch._C._dispatch_has_computed_kernel_for_dispatch_key",
        "torch._C._dispatch_has_kernel_for_any_dispatch_key",
        "torch._C._dispatch_has_kernel_for_dispatch_key",
        "torch._C._dispatch_has_kernel",
        "torch._C._dispatch_is_alias_key",
        "torch._C._dispatch_is_included_in_alias",
        "torch._C._dispatch_is_main_interpreter",
        "torch._C._dispatch_isTensorSubclassLike",
        "torch._C._dispatch_key_for_device",
        "torch._C._dispatch_key_name",
        "torch._C._dispatch_key_parse",
        "torch._C._dispatch_key_set",
        "torch._C._dispatch_keys",
        "torch._C._dispatch_keyset_full_after",
        "torch._C._dispatch_keyset_full",
        "torch._C._dispatch_keyset_to_string",
        "torch._C._dispatch_library",
        "torch._C._dispatch_num_backends",
        "torch._C._dispatch_print_registrations_for_dispatch_key",
        "torch._C._dispatch_pystub",
        "torch._C._dispatch_set_report_error_callback",
        "torch._C._dispatch_tls_is_dispatch_key_excluded",
        "torch._C._dispatch_tls_is_dispatch_key_included",
        "torch._C._dispatch_tls_local_exclude_set",
        "torch._C._dispatch_tls_local_include_set",
        "torch._C._dispatch_tls_set_dispatch_key_excluded",
        "torch._C._dispatch_tls_set_dispatch_key_included",
        "torch._C._dist_autograd_init",
        "torch._C._dump_local_tls_set",
        "torch._C._dump_upgraders_map",
        "torch._C._enable_mobile_interface_call_export",
        "torch._C._enter_dual_level",
        "torch._C._error_if_any_worker_fails",
        "torch._C._exit_dual_level",
        "torch._C._export_operator_list",
        "torch._C._export_opnames",
        "torch._C._faulty_agent_init",
        "torch._C._fft.fft_fft",
        "torch._C._fft.fft_fft2",
        "torch._C._fft.fft_fftfreq",
        "torch._C._fft.fft_fftn",
        "torch._C._fft.fft_fftshift",
        "torch._C._fft.fft_hfft",
        "torch._C._fft.fft_hfft2",
        "torch._C._fft.fft_hfftn",
        "torch._C._fft.fft_ifft",
        "torch._C._fft.fft_ifft2",
        "torch._C._fft.fft_ifftn",
        "torch._C._fft.fft_ifftshift",
        "torch._C._fft.fft_ihfft",
        "torch._C._fft.fft_ihfft2",
        "torch._C._fft.fft_ihfftn",
        "torch._C._fft.fft_irfft",
        "torch._C._fft.fft_irfft2",
        "torch._C._fft.fft_irfftn",
        "torch._C._fft.fft_rfft",
        "torch._C._fft.fft_rfft2",
        "torch._C._fft.fft_rfftfreq",
        "torch._C._fft.fft_rfftn",
        "torch._C._free_And_Remove_DeleterFn",
        "torch._C._freeze_module",
        "torch._C._from_dlpack",
        "torch._C._functionality_to_backend_keys",
        "torch._C._functionalization_reapply_views_tls",
        "torch._C._fuse_to_static_module",
        "torch._C._gather_out",
        "torch._C._gather",
        "torch._C._generate_upgraders_graph",
        "torch._C._get_autograd_fallback_mode",
        "torch._C._get_backcompat_broadcast_warn",
        "torch._C._get_backcompat_keepdim_warn",
        "torch._C._get_blas_preferred_backend",
        "torch._C._get_caught_jit_exception_class_name",
        "torch._C._get_caught_jit_exception_original_msg",
        "torch._C._get_constant_bool_symnode",
        "torch._C._get_cpp_backtrace",
        "torch._C._get_cpu_capability",
        "torch._C._get_cublas_allow_bf16_reduced_precision_reduction",
        "torch._C._get_cublas_allow_fp16_reduced_precision_reduction",
        "torch._C._get_cublas_allow_tf32",
        "torch._C._get_cudnn_allow_tf32",
        "torch._C._get_cudnn_benchmark",
        "torch._C._get_cudnn_deterministic",
        "torch._C._get_cudnn_enabled",
        "torch._C._get_custom_class_python_wrapper",
        "torch._C._get_default_device",
        "torch._C._get_deterministic_algorithms_warn_only",
        "torch._C._get_deterministic_algorithms",
        "torch._C._get_deterministic_fill_uninitialized_memory",
        "torch._C._get_dispatch_mode",
        "torch._C._get_dispatch_stack_at",
        "torch._C._get_file_format",
        "torch._C._get_flash_sdp_enabled",
        "torch._C._get_float32_matmul_precision",
        "torch._C._get_function_stack_at",
        "torch._C._get_graph_executor_optimize",
        "torch._C._get_linalg_preferred_backend",
        "torch._C._get_math_sdp_enabled",
        "torch._C._get_max_operator_version",
        "torch._C._get_mem_efficient_sdp_enabled",
        "torch._C._get_mkldnn_enabled",
        "torch._C._get_cudnn_sdp_enabled",
        "torch._C._set_sdp_use_cudnn",
        "torch._C._get_mobile_model_contained_types_from_buffer",
        "torch._C._get_mobile_model_contained_types",
        "torch._C._get_model_bytecode_version_from_buffer",
        "torch._C._get_model_bytecode_version",
        "torch._C._get_model_extra_files_from_buffer",
        "torch._C._get_model_extra_files",
        "torch._C._get_model_ops_and_info_from_buffer",
        "torch._C._get_model_ops_and_info",
        "torch._C._get_module_info_from_flatbuffer",
        "torch._C._get_nnpack_enabled",
        "torch._C._get_obj_in_tls",
        "torch._C._get_operation_overload",
        "torch._C._get_operator_version_map",
        "torch._C._get_privateuse1_backend_name",
        "torch._C._get_qengine",
        "torch._C._get_schema",
        "torch._C._get_nested_int",
        "torch._C._get_tensor_metadata",
        "torch._C._get_tracing_state",
        "torch._C._get_upgrader_ranges",
        "torch._C._get_upgraders_entry_map",
        "torch._C._get_upgraders_map_size",
        "torch._C._get_value_trace",
        "torch._C._get_version_calculator_flag",
        "torch._C._get_warnAlways",
        "torch._C._graph_pool_handle",
        "torch._C._group_tensors_by_device_and_dtype",
        "torch._C._hack_do_not_use_clone_module_with_class",
        "torch._C._has_distributed",
        "torch._C._has_Standard_Deleter",
        "torch._C._has_storage",
        "torch._C._has_tensorexpr_cpp_tests",
        "torch._C._run_tensorexpr_cpp_tests",
        "torch._C._has_torch_function_unary",
        "torch._C._has_torch_function_variadic",
        "torch._C._has_torch_function",
        "torch._C._import_ir_module_from_package",
        "torch._C._increment_version",
        "torch._C._infer_size",
        "torch._C._init_names",
        "torch._C._initExtension",
        "torch._C._is_alias_of",
        "torch._C._is_any_autocast_enabled",
        "torch._C._is_cached_tensor",
        "torch._C._is_flash_attention_available",
        "torch._C._is_fwd_grad_enabled",
        "torch._C._is_key_in_tls",
        "torch._C._is_multithreading_enabled",
        "torch._C._is_torch_function_enabled",
        "torch._C._is_torch_function_mode_enabled",
        "torch._C._is_tracing",
        "torch._C._is_view_replay_enabled",
        "torch._C._is_xnnpack_enabled",
        "torch._C._itt.is_available",
        "torch._C._itt.mark",
        "torch._C._itt.rangePop",
        "torch._C._itt.rangePush",
        "torch._C._ivalue_debug_python_object",
        "torch._C._ivalue_tags_match",
        "torch._C._jit_assert_is_instance",
        "torch._C._jit_can_fuse_on_cpu_legacy",
        "torch._C._jit_can_fuse_on_cpu",
        "torch._C._jit_can_fuse_on_gpu",
        "torch._C._jit_cat_wo_conditionals",
        "torch._C._jit_check_alias_annotation",
        "torch._C._jit_clear_class_registry",
        "torch._C._jit_debug_fuser_num_cached_kernel_specs",
        "torch._C._jit_debug_module_iterators",
        "torch._C._jit_decay_packed_param_input_types",
        "torch._C._jit_decomposition_graph_for_node",
        "torch._C._jit_differentiate",
        "torch._C._jit_erase_non_input_shape_information",
        "torch._C._jit_flatten",
        "torch._C._jit_fuser_get_fused_kernel_code",
        "torch._C._jit_get_all_schemas",
        "torch._C._jit_get_custom_class_schemas",
        "torch._C._jit_get_emit_hooks",
        "torch._C._jit_get_inline_everything_mode",
        "torch._C._jit_get_logging_option",
        "torch._C._jit_get_num_profiled_runs",
        "torch._C._jit_get_operation",
        "torch._C._jit_get_schemas_for_operator",
        "torch._C._jit_get_te_cuda_pointwise_block_count",
        "torch._C._jit_get_te_cuda_pointwise_block_size",
        "torch._C._jit_get_te_cuda_pointwise_loop_levels",
        "torch._C._jit_get_te_generate_block_code",
        "torch._C._jit_get_te_must_use_llvm_cpu",
        "torch._C._jit_get_tracer_state_warn",
        "torch._C._jit_has_cpp_tests",
        "torch._C._jit_init",
        "torch._C._jit_interpret_graph",
        "torch._C._jit_is_onnx_log_enabled",
        "torch._C._jit_is_script_object",
        "torch._C._jit_llga_enabled",
        "torch._C._jit_nvfuser_can_be_enabled",
        "torch._C._jit_nvfuser_clear_comparison_callback",
        "torch._C._jit_nvfuser_enabled",
        "torch._C._jit_nvfuser_horizontal_mode",
        "torch._C._jit_nvfuser_set_comparison_callback",
        "torch._C._jit_nvfuser_single_node_mode",
        "torch._C._jit_object_is_non_holding",
        "torch._C._jit_onnx_convert_pattern_from_subblock",
        "torch._C._jit_onnx_create_full_scope_name",
        "torch._C._jit_onnx_list_model_parameters",
        "torch._C._jit_onnx_log",
        "torch._C._jit_opt_conditionals",
        "torch._C._jit_override_can_fuse_on_cpu_legacy",
        "torch._C._jit_override_can_fuse_on_cpu",
        "torch._C._jit_override_can_fuse_on_gpu",
        "torch._C._jit_pass_autocast",
        "torch._C._jit_pass_batch_mm",
        "torch._C._jit_pass_canonicalize_graph_fuser_ops",
        "torch._C._jit_pass_canonicalize",
        "torch._C._jit_pass_complete_shape_analysis",
        "torch._C._jit_pass_concat_frozen_linear",
        "torch._C._jit_pass_constant_loop_unrolling",
        "torch._C._jit_pass_constant_pooling",
        "torch._C._jit_pass_constant_propagation_immutable_types",
        "torch._C._jit_pass_constant_propagation",
        "torch._C._jit_pass_convert_frozen_ops_to_mkldnn",
        "torch._C._jit_pass_create_autodiff_subgraphs",
        "torch._C._jit_pass_create_functional_graphs",
        "torch._C._jit_pass_cse",
        "torch._C._jit_pass_custom_pattern_based_rewrite_graph",
        "torch._C._jit_pass_custom_pattern_based_rewrite",
        "torch._C._jit_pass_dbr_quant_remove_redundant_aliases",
        "torch._C._jit_pass_dce_allow_deleting_nodes_with_side_effects",
        "torch._C._jit_pass_dce",
        "torch._C._jit_pass_decompose_ops",
        "torch._C._jit_pass_dedup_module_uses",
        "torch._C._jit_pass_erase_number_types",
        "torch._C._jit_pass_erase_shape_information",
        "torch._C._jit_pass_filter_non_tensor_arguments",
        "torch._C._jit_pass_fixup_onnx_controlflow_node",
        "torch._C._jit_pass_fold_convbn",
        "torch._C._jit_pass_fold_frozen_conv_add_or_sub",
        "torch._C._jit_pass_fold_frozen_conv_bn",
        "torch._C._jit_pass_fold_frozen_conv_mul_or_div",
        "torch._C._jit_pass_fold_frozen_linear_bn",
        "torch._C._jit_pass_fold_prepacking_ops",
        "torch._C._jit_pass_functional_to_inplace_activation",
        "torch._C._jit_pass_fuse_add_relu",
        "torch._C._jit_pass_fuse_addmm",
        "torch._C._jit_pass_fuse_clamp_w_prepacked_linear_conv",
        "torch._C._jit_pass_fuse_frozen_conv_add_relu",
        "torch._C._jit_pass_fuse_linear",
        "torch._C._jit_pass_fuse_quantized_add_relu",
        "torch._C._jit_pass_fuse_tensorexprs",
        "torch._C._jit_pass_fuse",
        "torch._C._jit_pass_inline_fork_wait",
        "torch._C._jit_pass_inline_functional_graphs",
        "torch._C._jit_pass_inline",
        "torch._C._jit_pass_inplace_to_functional_activation",
        "torch._C._jit_pass_insert_observer_method_for_ondevice_ptq",
        "torch._C._jit_pass_insert_observers",
        "torch._C._jit_pass_insert_prepack_unpack",
        "torch._C._jit_pass_insert_prepacked_ops",
        "torch._C._jit_pass_insert_quant_dequant_for_ondevice_ptq",
        "torch._C._jit_pass_insert_quant_dequant",
        "torch._C._jit_pass_integer_value_refinement",
        "torch._C._jit_pass_lint",
        "torch._C._jit_pass_loop_unrolling",
        "torch._C._jit_pass_lower_all_tuples",
        "torch._C._jit_pass_lower_graph",
        "torch._C._jit_pass_metal_fold_prepacking_ops",
        "torch._C._jit_pass_metal_fuse_clamp_w_prepacked_conv",
        "torch._C._jit_pass_metal_insert_prepacked_ops",
        "torch._C._jit_pass_metal_optimize_for_mobile",
        "torch._C._jit_pass_onnx_assign_output_shape",
        "torch._C._jit_pass_onnx_assign_scoped_names_for_node_and_value",
        "torch._C._jit_pass_onnx_autograd_function_process",
        "torch._C._jit_pass_onnx_block",
        "torch._C._jit_pass_onnx_cast_all_constant_to_floating",
        "torch._C._jit_pass_onnx_clear_scope_records",
        "torch._C._jit_pass_onnx_constant_fold",
        "torch._C._jit_pass_onnx_deduplicate_initializers",
        "torch._C._jit_pass_onnx_eliminate_unused_items",
        "torch._C._jit_pass_onnx_eval_peephole",
        "torch._C._jit_pass_onnx_function_extraction",
        "torch._C._jit_pass_onnx_function_substitution",
        "torch._C._jit_pass_onnx_graph_shape_type_inference",
        "torch._C._jit_pass_onnx_lint",
        "torch._C._jit_pass_onnx_node_shape_type_inference",
        "torch._C._jit_pass_onnx_peephole",
        "torch._C._jit_pass_onnx_preprocess_caffe2",
        "torch._C._jit_pass_onnx_preprocess",
        "torch._C._jit_pass_onnx_quantization_insert_permutes",
        "torch._C._jit_pass_onnx_remove_inplace_ops_for_onnx",
        "torch._C._jit_pass_onnx_remove_print",
        "torch._C._jit_pass_onnx_scalar_type_analysis",
        "torch._C._jit_pass_onnx_set_dynamic_input_shape",
        "torch._C._jit_pass_onnx_track_scope_attributes",
        "torch._C._jit_pass_onnx_unpack_quantized_weights",
        "torch._C._jit_pass_onnx",
        "torch._C._jit_pass_optimize_for_inference",
        "torch._C._jit_pass_optimize_for_mobile",
        "torch._C._jit_pass_optimize_frozen_graph",
        "torch._C._jit_pass_pattern_based_rewrite",
        "torch._C._jit_pass_peephole_list_idioms",
        "torch._C._jit_pass_peephole",
        "torch._C._jit_pass_prepare_division_for_onnx",
        "torch._C._jit_pass_propagate_device",
        "torch._C._jit_pass_propagate_dtype",
        "torch._C._jit_pass_propagate_shapes_on_graph_and_build_compute",
        "torch._C._jit_pass_propagate_shapes_on_graph",
        "torch._C._jit_pass_quant_finalize_for_ondevice_ptq",
        "torch._C._jit_pass_quant_finalize",
        "torch._C._jit_pass_quant_fusion",
        "torch._C._jit_pass_refine_integer_values",
        "torch._C._jit_pass_refine_tuple_types",
        "torch._C._jit_pass_remove_dropout",
        "torch._C._jit_pass_remove_expands",
        "torch._C._jit_pass_remove_inplace_ops",
        "torch._C._jit_pass_remove_mutation",
        "torch._C._jit_pass_replace_old_ops_with_upgraders",
        "torch._C._jit_pass_replicate_dequantize",
        "torch._C._jit_pass_run_decompositions",
        "torch._C._jit_pass_specialize_autogradzero",
        "torch._C._jit_pass_swap_functional_linear",
        "torch._C._jit_pass_transform_conv1d_to_conv2d",
        "torch._C._jit_pass_transpose_frozen_linear",
        "torch._C._jit_pass_vulkan_fold_prepacking_ops",
        "torch._C._jit_pass_vulkan_fuse_clamp_w_prepacked_conv",
        "torch._C._jit_pass_vulkan_insert_prepacked_ops",
        "torch._C._jit_pass_vulkan_optimize_for_mobile",
        "torch._C._jit_register_decomposition_for_schema",
        "torch._C._jit_register_shape_compute_graph_for_node",
        "torch._C._jit_resolve_packet",
        "torch._C._jit_run_cpp_tests",
        "torch._C._jit_script_class_compile",
        "torch._C._jit_script_compile_overload",
        "torch._C._jit_script_compile",
        "torch._C._jit_script_interface_compile",
        "torch._C._jit_set_autocast_mode",
        "torch._C._jit_set_bailout_depth",
        "torch._C._jit_set_emit_hooks",
        "torch._C._jit_set_fusion_strategy",
        "torch._C._jit_set_inline_everything_mode",
        "torch._C._jit_set_llga_enabled",
        "torch._C._jit_set_logging_option",
        "torch._C._jit_set_logging_stream",
        "torch._C._jit_set_num_profiled_runs",
        "torch._C._jit_set_nvfuser_enabled",
        "torch._C._jit_set_nvfuser_guard_mode",
        "torch._C._jit_set_nvfuser_horizontal_mode",
        "torch._C._jit_set_nvfuser_single_node_mode",
        "torch._C._jit_set_nvfuser_skip_node_kind",
        "torch._C._jit_set_onnx_log_enabled",
        "torch._C._jit_set_onnx_log_output_stream",
        "torch._C._jit_set_profiling_executor",
        "torch._C._jit_set_profiling_mode",
        "torch._C._jit_set_symbolic_shapes_test_mode",
        "torch._C._jit_set_te_cuda_pointwise_block_count",
        "torch._C._jit_set_te_cuda_pointwise_block_size",
        "torch._C._jit_set_te_cuda_pointwise_loop_levels",
        "torch._C._jit_set_te_generate_block_code",
        "torch._C._jit_set_te_must_use_llvm_cpu",
        "torch._C._jit_set_texpr_dynamic_shape_enabled",
        "torch._C._jit_set_texpr_fuser_enabled",
        "torch._C._jit_set_texpr_reductions_enabled",
        "torch._C._jit_set_tracer_state_warn",
        "torch._C._jit_set_utf8_decoding_ignore",
        "torch._C._jit_shape_compute_graph_for_node",
        "torch._C._jit_symbolic_shapes_test_mode_enabled",
        "torch._C._jit_texpr_dynamic_shape_enabled",
        "torch._C._jit_texpr_fallback_allowed",
        "torch._C._jit_texpr_fuser_enabled",
        "torch._C._jit_texpr_reductions_enabled",
        "torch._C._jit_texpr_set_fallback_allowed",
        "torch._C._jit_to_backend_selective",
        "torch._C._jit_to_backend",
        "torch._C._jit_to_static_module",
        "torch._C._jit_trace_graph",
        "torch._C._jit_trace_module",
        "torch._C._jit_tree_views.FalseLiteral",
        "torch._C._jit_tree_views.NoneLiteral",
        "torch._C._jit_tree_views.TrueLiteral",
        "torch._C._jit_try_infer_type",
        "torch._C._jit_unflatten",
        "torch._C._last_executed_optimized_graph",
        "torch._C._len_torch_dispatch_stack",
        "torch._C._len_torch_function_stack",
        "torch._C._linalg._linalg_eigvals",
        "torch._C._linalg.linalg_cholesky_ex",
        "torch._C._linalg.linalg_cholesky",
        "torch._C._linalg.linalg_cond",
        "torch._C._linalg.linalg_cross",
        "torch._C._linalg.linalg_det",
        "torch._C._linalg.linalg_diagonal",
        "torch._C._linalg.linalg_eig",
        "torch._C._linalg.linalg_eigh",
        "torch._C._linalg.linalg_eigvals",
        "torch._C._linalg.linalg_eigvalsh",
        "torch._C._linalg.linalg_householder_product",
        "torch._C._linalg.linalg_inv_ex",
        "torch._C._linalg.linalg_inv",
        "torch._C._linalg.linalg_ldl_factor_ex",
        "torch._C._linalg.linalg_ldl_factor",
        "torch._C._linalg.linalg_ldl_solve",
        "torch._C._linalg.linalg_lstsq",
        "torch._C._linalg.linalg_lu_factor_ex",
        "torch._C._linalg.linalg_lu_factor",
        "torch._C._linalg.linalg_lu_solve",
        "torch._C._linalg.linalg_lu",
        "torch._C._linalg.linalg_matmul",
        "torch._C._linalg.linalg_matrix_exp",
        "torch._C._linalg.linalg_matrix_norm",
        "torch._C._linalg.linalg_matrix_power",
        "torch._C._linalg.linalg_matrix_rank",
        "torch._C._linalg.linalg_multi_dot",
        "torch._C._linalg.linalg_norm",
        "torch._C._linalg.linalg_pinv",
        "torch._C._linalg.linalg_qr",
        "torch._C._linalg.linalg_slogdet",
        "torch._C._linalg.linalg_solve_ex",
        "torch._C._linalg.linalg_solve_triangular",
        "torch._C._linalg.linalg_solve",
        "torch._C._linalg.linalg_svd",
        "torch._C._linalg.linalg_svdvals",
        "torch._C._linalg.linalg_tensorinv",
        "torch._C._linalg.linalg_tensorsolve",
        "torch._C._linalg.linalg_vander",
        "torch._C._linalg.linalg_vecdot",
        "torch._C._linalg.linalg_vector_norm",
        "torch._C._llvm_enabled",
        "torch._C._load_for_lite_interpreter_from_buffer",
        "torch._C._load_for_lite_interpreter",
        "torch._C._load_jit_module_from_bytes",
        "torch._C._load_jit_module_from_file",
        "torch._C._load_mobile_module_from_bytes",
        "torch._C._load_mobile_module_from_file",
        "torch._C._log_api_usage_metadata",
        "torch._C._log_api_usage_once",
        "torch._C._logging_set_logger",
        "torch._C._meta_in_tls_dispatch_include",
        "torch._C._mps_acquireEvent",
        "torch._C._mps_currentAllocatedMemory",
        "torch._C._mps_deviceSynchronize",
        "torch._C._mps_driverAllocatedMemory",
        "torch._C._mps_recommendedMaxMemory",
        "torch._C._mps_elapsedTimeOfEvents",
        "torch._C._mps_emptyCache",
        "torch._C._mps_get_default_generator",
        "torch._C._mps_is_available",
        "torch._C._mps_is_in_bad_fork",
        "torch._C._mps_is_on_macos_13_or_newer",
        "torch._C._mps_profilerStartTrace",
        "torch._C._mps_profilerStopTrace",
        "torch._C._mps_queryEvent",
        "torch._C._mps_recordEvent",
        "torch._C._mps_releaseEvent",
        "torch._C._mps_setMemoryFraction",
        "torch._C._mps_synchronizeEvent",
        "torch._C._mps_waitForEvent",
        "torch._C._multiprocessing_init",
        "torch._C._nccl_all_gather",
        "torch._C._nccl_all_reduce",
        "torch._C._nccl_broadcast",
        "torch._C._nccl_init_rank",
        "torch._C._nccl_reduce_scatter",
        "torch._C._nccl_reduce",
        "torch._C._nccl_unique_id",
        "torch._C._nccl_version_suffix",
        "torch._C._nccl_version",
        "torch._C._nested.nested_tensor",
        "torch._C._nested.nested_to_padded_tensor",
        "torch._C._new_symbolic_shape_symbol",
        "torch._C._nn_module_to_mobile",
        "torch._C._nn._conv_depthwise2d",
        "torch._C._nn._pad_circular",
        "torch._C._nn._pad_enum",
        "torch._C._nn._parse_to",
        "torch._C._nn._test_ambiguous_defaults",
        "torch._C._nn._test_optional_filled_intlist",
        "torch._C._nn._test_optional_floatlist",
        "torch._C._nn._test_optional_intlist",
        "torch._C._nn._test_string_default",
        "torch._C._nn._test_warn_in_autograd",
        "torch._C._nn._upsample_bicubic2d_aa",
        "torch._C._nn._upsample_bilinear2d_aa",
        "torch._C._nn._upsample_nearest_exact1d",
        "torch._C._nn._upsample_nearest_exact2d",
        "torch._C._nn._upsample_nearest_exact3d",
        "torch._C._nn.adaptive_avg_pool2d",
        "torch._C._nn.adaptive_avg_pool3d",
        "torch._C._nn.adaptive_max_pool2d",
        "torch._C._nn.adaptive_max_pool3d",
        "torch._C._nn.avg_pool2d",
        "torch._C._nn.avg_pool3d",
        "torch._C._nn.binary_cross_entropy",
        "torch._C._nn.col2im",
        "torch._C._nn.conv_depthwise3d",
        "torch._C._nn.cross_entropy_loss",
        "torch._C._nn.elu_",
        "torch._C._nn.elu",
        "torch._C._nn.flatten_dense_tensors",
        "torch._C._nn.fractional_max_pool2d",
        "torch._C._nn.fractional_max_pool3d",
        "torch._C._nn.gelu_",
        "torch._C._nn.gelu",
        "torch._C._nn.glu",
        "torch._C._nn.hardsigmoid_",
        "torch._C._nn.hardsigmoid",
        "torch._C._nn.hardswish_",
        "torch._C._nn.hardswish",
        "torch._C._nn.hardtanh_",
        "torch._C._nn.hardtanh",
        "torch._C._nn.huber_loss",
        "torch._C._nn.im2col",
        "torch._C._nn.l1_loss",
        "torch._C._nn.leaky_relu_",
        "torch._C._nn.leaky_relu",
        "torch._C._nn.linear",
        "torch._C._nn.log_sigmoid",
        "torch._C._nn.max_pool2d_with_indices",
        "torch._C._nn.max_pool3d_with_indices",
        "torch._C._nn.max_unpool2d",
        "torch._C._nn.max_unpool3d",
        "torch._C._nn.mish_",
        "torch._C._nn.mish",
        "torch._C._nn.mkldnn_linear",
        "torch._C._nn.mkldnn_reorder_conv2d_weight",
        "torch._C._nn.mkldnn_reorder_conv3d_weight",
        "torch._C._nn.mse_loss",
        "torch._C._nn.multi_margin_loss",
        "torch._C._nn.multilabel_margin_loss",
        "torch._C._nn.nll_loss_nd",
        "torch._C._nn.nll_loss",
        "torch._C._nn.nll_loss2d",
        "torch._C._nn.one_hot",
        "torch._C._nn.pad_sequence",
        "torch._C._nn.pad",
        "torch._C._nn.reflection_pad1d",
        "torch._C._nn.reflection_pad2d",
        "torch._C._nn.reflection_pad3d",
        "torch._C._nn.relu6_",
        "torch._C._nn.relu6",
        "torch._C._nn.replication_pad1d",
        "torch._C._nn.replication_pad2d",
        "torch._C._nn.replication_pad3d",
        "torch._C._nn.rrelu_with_noise_",
        "torch._C._nn.rrelu_with_noise",
        "torch._C._nn.scaled_dot_product_attention",
        "torch._C._nn.silu_",
        "torch._C._nn.silu",
        "torch._C._nn.slow_conv_dilated2d",
        "torch._C._nn.slow_conv_dilated3d",
        "torch._C._nn.slow_conv_transpose2d",
        "torch._C._nn.slow_conv_transpose3d",
        "torch._C._nn.slow_conv3d",
        "torch._C._nn.smooth_l1_loss",
        "torch._C._nn.soft_margin_loss",
        "torch._C._nn.softplus",
        "torch._C._nn.softshrink",
        "torch._C._nn.thnn_conv2d",
        "torch._C._nn.unflatten_dense_tensors",
        "torch._C._nn.upsample_bicubic2d",
        "torch._C._nn.upsample_bilinear2d",
        "torch._C._nn.upsample_linear1d",
        "torch._C._nn.upsample_nearest1d",
        "torch._C._nn.upsample_nearest2d",
        "torch._C._nn.upsample_nearest3d",
        "torch._C._nn.upsample_trilinear3d",
        "torch._C._non_sym_sizes",
        "torch._C._overlaps",
        "torch._C._parallel_info",
        "torch._C._parse_dispatch_key",
        "torch._C._parse_source_def",
        "torch._C._pop_torch_dispatch_stack",
        "torch._C._pop_torch_function_stack",
        "torch._C._propagate_and_assign_input_shapes",
        "torch._C._propagate_shapes",
        "torch._C._propagate_xla_data",
        "torch._C._push_on_torch_dispatch_stack",
        "torch._C._push_on_torch_function_stack",
        "torch._C._quantize_ondevice_ptq_dynamic",
        "torch._C._register_py_class_for_device",
        "torch._C._remove_cached_tensor",
        "torch._C._remove_worker_pids",
        "torch._C._rename_privateuse1_backend",
        "torch._C._replace_",
        "torch._C._replace_overloaded_method_decl",
        "torch._C._resolve_type_from_object",
        "torch._C._resolve_type",
        "torch._C._rocm_is_backward_pass",
        "torch._C._rpc_init",
        "torch._C._run_emit_module_hook",
        "torch._C._save_jit_module_to_bytes",
        "torch._C._save_jit_module",
        "torch._C._save_mobile_module_to_bytes",
        "torch._C._save_mobile_module",
        "torch._C._save_parameters",
        "torch._C._scatter_out",
        "torch._C._scatter",
        "torch._C._select_conv_backend",
        "torch._C._select_batch_norm_backend",
        "torch._C._set_autograd_fallback_mode",
        "torch._C._set_backcompat_broadcast_warn",
        "torch._C._set_backcompat_keepdim_warn",
        "torch._C._set_blas_preferred_backend",
        "torch._C._set_cached_tensors_enabled",
        "torch._C._set_check_sparse_tensor_invariants",
        "torch._C._set_conj",
        "torch._C._set_cublas_allow_bf16_reduced_precision_reduction",
        "torch._C._set_cublas_allow_fp16_reduced_precision_reduction",
        "torch._C._set_cublas_allow_tf32",
        "torch._C._set_cudnn_allow_tf32",
        "torch._C._set_cudnn_benchmark",
        "torch._C._set_cudnn_deterministic",
        "torch._C._set_cudnn_enabled",
        "torch._C._set_default_dtype",
        "torch._C._set_default_mobile_cpu_allocator",
        "torch._C._set_default_tensor_type",
        "torch._C._set_deterministic_algorithms",
        "torch._C._set_deterministic_fill_uninitialized_memory",
        "torch._C._set_dispatch_mode",
        "torch._C._set_float32_matmul_precision",
        "torch._C._set_fwd_grad_enabled",
        "torch._C._set_grad_enabled",
        "torch._C._set_graph_executor_optimize",
        "torch._C._set_linalg_preferred_backend",
        "torch._C._set_meta_in_tls_dispatch_include",
        "torch._C._set_mkldnn_enabled",
        "torch._C._set_multithreading_enabled",
        "torch._C._set_neg",
        "torch._C._set_nnpack_enabled",
        "torch._C._set_print_stack_traces_on_fatal_signal",
        "torch._C._set_qengine",
        "torch._C._set_sdp_use_flash",
        "torch._C._set_sdp_use_math",
        "torch._C._set_sdp_use_mem_efficient",
        "torch._C._set_should_use_format_with_string_table",
        "torch._C._set_storage_access_error_msg",
        "torch._C._set_tensor_metadata",
        "torch._C._set_tracing_state",
        "torch._C._set_value_trace",
        "torch._C._set_view_replay_enabled",
        "torch._C._set_warnAlways",
        "torch._C._set_worker_pids",
        "torch._C._set_worker_signal_handlers",
        "torch._C._should_allow_numbers_as_tensors",
        "torch._C._show_config",
        "torch._C._sparse._sparse_addmm",
        "torch._C._sparse._sparse_log_softmax",
        "torch._C._sparse._sparse_mm_reduce_impl",
        "torch._C._sparse._sparse_mm",
        "torch._C._sparse._sparse_softmax",
        "torch._C._sparse._spdiags",
        "torch._C._sparse.sparse_sampled_addmm",
        "torch._C._special.special_airy_ai",
        "torch._C._special.special_bessel_j0",
        "torch._C._special.special_bessel_j1",
        "torch._C._special.special_bessel_y0",
        "torch._C._special.special_bessel_y1",
        "torch._C._special.special_chebyshev_polynomial_t",
        "torch._C._special.special_chebyshev_polynomial_u",
        "torch._C._special.special_chebyshev_polynomial_v",
        "torch._C._special.special_chebyshev_polynomial_w",
        "torch._C._special.special_digamma",
        "torch._C._special.special_entr",
        "torch._C._special.special_erf",
        "torch._C._special.special_erfc",
        "torch._C._special.special_erfcx",
        "torch._C._special.special_erfinv",
        "torch._C._special.special_exp2",
        "torch._C._special.special_expit",
        "torch._C._special.special_expm1",
        "torch._C._special.special_gammainc",
        "torch._C._special.special_gammaincc",
        "torch._C._special.special_gammaln",
        "torch._C._special.special_hermite_polynomial_h",
        "torch._C._special.special_hermite_polynomial_he",
        "torch._C._special.special_i0",
        "torch._C._special.special_i0e",
        "torch._C._special.special_i1",
        "torch._C._special.special_i1e",
        "torch._C._special.special_laguerre_polynomial_l",
        "torch._C._special.special_legendre_polynomial_p",
        "torch._C._special.special_log_ndtr",
        "torch._C._special.special_log_softmax",
        "torch._C._special.special_log1p",
        "torch._C._special.special_logit",
        "torch._C._special.special_logsumexp",
        "torch._C._special.special_modified_bessel_i0",
        "torch._C._special.special_modified_bessel_i1",
        "torch._C._special.special_modified_bessel_k0",
        "torch._C._special.special_modified_bessel_k1",
        "torch._C._special.special_multigammaln",
        "torch._C._special.special_ndtr",
        "torch._C._special.special_ndtri",
        "torch._C._special.special_polygamma",
        "torch._C._special.special_psi",
        "torch._C._special.special_round",
        "torch._C._special.special_scaled_modified_bessel_k0",
        "torch._C._special.special_scaled_modified_bessel_k1",
        "torch._C._special.special_shifted_chebyshev_polynomial_t",
        "torch._C._special.special_shifted_chebyshev_polynomial_u",
        "torch._C._special.special_shifted_chebyshev_polynomial_v",
        "torch._C._special.special_shifted_chebyshev_polynomial_w",
        "torch._C._special.special_sinc",
        "torch._C._special.special_softmax",
        "torch._C._special.special_spherical_bessel_j0",
        "torch._C._special.special_xlog1py",
        "torch._C._special.special_xlogy",
        "torch._C._special.special_zeta",
        "torch._C._stash_obj_in_tls",
        "torch._C._storage_id",
        "torch._C._storage_Use_Count",
        "torch._C._supported_qengines",
        "torch._C._te.abs",
        "torch._C._te.acos",
        "torch._C._te.annotate_input_shapes",
        "torch._C._te.asin",
        "torch._C._te.atan",
        "torch._C._te.atan2",
        "torch._C._te.ceil",
        "torch._C._te.Compute",
        "torch._C._te.Compute2",
        "torch._C._te.construct_codegen",
        "torch._C._te.cos",
        "torch._C._te.cosh",
        "torch._C._te.erf",
        "torch._C._te.erfc",
        "torch._C._te.exp",
        "torch._C._te.expm1",
        "torch._C._te.fixup_missing_shape_info",
        "torch._C._te.floor",
        "torch._C._te.fmod",
        "torch._C._te.frac",
        "torch._C._te.ifThenElse",
        "torch._C._te.is_graph_compilable",
        "torch._C._te.isnan",
        "torch._C._te.lgamma",
        "torch._C._te.log",
        "torch._C._te.log10",
        "torch._C._te.log1p",
        "torch._C._te.log2",
        "torch._C._te.lower",
        "torch._C._te.make_shapes_symbolic",
        "torch._C._te.pow",
        "torch._C._te.Reduce",
        "torch._C._te.remainder",
        "torch._C._te.remove_graph_output",
        "torch._C._te.remove_unused_self_argument",
        "torch._C._te.replace_list_output_with_tuple",
        "torch._C._te.round",
        "torch._C._te.rsqrt",
        "torch._C._te.sigmoid",
        "torch._C._te.simplify",
        "torch._C._te.sin",
        "torch._C._te.sinh",
        "torch._C._te.sqrt",
        "torch._C._te.tan",
        "torch._C._te.tanh",
        "torch._C._te.trim_graph",
        "torch._C._te.trunc",
        "torch._C._tensor_impl_raw_handle",
        "torch._C._test_only_add_entry_to_op_version_map",
        "torch._C._test_only_populate_upgraders",
        "torch._C._test_only_remove_entry_to_op_version_map",
        "torch._C._test_only_remove_upgraders",
        "torch._C._to_functionality_key",
        "torch._C._tracer_set_force_outplace",
        "torch._C._tracer_set_get_unique_name_fn",
        "torch._C._tracer_warn_use_python",
        "torch._C._unset_default_mobile_cpu_allocator",
        "torch._C._unset_dispatch_mode",
        "torch._C._valgrind_supported_platform",
        "torch._C._valgrind_toggle_and_dump_stats",
        "torch._C._valgrind_toggle",
        "torch._C._verbose.mkl_set_verbose",
        "torch._C._verbose.mkldnn_set_verbose",
        "torch._C._vmapmode_decrement_nesting",
        "torch._C._vmapmode_increment_nesting",
        "torch._C._warn_deprecation",
        "torch._C._warn",
        "torch._C._will_engine_execute_node",
        "torch._C._wrap_tensor_impl",
        "torch._C.fork",
        "torch._C.get_autocast_cpu_dtype",
        "torch._C.get_autocast_dtype",
        "torch._C.get_autocast_gpu_dtype",
        "torch._C.get_autocast_ipu_dtype",
        "torch._C.get_autocast_xla_dtype",
        "torch._C.get_default_dtype",
        "torch._C.get_num_interop_threads",
        "torch._C.get_num_threads",
        "torch._C.import_ir_module_from_buffer",
        "torch._C.import_ir_module",
        "torch._C.init_num_threads",
        "torch._C.is_anomaly_check_nan_enabled",
        "torch._C.is_anomaly_enabled",
        "torch._C.is_autocast_cache_enabled",
        "torch._C.is_autocast_cpu_enabled",
        "torch._C.is_autocast_enabled",
        "torch._C.is_autocast_ipu_enabled",
        "torch._C.is_autocast_xla_enabled",
        "torch._C.is_grad_enabled",
        "torch._C.is_inference_mode_enabled",
        "torch._C.merge_type_from_type_comment",
        "torch._C.parse_ir",
        "torch._C.parse_schema",
        "torch._C.parse_type_comment",
        "torch._C.read_vitals",
        "torch._C.set_vital",
        "torch._C.unify_type_list",
        "torch._C.vitals_enabled",
        "torch._C.wait",
        "torch._cast_Byte",
        "torch._cast_Char",
        "torch._cast_Double",
        "torch._cast_Float",
        "torch._cast_Half",
        "torch._cast_Int",
        "torch._cast_Long",
        "torch._cast_Short",
        "torch._choose_qparams_per_tensor",
        "torch._chunk_cat",
        "torch._coalesce",
        "torch._compute_linear_combination",
        "torch._conj_copy",
        "torch._conj_physical",
        "torch._conj",
        "torch._convert_indices_from_coo_to_csr",
        "torch._convert_indices_from_csr_to_coo",
        "torch._convert_weight_to_int4pack",
        "torch._convolution_mode",
        "torch._convolution",
        "torch._copy_from_and_resize",
        "torch._copy_from",
        "torch._cslt_compress",
        "torch._cslt_sparse_mm",
        "torch._ctc_loss",
        "torch._cudnn_ctc_loss",
        "torch._cudnn_init_dropout_state",
        "torch._cudnn_rnn_flatten_weight",
        "torch._cudnn_rnn",
        "torch._cufft_clear_plan_cache",
        "torch._cufft_get_plan_cache_max_size",
        "torch._cufft_get_plan_cache_size",
        "torch._cufft_set_plan_cache_max_size",
        "torch._cummax_helper",
        "torch._cummin_helper",
        "torch._debug_has_internal_overlap",
        "torch._dim_arange",
        "torch._dirichlet_grad",
        "torch._disable_functionalization",
        "torch._efficientzerotensor",
        "torch._embedding_bag_forward_only",
        "torch._embedding_bag",
        "torch._empty_affine_quantized",
        "torch._empty_per_channel_affine_quantized",
        "torch._enable_functionalization",
        "torch._euclidean_dist",
        "torch._fake_quantize_learnable_per_channel_affine",
        "torch._fake_quantize_learnable_per_tensor_affine",
        "torch._fake_quantize_per_tensor_affine_cachemask_tensor_qparams",
        "torch._fft_c2c",
        "torch._fft_c2r",
        "torch._fft_r2c",
        "torch._fill_mem_eff_dropout_mask_",
        "torch._foobar",
        "torch._foreach_abs_",
        "torch._foreach_abs",
        "torch._foreach_acos_",
        "torch._foreach_acos",
        "torch._foreach_add_",
        "torch._foreach_add",
        "torch._foreach_addcdiv_",
        "torch._foreach_addcdiv",
        "torch._foreach_addcmul_",
        "torch._foreach_addcmul",
        "torch._foreach_asin_",
        "torch._foreach_asin",
        "torch._foreach_atan_",
        "torch._foreach_atan",
        "torch._foreach_ceil_",
        "torch._foreach_ceil",
        "torch._foreach_clamp_max_",
        "torch._foreach_clamp_max",
        "torch._foreach_clamp_min_",
        "torch._foreach_clamp_min",
        "torch._foreach_copy_",
        "torch._foreach_cos_",
        "torch._foreach_cos",
        "torch._foreach_cosh_",
        "torch._foreach_cosh",
        "torch._foreach_div_",
        "torch._foreach_div",
        "torch._foreach_erf_",
        "torch._foreach_erf",
        "torch._foreach_erfc_",
        "torch._foreach_erfc",
        "torch._foreach_exp_",
        "torch._foreach_exp",
        "torch._foreach_expm1_",
        "torch._foreach_expm1",
        "torch._foreach_floor_",
        "torch._foreach_floor",
        "torch._foreach_frac_",
        "torch._foreach_frac",
        "torch._foreach_lerp_",
        "torch._foreach_lerp",
        "torch._foreach_lgamma_",
        "torch._foreach_lgamma",
        "torch._foreach_log_",
        "torch._foreach_log",
        "torch._foreach_log10_",
        "torch._foreach_log10",
        "torch._foreach_log1p_",
        "torch._foreach_log1p",
        "torch._foreach_log2_",
        "torch._foreach_log2",
        "torch._foreach_maximum_",
        "torch._foreach_maximum",
        "torch._foreach_minimum_",
        "torch._foreach_minimum",
        "torch._foreach_mul_",
        "torch._foreach_mul",
        "torch._foreach_neg_",
        "torch._foreach_neg",
        "torch._foreach_norm",
        "torch._foreach_pow_",
        "torch._foreach_pow",
        "torch._foreach_reciprocal_",
        "torch._foreach_reciprocal",
        "torch._foreach_round_",
        "torch._foreach_round",
        "torch._foreach_sigmoid_",
        "torch._foreach_sigmoid",
        "torch._foreach_sign_",
        "torch._foreach_sign",
        "torch._foreach_sin_",
        "torch._foreach_sin",
        "torch._foreach_sinh_",
        "torch._foreach_sinh",
        "torch._foreach_sqrt_",
        "torch._foreach_sqrt",
        "torch._foreach_sub_",
        "torch._foreach_sub",
        "torch._foreach_tan_",
        "torch._foreach_tan",
        "torch._foreach_tanh_",
        "torch._foreach_tanh",
        "torch._foreach_trunc_",
        "torch._foreach_trunc",
        "torch._foreach_zero_",
        "torch._freeze_functional_tensor",
        "torch._from_functional_tensor",
        "torch._functional_assert_async",
        "torch._functional_sym_constrain_range_for_size",
        "torch._functional_sym_constrain_range",
        "torch._functionalize_are_all_mutations_hidden_from_autograd",
        "torch._functionalize_commit_update",
        "torch._functionalize_enable_reapply_views",
        "torch._functionalize_has_data_mutation",
        "torch._functionalize_has_metadata_mutation",
        "torch._functionalize_is_multi_output_view",
        "torch._functionalize_mark_mutation_hidden_from_autograd",
        "torch._functionalize_replace",
        "torch._functionalize_sync",
        "torch._functionalize_was_storage_changed",
        "torch._fused_adam_",
        "torch._fused_adamw_",
        "torch._fused_dropout",
        "torch._fused_moving_avg_obs_fq_helper",
        "torch._fused_sdp_choice",
        "torch._fw_primal_copy",
        "torch._grid_sampler_2d_cpu_fallback",
        "torch._has_compatible_shallow_copy_type",
        "torch._histogramdd_bin_edges",
        "torch._histogramdd_from_bin_cts",
        "torch._histogramdd_from_bin_tensors",
        "torch._index_put_impl_",
        "torch._indices_copy",
        "torch._int_mm",
        "torch._is_all_true",
        "torch._is_any_true",
        "torch._is_functional_tensor",
        "torch._is_zerotensor",
        "torch._linalg_check_errors",
        "torch._linalg_det",
        "torch._linalg_eigh",
        "torch._linalg_eigvals",
        "torch._linalg_slogdet",
        "torch._linalg_solve_ex",
        "torch._linalg_svd",
        "torch._log_softmax_backward_data",
        "torch._log_softmax",
        "torch._logcumsumexp",
        "torch._lstm_mps",
        "torch._lu_with_info",
        "torch._make_dep_token",
        "torch._make_dual_copy",
        "torch._make_dual",
        "torch._make_per_channel_quantized_tensor",
        "torch._make_per_tensor_quantized_tensor",
        "torch._masked_scale",
        "torch._masked_softmax",
        "torch._mirror_autograd_meta_to",
        "torch._mixed_dtypes_linear",
        "torch._mkldnn_reshape",
        "torch._mkldnn_transpose_",
        "torch._mkldnn_transpose",
        "torch._mps_convolution_transpose",
        "torch._mps_convolution",
        "torch._native_batch_norm_legit_no_training",
        "torch._native_batch_norm_legit",
        "torch._native_multi_head_attention",
        "torch._neg_view_copy",
        "torch._neg_view",
        "torch._nested_from_padded_and_nested_example",
        "torch._nested_tensor_from_mask_left_aligned",
        "torch._nested_tensor_from_tensor_list",
        "torch._nested_tensor_softmax_with_shape",
        "torch._nested_view_from_buffer_copy",
        "torch._nested_view_from_buffer",
        "torch._nnpack_available",
        "torch._nnpack_spatial_convolution",
        "torch._pack_padded_sequence",
        "torch._pad_packed_sequence",
        "torch._pin_memory",
        "torch._prelu_kernel",
        "torch._propagate_xla_data",
        "torch._remove_batch_dim",
        "torch._reshape_alias_copy",
        "torch._reshape_from_tensor",
        "torch._resize_output_",
        "torch._rowwise_prune",
        "torch._sample_dirichlet",
        "torch._saturate_weight_to_fp16",
        "torch._scaled_dot_product_attention_math",
        "torch._scaled_dot_product_efficient_attention",
        "torch._scaled_dot_product_flash_attention",
        "torch._scaled_dot_product_flash_attention_for_cpu",
        "torch._scaled_dot_product_cudnn_attention",
        "torch._scaled_mm",
        "torch._shape_as_tensor",
        "torch._sobol_engine_draw",
        "torch._sobol_engine_ff_",
        "torch._sobol_engine_initialize_state_",
        "torch._sobol_engine_scramble_",
        "torch._softmax_backward_data",
        "torch._softmax",
        "torch._sparse_broadcast_to_copy",
        "torch._sparse_broadcast_to",
        "torch._sparse_csr_prod",
        "torch._sparse_csr_sum",
        "torch._sparse_log_softmax_backward_data",
        "torch._sparse_semi_structured_addmm",
        "torch._sparse_semi_structured_linear",
        "torch._sparse_semi_structured_mm",
        "torch._sparse_softmax_backward_data",
        "torch._sparse_sparse_matmul",
        "torch._sparse_sum",
        "torch._stack",
        "torch._standard_gamma_grad",
        "torch._standard_gamma",
        "torch._test_autograd_multiple_dispatch_view_copy",
        "torch._test_autograd_multiple_dispatch_view",
        "torch._test_autograd_multiple_dispatch",
        "torch._test_check_tensor",
        "torch._test_functorch_fallback",
        "torch._test_serialization_subcmul",
        "torch._to_cpu",
        "torch._to_functional_tensor",
        "torch._to_sparse_semi_structured",
        "torch._transform_bias_rescale_qkv",
        "torch._transformer_encoder_layer_fwd",
        "torch._trilinear",
        "torch._triton_multi_head_attention",
        "torch._triton_scaled_dot_attention",
        "torch._unique",
        "torch._unique2",
        "torch._unpack_dual",
        "torch._unsafe_index_put",
        "torch._unsafe_index",
        "torch._unsafe_masked_index_put_accumulate",
        "torch._unsafe_masked_index",
        "torch._use_cudnn_ctc_loss",
        "torch._use_cudnn_rnn_flatten_weight",
        "torch._values_copy",
        "torch._weight_int4pack_mm",
        "torch._weight_int8pack_mm",
        "torch._weight_norm_interface",
        "torch._weight_norm",
        "torch.abs_",
        "torch.abs",
        "torch.absolute",
        "torch.acos_",
        "torch.acos",
        "torch.acosh_",
        "torch.acosh",
        "torch.adaptive_avg_pool1d",
        "torch.adaptive_max_pool1d",
        "torch.add",
        "torch.addbmm",
        "torch.addcdiv",
        "torch.addcmul",
        "torch.addmm",
        "torch.addmv_",
        "torch.addmv",
        "torch.addr",
        "torch.adjoint",
        "torch.affine_grid_generator",
        "torch.alias_copy",
        "torch.all",
        "torch.allclose",
        "torch.alpha_dropout_",
        "torch.alpha_dropout",
        "torch.amax",
        "torch.amin",
        "torch.aminmax",
        "torch.angle",
        "torch.any",
        "torch.arange",
        "torch.arccos_",
        "torch.arccos",
        "torch.arccosh_",
        "torch.arccosh",
        "torch.arcsin_",
        "torch.arcsin",
        "torch.arcsinh_",
        "torch.arcsinh",
        "torch.arctan_",
        "torch.arctan",
        "torch.arctan2",
        "torch.arctanh_",
        "torch.arctanh",
        "torch.argmax",
        "torch.argmin",
        "torch.argsort",
        "torch.argwhere",
        "torch.as_strided_",
        "torch.as_strided_copy",
        "torch.as_strided_scatter",
        "torch.as_strided",
        "torch.as_tensor",
        "torch.asarray",
        "torch.asin_",
        "torch.asin",
        "torch.asinh_",
        "torch.asinh",
        "torch.atan_",
        "torch.atan",
        "torch.atan2",
        "torch.atanh_",
        "torch.atanh",
        "torch.avg_pool1d",
        "torch.baddbmm",
        "torch.bartlett_window",
        "torch.batch_norm_backward_elemt",
        "torch.batch_norm_backward_reduce",
        "torch.batch_norm_elemt",
        "torch.batch_norm_gather_stats_with_counts",
        "torch.batch_norm_gather_stats",
        "torch.batch_norm_stats",
        "torch.batch_norm_update_stats",
        "torch.batch_norm",
        "torch.bernoulli",
        "torch.bilinear",
        "torch.binary_cross_entropy_with_logits",
        "torch.bincount",
        "torch.binomial",
        "torch.bitwise_and",
        "torch.bitwise_left_shift",
        "torch.bitwise_not",
        "torch.bitwise_or",
        "torch.bitwise_right_shift",
        "torch.bitwise_xor",
        "torch.blackman_window",
        "torch.bmm",
        "torch.broadcast_to",
        "torch.bucketize",
        "torch.can_cast",
        "torch.cat",
        "torch.ccol_indices_copy",
        "torch.ceil_",
        "torch.ceil",
        "torch.celu_",
        "torch.celu",
        "torch.channel_shuffle",
        "torch.cholesky_inverse",
        "torch.cholesky_solve",
        "torch.cholesky",
        "torch.choose_qparams_optimized",
        "torch.chunk",
        "torch.clamp_",
        "torch.clamp_max_",
        "torch.clamp_max",
        "torch.clamp_min_",
        "torch.clamp_min",
        "torch.clamp",
        "torch.clip_",
        "torch.clip",
        "torch.clone",
        "torch.col_indices_copy",
        "torch.column_stack",
        "torch.combinations",
        "torch.complex",
        "torch.concat",
        "torch.concatenate",
        "torch.conj_physical_",
        "torch.conj_physical",
        "torch.conj",
        "torch.constant_pad_nd",
        "torch.conv_tbc",
        "torch.conv_transpose1d",
        "torch.conv_transpose2d",
        "torch.conv_transpose3d",
        "torch.conv1d",
        "torch.conv2d",
        "torch.conv3d",
        "torch.convolution",
        "torch.copysign",
        "torch.corrcoef",
        "torch.cos_",
        "torch.cos",
        "torch.cosh_",
        "torch.cosh",
        "torch.cosine_embedding_loss",
        "torch.cosine_similarity",
        "torch.count_nonzero",
        "torch.cov",
        "torch.cross",
        "torch.crow_indices_copy",
        "torch.ctc_loss",
        "torch.cudnn_affine_grid_generator",
        "torch.cudnn_batch_norm",
        "torch.cudnn_convolution_add_relu",
        "torch.cudnn_convolution_relu",
        "torch.cudnn_convolution_transpose",
        "torch.cudnn_convolution",
        "torch.cudnn_grid_sampler",
        "torch.cudnn_is_acceptable",
        "torch.cummax",
        "torch.cummin",
        "torch.cumprod",
        "torch.cumsum",
        "torch.cumulative_trapezoid",
        "torch.deg2rad_",
        "torch.deg2rad",
        "torch.dequantize",
        "torch.det",
        "torch.detach_",
        "torch.detach_copy",
        "torch.detach",
        "torch.diag_embed",
        "torch.diag",
        "torch.diagflat",
        "torch.diagonal_copy",
        "torch.diagonal_scatter",
        "torch.diagonal",
        "torch.diff",
        "torch.digamma",
        "torch.dist",
        "torch.div",
        "torch.divide",
        "torch.dot",
        "torch.dropout_",
        "torch.dropout",
        "torch.dsmm",
        "torch.dsplit",
        "torch.dstack",
        "torch.embedding_bag",
        "torch.embedding_renorm_",
        "torch.embedding",
        "torch.empty_like",
        "torch.empty_permuted",
        "torch.empty_quantized",
        "torch.empty_strided",
        "torch.empty",
        "torch.eq",
        "torch.equal",
        "torch.erf_",
        "torch.erf",
        "torch.erfc_",
        "torch.erfc",
        "torch.erfinv",
        "torch.exp_",
        "torch.exp",
        "torch.exp2_",
        "torch.exp2",
        "torch.expand_copy",
        "torch.expm1_",
        "torch.expm1",
        "torch.eye",
        "torch.fake_quantize_per_channel_affine",
        "torch.fake_quantize_per_tensor_affine",
        "torch.fbgemm_linear_fp16_weight_fp32_activation",
        "torch.fbgemm_linear_fp16_weight",
        "torch.fbgemm_linear_int8_weight_fp32_activation",
        "torch.fbgemm_linear_int8_weight",
        "torch.fbgemm_linear_quantize_weight",
        "torch.fbgemm_pack_gemm_matrix_fp16",
        "torch.fbgemm_pack_quantized_matrix",
        "torch.feature_alpha_dropout_",
        "torch.feature_alpha_dropout",
        "torch.feature_dropout_",
        "torch.feature_dropout",
        "torch.fill_",
        "torch.fill",
        "torch.fix_",
        "torch.fix",
        "torch.flatten",
        "torch.flip",
        "torch.fliplr",
        "torch.flipud",
        "torch.float_power",
        "torch.floor_",
        "torch.floor_divide",
        "torch.floor",
        "torch.fmax",
        "torch.fmin",
        "torch.fmod",
        "torch.frac_",
        "torch.frac",
        "torch.frexp",
        "torch.frobenius_norm",
        "torch.from_file",
        "torch.from_numpy",
        "torch.frombuffer",
        "torch.full_like",
        "torch.full",
        "torch.fused_moving_avg_obs_fake_quant",
        "torch.gather",
        "torch.gcd_",
        "torch.gcd",
        "torch.ge",
        "torch.geqrf",
        "torch.ger",
        "torch.get_device",
        "torch.gradient",
        "torch.greater_equal",
        "torch.greater",
        "torch.grid_sampler_2d",
        "torch.grid_sampler_3d",
        "torch.grid_sampler",
        "torch.group_norm",
        "torch.gru_cell",
        "torch.gru",
        "torch.gt",
        "torch.hamming_window",
        "torch.hann_window",
        "torch.hardshrink",
        "torch.heaviside",
        "torch.hinge_embedding_loss",
        "torch.histc",
        "torch.histogram",
        "torch.histogramdd",
        "torch.hsmm",
        "torch.hsplit",
        "torch.hspmm",
        "torch.hstack",
        "torch.hypot",
        "torch.i0_",
        "torch.i0",
        "torch.igamma",
        "torch.igammac",
        "torch.imag",
        "torch.index_add",
        "torch.index_copy",
        "torch.index_fill",
        "torch.index_put_",
        "torch.index_put",
        "torch.index_reduce",
        "torch.index_select",
        "torch.indices_copy",
        "torch.inner",
        "torch.instance_norm",
        "torch.int_repr",
        "torch.inverse",
        "torch.is_complex",
        "torch.is_conj",
        "torch.is_distributed",
        "torch.is_floating_point",
        "torch.is_inference",
        "torch.is_neg",
        "torch.is_nonzero",
        "torch.is_same_size",
        "torch.is_signed",
        "torch.is_vulkan_available",
        "torch.isclose",
        "torch.isfinite",
        "torch.isin",
        "torch.isinf",
        "torch.isnan",
        "torch.isneginf",
        "torch.isposinf",
        "torch.isreal",
        "torch.istft",
        "torch.kaiser_window",
        "torch.kl_div",
        "torch.kron",
        "torch.kthvalue",
        "torch.layer_norm",
        "torch.lcm_",
        "torch.lcm",
        "torch.ldexp_",
        "torch.ldexp",
        "torch.le",
        "torch.lerp",
        "torch.less_equal",
        "torch.less",
        "torch.lgamma",
        "torch.linspace",
        "torch.log_",
        "torch.log_softmax",
        "torch.log",
        "torch.log10_",
        "torch.log10",
        "torch.log1p_",
        "torch.log1p",
        "torch.log2_",
        "torch.log2",
        "torch.logaddexp",
        "torch.logaddexp2",
        "torch.logcumsumexp",
        "torch.logdet",
        "torch.logical_and",
        "torch.logical_not",
        "torch.logical_or",
        "torch.logical_xor",
        "torch.logit_",
        "torch.logit",
        "torch.logspace",
        "torch.logsumexp",
        "torch.lstm_cell",
        "torch.lstm",
        "torch.lt",
        "torch.lu_solve",
        "torch.lu_unpack",
        "torch.margin_ranking_loss",
        "torch.masked_fill",
        "torch.masked_scatter",
        "torch.masked_select",
        "torch.matmul",
        "torch.matrix_exp",
        "torch.matrix_power",
        "torch.max_pool1d_with_indices",
        "torch.max_pool1d",
        "torch.max_pool2d",
        "torch.max_pool3d",
        "torch.max",
        "torch.maximum",
        "torch.mean",
        "torch.median",
        "torch.min",
        "torch.minimum",
        "torch.miopen_batch_norm",
        "torch.miopen_convolution_add_relu",
        "torch.miopen_convolution_relu",
        "torch.miopen_convolution_transpose",
        "torch.miopen_convolution",
        "torch.miopen_depthwise_convolution",
        "torch.miopen_rnn",
        "torch.mkldnn_adaptive_avg_pool2d",
        "torch.mkldnn_convolution",
        "torch.mkldnn_linear_backward_weights",
        "torch.mkldnn_max_pool2d",
        "torch.mkldnn_max_pool3d",
        "torch.mkldnn_rnn_layer",
        "torch.mm",
        "torch.mode",
        "torch.moveaxis",
        "torch.movedim",
        "torch.msort",
        "torch.mul",
        "torch.multinomial",
        "torch.multiply",
        "torch.mv",
        "torch.mvlgamma",
        "torch.nan_to_num_",
        "torch.nan_to_num",
        "torch.nanmean",
        "torch.nanmedian",
        "torch.nanquantile",
        "torch.nansum",
        "torch.narrow_copy",
        "torch.narrow",
        "torch.native_batch_norm",
        "torch.native_channel_shuffle",
        "torch.native_dropout",
        "torch.native_group_norm",
        "torch.native_layer_norm",
        "torch.native_norm",
        "torch.ne",
        "torch.neg_",
        "torch.neg",
        "torch.negative_",
        "torch.negative",
        "torch.nextafter",
        "torch.nonzero_static",
        "torch.nonzero",
        "torch.norm_except_dim",
        "torch.normal",
        "torch.not_equal",
        "torch.nuclear_norm",
        "torch.numel",
        "torch.ones_like",
        "torch.ones",
        "torch.orgqr",
        "torch.ormqr",
        "torch.outer",
        "torch.pairwise_distance",
        "torch.pdist",
        "torch.permute_copy",
        "torch.permute",
        "torch.pinverse",
        "torch.pixel_shuffle",
        "torch.pixel_unshuffle",
        "torch.poisson_nll_loss",
        "torch.poisson",
        "torch.polar",
        "torch.polygamma",
        "torch.positive",
        "torch.pow",
        "torch.prelu",
        "torch._print",
        "torch.prod",
        "torch.promote_types",
        "torch.put",
        "torch.q_per_channel_axis",
        "torch.q_per_channel_scales",
        "torch.q_per_channel_zero_points",
        "torch.q_scale",
        "torch.q_zero_point",
        "torch.qr",
        "torch.quantile",
        "torch.quantize_per_channel",
        "torch.quantize_per_tensor_dynamic",
        "torch.quantize_per_tensor",
        "torch.quantized_batch_norm",
        "torch.quantized_gru_cell",
        "torch.quantized_lstm_cell",
        "torch.quantized_max_pool1d",
        "torch.quantized_max_pool2d",
        "torch.quantized_max_pool3d",
        "torch.quantized_rnn_relu_cell",
        "torch.quantized_rnn_tanh_cell",
        "torch.rad2deg_",
        "torch.rad2deg",
        "torch.rand_like",
        "torch.rand",
        "torch.randint_like",
        "torch.randint",
        "torch.randn_like",
        "torch.randn",
        "torch.randperm",
        "torch.range",
        "torch.ravel",
        "torch.real",
        "torch.reciprocal_",
        "torch.reciprocal",
        "torch.relu_",
        "torch.relu",
        "torch.remainder",
        "torch.renorm",
        "torch.repeat_interleave",
        "torch.reshape",
        "torch.resolve_conj",
        "torch.resolve_neg",
        "torch.result_type",
        "torch.rms_norm",
        "torch.rnn_relu_cell",
        "torch.rnn_relu",
        "torch.rnn_tanh_cell",
        "torch.rnn_tanh",
        "torch.roll",
        "torch.rot90",
        "torch.round_",
        "torch.round",
        "torch.row_indices_copy",
        "torch.row_stack",
        "torch.rrelu_",
        "torch.rrelu",
        "torch.rsqrt_",
        "torch.rsqrt",
        "torch.rsub",
        "torch.saddmm",
        "torch.scalar_tensor",
        "torch.scatter_add",
        "torch.scatter_reduce",
        "torch.scatter",
        "torch.searchsorted",
        "torch.segment_reduce",
        "torch.select_copy",
        "torch.select_scatter",
        "torch.select",
        "torch.selu_",
        "torch.selu",
        "torch.sgn",
        "torch.sigmoid_",
        "torch.sigmoid",
        "torch.sign",
        "torch.signal.windows.windows.sqrt",
        "torch.signbit",
        "torch.sin_",
        "torch.sin",
        "torch.sinc_",
        "torch.sinc",
        "torch.sinh_",
        "torch.sinh",
        "torch.slice_copy",
        "torch.slice_scatter",
        "torch.slogdet",
        "torch.smm",
        "torch.softmax",
        "torch.sort",
        "torch.split_copy",
        "torch.split_with_sizes_copy",
        "torch.split_with_sizes",
        "torch.spmm",
        "torch.sqrt_",
        "torch.sqrt",
        "torch.square_",
        "torch.square",
        "torch.squeeze_copy",
        "torch.squeeze",
        "torch.sspaddmm",
        "torch.stack",
        "torch.std_mean",
        "torch.std",
        "torch.sub",
        "torch.subtract",
        "torch.sum",
        "torch.svd",
        "torch.swapaxes",
        "torch.swapdims",
        "torch.sym_constrain_range_for_size",
        "torch.sym_constrain_range",
        "torch.t_copy",
        "torch.t",
        "torch.take_along_dim",
        "torch.take",
        "torch.tan_",
        "torch.tan",
        "torch.tanh_",
        "torch.tanh",
        "torch.tensor_split",
        "torch.tensor",
        "torch.threshold_",
        "torch.threshold",
        "torch.tile",
        "torch.topk",
        "torch.trace",
        "torch.transpose_copy",
        "torch.transpose",
        "torch.trapezoid",
        "torch.trapz",
        "torch.triangular_solve",
        "torch.tril_indices",
        "torch.tril",
        "torch.triplet_margin_loss",
        "torch.triu_indices",
        "torch.triu",
        "torch.true_divide",
        "torch.trunc_",
        "torch.trunc",
        "torch.unbind_copy",
        "torch.unbind",
        "torch.unflatten",
        "torch.unfold_copy",
        "torch.unsafe_chunk",
        "torch.unsafe_split_with_sizes",
        "torch.unsafe_split",
        "torch.unsqueeze_copy",
        "torch.unsqueeze",
        "torch.values_copy",
        "torch.vander",
        "torch.var_mean",
        "torch.var",
        "torch.vdot",
        "torch.view_as_complex_copy",
        "torch.view_as_complex",
        "torch.view_as_real_copy",
        "torch.view_as_real",
        "torch.view_copy",
        "torch.vsplit",
        "torch.vstack",
        "torch.where",
        "torch.xlogy_",
        "torch.xlogy",
        "torch.zero_",
        "torch.zeros",
        "torch.zeros_like",
        "torch._fused_sgd_",
        "torch.slice_inverse",
        "torch._assert_scalar",
        "torch._functional_assert_scalar",
    ],
    TorchInGraphFunctionVariable,
)


if sys.version_info >= (3, 9):
    torch_c_binding_in_graph_functions["math.lcm"] = TorchInGraphFunctionVariable
if sys.version_info >= (3, 11):
    torch_c_binding_in_graph_functions["math.exp2"] = TorchInGraphFunctionVariable
    torch_c_binding_in_graph_functions["math.cbrt"] = TorchInGraphFunctionVariable


# In graph functions (including constant folding) that are not C bindings
torch_non_c_binding_in_graph_functions = dict.fromkeys(
    [
        "torch.__future__.get_overwrite_module_params_on_conversion",
        "torch.__future__.set_overwrite_module_params_on_conversion",
        "torch.__getattr__",
        "torch._assert",
        "torch._check_index",
        "torch._check_is_size",
        "torch._check_not_implemented",
        "torch._check_tensor_all_with",
        "torch._check_tensor_all",
        "torch._check_type",
        "torch._check_value",
        "torch._check_with",
        "torch._check",
        "torch._compile._disable_dynamo",
        "torch._functorch.apis.chunk_vmap",
        "torch._functorch.autograd_function.custom_function_call_functionalize",
        "torch._functorch.autograd_function.custom_function_call_grad",
        "torch._functorch.autograd_function.custom_function_call_vmap_generate_rule",
        "torch._functorch.autograd_function.custom_function_call_vmap",
        "torch._functorch.autograd_function.generate_single_level_function",
        "torch._functorch.autograd_function.get_tangents_in_dims",
        "torch._functorch.autograd_function.has_overriden_vmap_rule",
        "torch._functorch.autograd_function.reductify_leaf",
        "torch._functorch.autograd_function.reductify",
        "torch._functorch.autograd_function.validate_vmap_returns_tuple_of_two_elements",
        "torch._functorch.autograd_function.vmapify_autograd_function",
        "torch._functorch.autograd_function.wrap_outputs_maintaining_identity",
        "torch._functorch.batch_norm_replacement.batch_norm_without_running_stats",
        "torch._functorch.batch_norm_replacement.replace_all_batch_norm_modules_",
        "torch._functorch.deprecated.combine_state_for_ensemble",
        "torch._functorch.deprecated.functionalize",
        "torch._functorch.deprecated.get_warning",
        "torch._functorch.deprecated.make_functional_with_buffers",
        "torch._functorch.deprecated.make_functional",
        "torch._functorch.deprecated.setup_docs",
        "torch._functorch.deprecated.warn_deprecated",
        "torch._functorch.eager_transforms._any_differentiable",
        "torch._functorch.eager_transforms._autograd_grad",
        "torch._functorch.eager_transforms._vjp_treespec_compare",
        "torch._functorch.eager_transforms._set_tensor_requires_grad",
        "torch._functorch.eager_transforms._jvp_treespec_compare",
        "torch._functorch.eager_transforms._linearize_treespec_compare",
        "torch._functorch.eager_transforms._is_differentiable",
        "torch._functorch.eager_transforms._maybe_unwrap_functional_tensor",
        "torch._functorch.eager_transforms._maybe_wrap_functional_tensor",
        "torch._functorch.eager_transforms._unwrap_all_tensors_from_functional",
        "torch._functorch.eager_transforms._wrap_all_tensors_to_functional",
        "torch._functorch.eager_transforms.assert_flat_tuple_of_tensors",
        "torch._functorch.eager_transforms.functionalize",
        "torch._functorch.eager_transforms.lazy_dynamo_disable",
        "torch._functorch.eager_transforms.noop",
        "torch._functorch.pyfunctorch.coerce_cinterpreter",
        "torch._functorch.pyfunctorch.dispatch_functorch",
        "torch._functorch.pyfunctorch.nested",
        "torch._functorch.pyfunctorch.retrieve_current_functorch_interpreter",
        "torch._functorch.pyfunctorch.temporarily_pop_interpreter_stack",
        "torch._functorch.utils.enable_single_level_autograd_function",
        "torch._functorch.utils.exposed_in",
        "torch._functorch.utils.unwrap_dead_wrappers",
        "torch._functorch.vmap.lazy_load_decompositions",
        "torch._guards.compile_context",
        "torch._guards.detect_fake_mode",
        "torch._guards.tracing",
        "torch._higher_order_ops.map._has_potential_branch_input_alias",
        "torch._higher_order_ops.map._has_potential_branch_input_mutation",
        "torch._higher_order_ops.map._stack_pytree",
        "torch._higher_order_ops.map._unstack_pytree",
        "torch._higher_order_ops.map.create_fw_bw_graph",
        "torch._higher_order_ops.map.map_autograd",
        "torch._higher_order_ops.map.map_dense",
        "torch._higher_order_ops.map.map_fake_tensor_mode",
        "torch._higher_order_ops.map.map_functionalize",
        "torch._higher_order_ops.map.map_proxy_torch_dispatch_mode",
        "torch._higher_order_ops.map.map_wrapper",
        "torch._higher_order_ops.map.trace_map",
        "torch._higher_order_ops.out_dtype.elementwise_dtypes",
        "torch._higher_order_ops.out_dtype.is_int_mm",
        "torch._higher_order_ops.out_dtype.out_dtype_dense",
        "torch._higher_order_ops.out_dtype.out_dtype_fake_tensor_mode",
        "torch._higher_order_ops.out_dtype.out_dtype_fallback",
        "torch._higher_order_ops.out_dtype.out_dtype_func",
        "torch._higher_order_ops.out_dtype.out_dtype_proxy",
        "torch._higher_order_ops.out_dtype.trace_out_dtype",
        "torch._higher_order_ops.utils.autograd_not_implemented_inner",
        "torch._higher_order_ops.utils.autograd_not_implemented",
        "torch._linalg_utils._symeig",
        "torch._linalg_utils.basis",
        "torch._linalg_utils.bform",
        "torch._linalg_utils.eig",
        "torch._linalg_utils.get_floating_dtype",
        "torch._linalg_utils.is_sparse",
        "torch._linalg_utils.lstsq",
        "torch._linalg_utils.matmul",
        "torch._linalg_utils.matrix_rank",
        "torch._linalg_utils.qform",
        "torch._linalg_utils.solve",
        "torch._linalg_utils.symeig",
        "torch._load_global_deps",
        "torch._lowrank._svd_lowrank",
        "torch._lowrank.get_approximate_basis",
        "torch._lowrank.pca_lowrank",
        "torch._lowrank.svd_lowrank",
        "torch._ops._compute_keyset",
        "torch._ops._get_tensors",
        "torch._ops._to_flat_tuple",
        "torch._ops.add_cached_op",
        "torch._ops.dl_open_guard",
        "torch._ops.get_cached_ops",
        "torch._ops.key_extractor",
        "torch._ops.reset_cached_ops",
        "torch._ops.resolve_key",
        "torch._preload_cuda_deps",
        "torch._register_device_module",
        "torch._running_with_deploy",
        "torch._utils._dummy_type",
        "torch._weights_only_unpickler._get_allowed_globals",
        "torch._weights_only_unpickler.load",
        "torch.align_tensors",
        "torch.amp.autocast_mode._enter_autocast",
        "torch.amp.autocast_mode._exit_autocast",
        "torch.amp.autocast_mode.autocast_decorator",
        "torch.amp.autocast_mode.custom_bwd",
        "torch.amp.autocast_mode.custom_fwd",
        "torch.are_deterministic_algorithms_enabled",
        "torch.atleast_1d",
        "torch.atleast_2d",
        "torch.atleast_3d",
        "torch.autograd._calculate_shape",
        "torch.autograd._is_checkpoint_valid",
        "torch.autograd._make_grads",
        "torch.autograd._register_py_tensor_class_for_device",
        "torch.autograd._tensor_or_tensors_to_tuple",
        "torch.autograd.forward_ad._maybe_load_decompositions",
        "torch.autograd.function._iter_filter",
        "torch.autograd.function._iter_jit_values",
        "torch.autograd.function._iter_None_tensors",
        "torch.autograd.function._iter_tensors_permissive",
        "torch.autograd.function._iter_tensors",
        "torch.autograd.function._jit_unwrap_structured",
        "torch.autograd.function._map_tensor_data",
        "torch.autograd.function._nested_map",
        "torch.autograd.function._unflatten",
        "torch.autograd.function.once_differentiable",
        "torch.autograd.function.traceable",
        "torch.autograd.functional._as_tuple_nocheck",
        "torch.autograd.functional._as_tuple",
        "torch.autograd.functional._autograd_grad",
        "torch.autograd.functional._check_requires_grad",
        "torch.autograd.functional._construct_standard_basis_for",
        "torch.autograd.functional._fill_in_zeros",
        "torch.autograd.functional._grad_postprocess",
        "torch.autograd.functional._grad_preprocess",
        "torch.autograd.functional._jacfwd",
        "torch.autograd.functional._tuple_postprocess",
        "torch.autograd.functional._validate_v",
        "torch.autograd.functional.hessian",
        "torch.autograd.functional.hvp",
        "torch.autograd.functional.jacobian",
        "torch.autograd.functional.jvp",
        "torch.autograd.functional.vhp",
        "torch.autograd.functional.vjp",
        "torch.autograd.grad_mode._enter_inference_mode",
        "torch.autograd.grad_mode._exit_inference_mode",
        "torch.autograd.graph._get_sid",
        "torch.autograd.graph._get_tid",
        "torch.autograd.graph.allow_mutation_on_saved_tensors",
        "torch.autograd.graph.get_gradient_edge",
        "torch.autograd.graph.increment_version",
        "torch.autograd.graph.register_multi_grad_hook",
        "torch.autograd.variable",
        "torch.backends.__allow_nonbracketed_mutation",
        "torch.backends.cpu.get_cpu_capability",
        "torch.backends.cuda.can_use_efficient_attention",
        "torch.backends.cuda.can_use_flash_attention",
        "torch.backends.cuda.can_use_cudnn_attention",
        "torch.backends.cuda.enable_flash_sdp",
        "torch.backends.cuda.enable_math_sdp",
        "torch.backends.cuda.enable_mem_efficient_sdp",
        "torch.backends.cuda.flash_sdp_enabled",
        "torch.backends.cuda.is_built",
        "torch.backends.cuda.is_flash_attention_available",
        "torch.backends.cuda.math_sdp_enabled",
        "torch.backends.cuda.mem_efficient_sdp_enabled",
        "torch.backends.cuda.cudnn_sdp_enabled",
        "torch.backends.cuda.enable_cudnn_sdp",
        "torch.backends.cuda.preferred_blas_library",
        "torch.backends.cuda.preferred_linalg_library",
        "torch.backends.cuda.sdp_kernel",
        "torch.backends.cudnn._init",
        "torch.backends.cudnn.flags",
        "torch.backends.cudnn.is_acceptable",
        "torch.backends.cudnn.is_available",
        "torch.backends.cudnn.set_flags",
        "torch.backends.cudnn.version",
        "torch.backends.disable_global_flags",
        "torch.backends.flags_frozen",
        "torch.backends.mkl.is_available",
        "torch.backends.mkldnn.flags",
        "torch.backends.mkldnn.is_available",
        "torch.backends.mkldnn.set_flags",
        "torch.backends.mps._init",
        "torch.backends.mps.is_available",
        "torch.backends.mps.is_built",
        "torch.backends.mps.is_macos13_or_newer",
        "torch.backends.openmp.is_available",
        "torch.backends.quantized._get_qengine_id",
        "torch.backends.quantized._get_qengine_str",
        "torch.block_diag",
        "torch.broadcast_tensors",
        "torch.cartesian_prod",
        "torch.cdist",
        "torch.chain_matmul",
        "torch.compile",
        "torch.compiled_with_cxx11_abi",
        "torch.cpu._is_cpu_support_avx2",
        "torch.cpu._is_cpu_support_avx512",
        "torch.cpu._is_cpu_support_avx512_vnni",
        "torch.cpu._is_cpu_support_amx_tile",
        "torch.cpu._init_amx",
        "torch.cpu.current_device",
        "torch.cpu.current_stream",
        "torch.cpu.device_count",
        "torch.cpu.is_available",
        "torch.cpu.set_device",
        "torch.cpu.stream",
        "torch.cpu.synchronize",
        "torch.cuda._check_capability",
        "torch.cuda._check_cubins",
        "torch.cuda._device_count_amdsmi",
        "torch.cuda._device_count_nvml",
        "torch.cuda._get_amdsmi_handler",
        "torch.cuda._get_amdsmi_device_index",
        "torch.cuda._get_device",
        "torch.cuda._get_generator",
        "torch.cuda._get_nvml_device_index",
        "torch.cuda._get_pynvml_handler",
        "torch.cuda._get_rng_state_offset",
        "torch.cuda._is_compiled",
        "torch.cuda._lazy_call",
        "torch.cuda._lazy_init",
        "torch.cuda._memory_viz._block_extra_legacy",
        "torch.cuda._memory_viz._block_extra",
        "torch.cuda._memory_viz._format_size",
        "torch.cuda._memory_viz._format_viz",
        "torch.cuda._memory_viz._frame_filter",
        "torch.cuda._memory_viz._frame_fmt",
        "torch.cuda._memory_viz._frames_fmt",
        "torch.cuda._memory_viz._profile_to_snapshot",
        "torch.cuda._memory_viz._report_free",
        "torch.cuda._memory_viz._write_blocks",
        "torch.cuda._memory_viz.calc_active",
        "torch.cuda._memory_viz.compare",
        "torch.cuda._memory_viz.format_flamegraph",
        "torch.cuda._memory_viz.memory",
        "torch.cuda._memory_viz.profile_plot",
        "torch.cuda._memory_viz.segment_plot",
        "torch.cuda._memory_viz.segments",
        "torch.cuda._memory_viz.segsum",
        "torch.cuda._memory_viz.trace_plot",
        "torch.cuda._memory_viz.trace",
        "torch.cuda._nvml_based_avail",
        "torch.cuda._parse_visible_devices",
        "torch.cuda._raw_device_count_amdsmi",
        "torch.cuda._raw_device_count_nvml",
        "torch.cuda._raw_device_uuid_amdsmi",
        "torch.cuda._raw_device_uuid_nvml",
        "torch.cuda._register_triton_kernels",
        "torch.cuda._set_rng_state_offset",
        "torch.cuda._set_stream_by_id",
        "torch.cuda._sleep",
        "torch.cuda._transform_uuid_to_ordinals",
        "torch.cuda._utils._get_device_index",
        "torch.cuda.amp.autocast_mode._cast",
        "torch.cuda.amp.autocast_mode.custom_bwd",
        "torch.cuda.amp.autocast_mode.custom_fwd",
        "torch.cuda.amp.common.amp_definitely_not_available",
        "torch.amp.grad_scaler._refresh_per_optimizer_state",
        "torch.cuda.can_device_access_peer",
        "torch.cuda.check_error",
        "torch.cuda.clock_rate",
        "torch.cuda.cudart",
        "torch.cuda.current_blas_handle",
        "torch.cuda.current_stream",
        "torch.cuda.default_stream",
        "torch.cuda.device_count",
        "torch.cuda.get_arch_list",
        "torch.cuda.get_device_capability",
        "torch.cuda.get_device_name",
        "torch.cuda.get_device_properties",
        "torch.cuda.get_gencode_flags",
        "torch.cuda.get_sync_debug_mode",
        "torch.cuda.graphs.graph_pool_handle",
        "torch.cuda.graphs.is_current_stream_capturing",
        "torch.cuda.graphs.make_graphed_callables",
        "torch.cuda.init",
        "torch.cuda.ipc_collect",
        "torch.cuda.is_available",
        "torch.cuda.is_bf16_supported",
        "torch.cuda.is_initialized",
        "torch.cuda.jiterator._create_jit_fn",
        "torch.cuda.jiterator._create_multi_output_jit_fn",
        "torch.cuda.memory_usage",
        "torch.cuda.memory._dump_snapshot",
        "torch.cuda.memory._free_mutex",
        "torch.cuda.memory._get_current_allocator",
        "torch.cuda.memory._host_allocator",
        "torch.cuda.memory._record_memory_history_impl",
        "torch.cuda.memory._record_memory_history_legacy",
        "torch.cuda.memory._record_memory_history",
        "torch.cuda.memory._save_memory_usage",
        "torch.cuda.memory._save_segment_usage",
        "torch.cuda.memory._set_allocator_settings",
        "torch.cuda.memory._snapshot",
        "torch.cuda.memory.caching_allocator_alloc",
        "torch.cuda.memory.caching_allocator_delete",
        "torch.cuda.memory.change_current_allocator",
        "torch.cuda.memory.empty_cache",
        "torch.cuda.memory.get_allocator_backend",
        "torch.cuda.memory.list_gpu_processes",
        "torch.cuda.memory.max_memory_allocated",
        "torch.cuda.memory.max_memory_cached",
        "torch.cuda.memory.max_memory_reserved",
        "torch.cuda.memory.mem_get_info",
        "torch.cuda.memory.memory_allocated",
        "torch.cuda.memory.memory_cached",
        "torch.cuda.memory.memory_reserved",
        "torch.cuda.memory.memory_snapshot",
        "torch.cuda.memory.memory_stats_as_nested_dict",
        "torch.cuda.memory.memory_stats",
        "torch.cuda.memory.memory_summary",
        "torch.cuda.memory.reset_accumulated_memory_stats",
        "torch.cuda.memory.reset_max_memory_allocated",
        "torch.cuda.memory.reset_max_memory_cached",
        "torch.cuda.memory.reset_peak_memory_stats",
        "torch.cuda.memory.set_per_process_memory_fraction",
        "torch.cuda.nccl._check_sequence_type",
        "torch.cuda.nccl.all_gather",
        "torch.cuda.nccl.all_reduce",
        "torch.cuda.nccl.broadcast",
        "torch.cuda.nccl.init_rank",
        "torch.cuda.nccl.is_available",
        "torch.cuda.nccl.reduce_scatter",
        "torch.cuda.nccl.reduce",
        "torch.cuda.nccl.unique_id",
        "torch.cuda.nccl.version",
        "torch.cuda.nvtx.mark",
        "torch.cuda.nvtx.range_end",
        "torch.cuda.nvtx.range_pop",
        "torch.cuda.nvtx.range_push",
        "torch.cuda.nvtx.range_start",
        "torch.cuda.nvtx.range",
        "torch.cuda.power_draw",
        "torch.cuda.profiler.init",
        "torch.cuda.profiler.profile",
        "torch.cuda.profiler.start",
        "torch.cuda.profiler.stop",
        "torch.cuda.random.get_rng_state_all",
        "torch.cuda.random.initial_seed",
        "torch.cuda.random.manual_seed_all",
        "torch.cuda.random.manual_seed",
        "torch.cuda.random.seed_all",
        "torch.cuda.random.seed",
        "torch.cuda.random.set_rng_state_all",
        "torch.cuda.set_stream",
        "torch.cuda.set_sync_debug_mode",
        "torch.cuda.stream",
        "torch.cuda.synchronize",
        "torch.cuda.temperature",
        "torch.cuda.utilization",
        "torch.einsum",
        "torch.functional._check_list_size",
        "torch.functional._consecutive_return_counts",
        "torch.functional._consecutive_return_inverse_false",
        "torch.functional._consecutive_return_inverse_true",
        "torch.functional._consecutive_return_inverse",
        "torch.functional._consecutive_return_output",
        "torch.functional._lu_impl",
        "torch.functional._lu_no_infos",
        "torch.functional._lu_with_infos",
        "torch.functional._meshgrid",
        "torch.functional._return_counts",
        "torch.functional._return_inverse_false",
        "torch.functional._return_inverse_true",
        "torch.functional._return_inverse",
        "torch.functional._return_output",
        "torch.functional._unique_consecutive_impl",
        "torch.functional._unique_impl",
        "torch.functional._unravel_index",
        "torch.functional.broadcast_shapes",
        "torch.functional.lu",
        "torch.functional.unique",
        "torch.functional.unravel_index",
        "torch.futures.collect_all",
        "torch.futures.wait_all",
        "torch.fx.experimental.const_fold.split_const_subgraphs",
        "torch.fx.experimental.proxy_tensor.make_fx",
        "torch.get_deterministic_debug_mode",
        "torch.get_float32_matmul_precision",
        "torch.is_deterministic_algorithms_warn_only_enabled",
        "torch.is_storage",
        "torch.is_tensor",
        "torch.is_warn_always_enabled",
        "torch.masked._ops._any",
        "torch.masked._ops._apply_docstring_templates",
        "torch.masked._ops._canonical_dim",
        "torch.masked._ops._combine_input_and_mask",
        "torch.masked._ops._generate_docstring",
        "torch.masked._ops._input_mask",
        "torch.masked._ops._output_mask",
        "torch.masked._ops._reduction_identity",
        "torch.masked._ops._sparse_coo_flatten_indices",
        "torch.masked._ops._sparse_coo_scatter_reduction_helper",
        "torch.masked._ops._sparse_coo_where",
        "torch.masked._ops._sparse_csr_segment_reduction_helper",
        "torch.masked._ops._sparse_csr_where",
        "torch.masked._ops._std_var",
        "torch.masked._ops._where",
        "torch.masked._ops.amax",
        "torch.masked._ops.amin",
        "torch.masked._ops.argmax",
        "torch.masked._ops.argmin",
        "torch.masked._ops.corresponding_real_dtype",
        "torch.masked._ops.cumprod",
        "torch.masked._ops.cumsum",
        "torch.masked._ops.log_softmax",
        "torch.masked._ops.logaddexp",
        "torch.masked._ops.logsumexp",
        "torch.masked._ops.mean",
        "torch.masked._ops.median",
        "torch.masked._ops.norm",
        "torch.masked._ops.normalize",
        "torch.masked._ops.prod",
        "torch.masked._ops.softmax",
        "torch.masked._ops.softmin",
        "torch.masked._ops.std",
        "torch.masked._ops.sum",
        "torch.masked._ops.var",
        "torch.meshgrid",
        "torch.mps._get_default_mps_generator",
        "torch.mps.current_allocated_memory",
        "torch.mps.driver_allocated_memory",
        "torch.mps.empty_cache",
        "torch.mps.get_rng_state",
        "torch.mps.manual_seed",
        "torch.mps.profiler.profile",
        "torch.mps.profiler.start",
        "torch.mps.profiler.stop",
        "torch.mps.seed",
        "torch.mps.set_per_process_memory_fraction",
        "torch.mps.set_rng_state",
        "torch.mps.synchronize",
        "torch.nested._internal.nested_tensor.buffer_from_jagged",
        "torch.nested._internal.nested_tensor.get_tensor_symint",
        "torch.nested._internal.nested_tensor.is_expandable_to",
        "torch.nested._internal.nested_tensor.jagged_from_list",
        "torch.nested._internal.nested_tensor.jagged_from_tensor_and_lengths",
        "torch.nested._internal.nested_tensor.nested_view_from_values_offsets",
        "torch.nested._internal.nested_tensor.nested_view_from_values_offsets_lengths",
        "torch.nested.as_nested_tensor",
        "torch.nested.narrow",
        "torch.nested.nested_tensor",
        "torch.nn._reduction.get_enum",
        "torch.nn._reduction.legacy_get_enum",
        "torch.nn._reduction.legacy_get_string",
        "torch.nn.factory_kwargs",
        "torch.nn.functional.adaptive_avg_pool2d",
        "torch.nn.functional.adaptive_avg_pool3d",
        "torch.nn.functional.adaptive_max_pool1d_with_indices",
        "torch.nn.functional.adaptive_max_pool1d",
        "torch.nn.functional.adaptive_max_pool2d_with_indices",
        "torch.nn.functional.adaptive_max_pool2d",
        "torch.nn.functional.adaptive_max_pool3d_with_indices",
        "torch.nn.functional.adaptive_max_pool3d",
        "torch.nn.functional.affine_grid",
        "torch.nn.functional.alpha_dropout",
        "torch.nn.functional.assert_int_or_pair",
        "torch.nn.functional.batch_norm",
        "torch.nn.functional.binary_cross_entropy_with_logits",
        "torch.nn.functional.binary_cross_entropy",
        "torch.nn.functional.celu",
        "torch.nn.functional.cosine_embedding_loss",
        "torch.nn.functional.cross_entropy",
        "torch.nn.functional.ctc_loss",
        "torch.nn.functional.dropout",
        "torch.nn.functional.dropout1d",
        "torch.nn.functional.dropout2d",
        "torch.nn.functional.dropout3d",
        "torch.nn.functional.elu",
        "torch.nn.functional.embedding_bag",
        "torch.nn.functional.embedding",
        "torch.nn.functional.feature_alpha_dropout",
        "torch.nn.functional.fold",
        "torch.nn.functional.fractional_max_pool2d_with_indices",
        "torch.nn.functional.fractional_max_pool2d",
        "torch.nn.functional.fractional_max_pool3d_with_indices",
        "torch.nn.functional.fractional_max_pool3d",
        "torch.nn.functional.gaussian_nll_loss",
        "torch.nn.functional.glu",
        "torch.nn.functional.grid_sample",
        "torch.nn.functional.group_norm",
        "torch.nn.functional.gumbel_softmax",
        "torch.nn.functional.hardsigmoid",
        "torch.nn.functional.hardswish",
        "torch.nn.functional.hardtanh",
        "torch.nn.functional.hinge_embedding_loss",
        "torch.nn.functional.huber_loss",
        "torch.nn.functional.instance_norm",
        "torch.nn.functional.interpolate",
        "torch.nn.functional.kl_div",
        "torch.nn.functional.l1_loss",
        "torch.nn.functional.layer_norm",
        "torch.nn.functional.leaky_relu",
        "torch.nn.functional.local_response_norm",
        "torch.nn.functional.log_softmax",
        "torch.nn.functional.lp_pool1d",
        "torch.nn.functional.lp_pool2d",
        "torch.nn.functional.margin_ranking_loss",
        "torch.nn.functional.max_pool1d_with_indices",
        "torch.nn.functional.max_pool1d",
        "torch.nn.functional.max_pool2d_with_indices",
        "torch.nn.functional.max_pool2d",
        "torch.nn.functional.max_pool3d_with_indices",
        "torch.nn.functional.max_pool3d",
        "torch.nn.functional.max_unpool1d",
        "torch.nn.functional.max_unpool2d",
        "torch.nn.functional.max_unpool3d",
        "torch.nn.functional.mish",
        "torch.nn.functional.mse_loss",
        "torch.nn.functional.multi_head_attention_forward",
        "torch.nn.functional.multi_margin_loss",
        "torch.nn.functional.multilabel_margin_loss",
        "torch.nn.functional.multilabel_soft_margin_loss",
        "torch.nn.functional.nll_loss",
        "torch.nn.functional.normalize",
        "torch.nn.functional.poisson_nll_loss",
        "torch.nn.functional.relu",
        "torch.nn.functional.relu6",
        "torch.nn.functional.rrelu",
        "torch.nn.functional.selu",
        "torch.nn.functional.sigmoid",
        "torch.nn.functional.silu",
        "torch.nn.functional.smooth_l1_loss",
        "torch.nn.functional.soft_margin_loss",
        "torch.nn.functional.softmax",
        "torch.nn.functional.softmin",
        "torch.nn.functional.softsign",
        "torch.nn.functional.tanh",
        "torch.nn.functional.tanhshrink",
        "torch.nn.functional.triplet_margin_loss",
        "torch.nn.functional.unfold",
        "torch.nn.functional.upsample_bilinear",
        "torch.nn.functional.upsample_nearest",
        "torch.nn.functional.upsample",
        "torch.nn.grad._pair",
        "torch.nn.grad._single",
        "torch.nn.grad._triple",
        "torch.nn.grad.conv1d_input",
        "torch.nn.grad.conv1d_weight",
        "torch.nn.grad.conv2d_input",
        "torch.nn.grad.conv2d_weight",
        "torch.nn.grad.conv3d_input",
        "torch.nn.grad.conv3d_weight",
        "torch.nn.modules.activation._is_make_fx_tracing",
        "torch.nn.modules.utils._list_with_default",
        "torch.nn.modules.utils._ntuple",
        "torch.nn.modules.utils._quadruple",
        "torch.nn.modules.utils._reverse_repeat_tuple",
        "torch.nn.modules.utils.consume_prefix_in_state_dict_if_present",
        "torch.nn.parameter.is_lazy",
        "torch.norm",
        "torch.quantization.default_eval_fn",
        "torch.random._seed_custom_device",
        "torch.random.fork_rng",
        "torch.random.initial_seed",
        "torch.random.seed",
        "torch.return_types.pytree_register_structseq",
        "torch.set_default_device",
        "torch.set_default_dtype",
        "torch.set_default_tensor_type",
        "torch.set_deterministic_debug_mode",
        "torch.set_float32_matmul_precision",
        "torch.set_warn_always",
        "torch.signal.windows.windows._add_docstr",
        "torch.signal.windows.windows._window_function_checks",
        "torch.signal.windows.windows.bartlett",
        "torch.signal.windows.windows.blackman",
        "torch.signal.windows.windows.cosine",
        "torch.signal.windows.windows.exponential",
        "torch.signal.windows.windows.gaussian",
        "torch.signal.windows.windows.general_cosine",
        "torch.signal.windows.windows.general_hamming",
        "torch.signal.windows.windows.hamming",
        "torch.signal.windows.windows.hann",
        "torch.signal.windows.windows.kaiser",
        "torch.signal.windows.windows.merge_dicts",
        "torch.signal.windows.windows.nuttall",
        "torch.signal.windows.windows.parse_kwargs",
        "torch.sparse.semi_structured.to_sparse_semi_structured",
        "torch.sparse.sum",
        "torch.split",
        "torch.stft",
        "torch.sym_float",
        "torch.sym_int",
        "torch.sym_ite",
        "torch.sym_max",
        "torch.sym_min",
        "torch.sym_not",
        "torch.tensordot",
        "torch.typename",
        "torch.unique_consecutive",
        "torch.use_deterministic_algorithms",
    ],
    TorchInGraphFunctionVariable,
)


torch_name_rule_map = [
    manual_torch_name_rule_map,
    torch_c_binding_in_graph_functions,
    torch_non_c_binding_in_graph_functions,
]


"""
Generate the torch object - Dynamo tracing rule (the wrapping variable) map.
"""


@functools.lru_cache(None)
def get_torch_obj_rule_map():
    d: Dict[Any, VariableTracker] = {}
    for m in torch_name_rule_map:
        for k, v in m.items():  # type: ignore[attr-defined]
            if ".py#" not in k:
                obj = load_object(k)
            else:
                obj = _module_dir(torch) + k[len("torch/") :]
            if obj is not None:
                if obj in d and d[obj] != v:
                    raise AssertionError(
                        f"Duplicate torch object {obj} with different rules: {v}, {d[obj]}"
                    )
                else:
                    d[obj] = v
    return d


def _load_obj_from_str(fully_qualified_name):
    module, obj_name = fully_qualified_name.rsplit(".", maxsplit=1)
    return getattr(importlib.import_module(module), obj_name)


"""
Load string represented torch objects.
"""


def load_object(name):
    try:
        x = name.split("#")
        if len(x) == 2:
            obj = _load_obj_from_str(x[0])
            val = getattr(obj, x[1])
        else:
            assert len(x) == 1, f"Invalid obj name {name}"
            val = _load_obj_from_str(x[0])
        val = unwrap_if_wrapper(val)
    except (AttributeError, ImportError):
        val = None
    return val


"""
Get all torch.Tensor methods which are allowed to be in graph functions.
"""


@functools.lru_cache(None)
def get_tensor_method():
    s = set()
    for name in dir(torch.Tensor):
        method = getattr(torch.Tensor, name)
        if isinstance(
            method, (types.MethodDescriptorType, types.WrapperDescriptorType)
        ):
            s.add(method)
    return frozenset(s)


"""
Return if a torch object is ATen op or torch.Tensor method.
"""


def is_aten_op_or_tensor_method(obj):
    return obj in get_tensor_method() or isinstance(
        obj,
        (torch._ops.OpOverloadPacket, torch._ops.OpOverload),
    )


class FunctionIdSet:
    """
    Track a set of `id()`s of objects which are either allowed or not
    allowed to go into the generated FX graph.  Use to test for torch.*,
    numpy.*, builtins.*, etc.

    Support user modification to permit customization of what can be
    added to the graph and what will cause a graph break.
    """

    function_ids: Optional[Set[int]] = None
    function_names: Optional[Dict[int, str]] = None

    def __init__(
        self, lazy_initializer: Callable[[], Union[Dict[int, str], Set[int]]]
    ) -> None:
        self.lazy_initializer = lazy_initializer

    def __call__(self) -> Set[int]:
        if self.function_ids is None:
            value = self.lazy_initializer()
            if isinstance(value, dict):
                self.function_ids = set(value.keys())
                self.function_names = value
            else:
                assert isinstance(value, set)
                self.function_ids = value
        return self.function_ids

    def get_name(self, idx: int, default: str):
        self()  # lazy init
        assert self.function_names is not None
        return self.function_names.get(idx, default)

    def add(self, idx: int):
        function_ids = self()  # lazy init
        function_ids.add(idx)

    def remove(self, idx: int):
        function_ids = self()
        if idx in function_ids:
            function_ids.remove(idx)

    def __contains__(self, idx: int) -> bool:
        return idx in self()


@FunctionIdSet
def _allowed_callable_ids() -> Dict[int, str]:
    rv: Dict[int, str] = {}
    return rv


@FunctionIdSet
def _disallowed_callable_ids() -> Dict[int, str]:
    rv: Dict[int, str] = {}
    return rv


@FunctionIdSet
def _builtin_function_ids() -> Dict[int, str]:
    # See also torch/_dynamo/polyfills/loader.py, which removes items in _builtin_function_ids
    rv = {
        id(v): f"builtins.{k}"
        for k, v in builtins.__dict__.items()
        if not k.startswith("_") and callable(v)
    }
    rv.update(
        {
            id(v): f"operator.{k}"
            for k, v in operator.__dict__.items()
            if not k.startswith("_") and callable(v)
        }
    )
    rv.update(
        {
            id(cast): "typing.cast",
            id(copy.deepcopy): "copy.deepcopy",
        }
    )
    return rv


@FunctionIdSet
def _numpy_function_ids() -> Dict[int, str]:
    rv = {}
    for mod in NP_SUPPORTED_MODULES:
        rv.update(
            {
                id(v): f"{mod.__name__}.{k}"
                for k, v in mod.__dict__.items()
                if callable(v)
                and (getattr(v, "__module__", None) or mod.__name__) == mod.__name__
            }
        )
    return rv


@FunctionIdSet
def _builtin_constant_ids() -> Dict[int, str]:
    """
    Collects constant builtins by eliminating callable items.
    """
    rv = {
        id(v): f"builtins.{k}"
        for k, v in builtins.__dict__.items()
        if not k.startswith("_") and not callable(v)
    }
    return rv


_lazy_module_init: Dict[str, List[Callable[[], None]]] = defaultdict(list)


def add_module_init_func(name: str, init_func: Callable[[], None]) -> None:
    """Register a module without eagerly importing it"""
    # If the module is already imported, eagerly run init
    assert "." not in name, f"Expected a root module name, but got {name}"
    assert name not in _lazy_module_init
    _lazy_module_init[name].append(init_func)


def _maybe_init_lazy_module(obj: object) -> None:
    module = getattr(obj, "__module__", None)
    if module is None:
        return

    base_module = module.split(".")[0]
    init_funcs = _lazy_module_init.pop(base_module, None)
    if init_funcs is not None:
        for fn in init_funcs:
            fn()


def is_callable_allowed(obj) -> bool:
    _maybe_init_lazy_module(obj)
    return id(obj) in _allowed_callable_ids


def is_callable_disallowed(obj) -> bool:
    _maybe_init_lazy_module(obj)
    return id(obj) in _disallowed_callable_ids


def is_forbidden(obj) -> bool:
    _maybe_init_lazy_module(obj)
    return inspect.getattr_static(obj, "_dynamo_forbidden", False)


def is_builtin_callable(obj) -> bool:
    # See also torch/_dynamo/polyfills/loader.py, which removes items in _builtin_function_ids
    return id(obj) in _builtin_function_ids


def is_builtin_constant(obj) -> bool:
    return id(obj) in _builtin_constant_ids


def is_numpy(obj) -> bool:
    if np is None:
        return False
    return isinstance(obj, (np.ndarray, np.generic)) or id(obj) in _numpy_function_ids


def is_numpy_dtype(obj) -> bool:
    if np is None:
        return False
    return isinstance(obj, np.dtype)


def is_numpy_type_info(obj) -> bool:
    if np is None:
        return False
    return isinstance(obj, (np.finfo, np.iinfo))


BUILTIN_SKIPLIST = (
    abc,
    collections,
    contextlib,
    copy,
    copyreg,
    dataclasses,
    enum,
    functools,
    importlib,
    inspect,
    linecache,
    logging,
    multiprocessing,
    operator,
    posixpath,
    random,
    re,
    selectors,
    signal,
    tempfile,
    threading,
    tokenize,
    torch,  # torch/* is skipped by default unless specified in FUNC_INLINELIST or MOD_INLINELIST
    traceback,
    types,
    typing,
    unittest,
    weakref,
    _collections_abc,
    _weakrefset,
)

# third party libraries skiplist is defined by str, because users may not use these libraries.
# we should use lazy import & skip in the future.
THIRDPARTY_SKIPLIST = (
    "fx2trt_oss",
    "hypothesis",
    "networkx",
    "numpy",
    "omegaconf",
    "onnx",
    "onnxruntime",
    "onnx_tf",
    "pandas",
    "sklearn",
    "tabulate",
    "tensorflow",
    "tensorrt",
    "torch2trt",
    "tqdm",
    "tree",
    "tvm",
    "xarray",
)


def _as_posix_path(path):
    posix_path = Path(os.path.normpath(path)).as_posix()
    # os.path.normpath and pathlib.Path remove trailing slash, so we need to add it back
    if path.endswith((os.path.sep, "/")):
        posix_path += "/"
    return posix_path


def _strip_init_py(s):
    # TODO: Once we require py3.9 use removesuffix instead.
    suffix = "__init__.py"
    if s.endswith(suffix):
        s = s[: -len(suffix)]
    return _as_posix_path(s)


def _module_dir(m: types.ModuleType):
    # Protect against a module not exporting __file__ - this can happen for
    # frozen modules, for example.
    file = getattr(m, "__file__", None)
    return file and _strip_init_py(file)


# These are legacy workarounds, don't add new modules to this list.
# Please use the MOD_INLINELIST instead to force inline functions under particular modules.
LEGACY_MOD_INLINELIST = {
    "torch._dynamo.external_utils",
    "torch._export.db.examples",
    "torch._export.wrappers",
    "torch._functorch.apis",
    "torch._functorch.deprecated",
    "torch._higher_order_ops.cond",
    "torch._higher_order_ops.while_loop",
    "torch._higher_order_ops.associative_scan",
    "torch.nn.attention.flex_attention",
    "torch.ao.quantization.pt2e.export_utils",
    "torch.ao.quantization.pt2e.qat_utils",
    "torch.ao.quantization.pt2e.representation.rewrite",
    "torch.ao.quantization.pt2e.utils",
    "torch.ao.quantization.quantizer.xnnpack_quantizer",
    "torch.export.unflatten",
    "torch.optim",
}

if torch.distributed.is_available():
    LEGACY_MOD_INLINELIST |= {
        "torch.distributed._tensor.api",
        "torch.distributed._tensor.device_mesh",
        "torch.distributed.device_mesh",
        "torch.distributed.algorithms._checkpoint.checkpoint_wrapper",
        "torch.distributed.tensor.parallel._data_parallel_utils",
        "torch.distributed.tensor.parallel._utils",
        "torch.distributed.tensor.parallel.style",
        # we have to add replicate to LEGACY_MOD_INLINELIST to ensure
        # the forward_hook won't be ignored.
        "torch.distributed._composable.replicate",
    }
    if not torch._dynamo.config.skip_fsdp_hooks:
        LEGACY_MOD_INLINELIST.add("torch.distributed._composable.fsdp")


# Force inline functions under these modules, even they are in *_SKIPLIST.
# We are using python module name instead of file or directory object to avoid circular dependency.
# Please keep this sorted alphabetically.
MOD_INLINELIST = [
    "torch._decomp",
    "torch._dynamo._trace_wrapped_higher_order_op",
    "torch._dynamo.comptime",
    "torch._dynamo.polyfills",
    "torch._functorch.autograd_function",
    "torch._functorch.eager_transforms",
    "torch._functorch.functional_call",
    "torch._functorch.vmap",
    "torch._higher_order_ops.associative_scan",
    "torch._higher_order_ops.strict_mode",
    "torch._higher_order_ops.while_loop",
    "torch._inductor.test_operators",
    "torch._library.custom_ops",
    "torch._prims",
    "torch._refs",
    "torch._tensor",
    "torch.amp.autocast_mode",
    "torch.ao.nn",
    "torch.autograd.function",
    "torch.backends.cuda",
    "torch.cuda.amp.autocast_mode",
    "torch.distributions",
    "torch.export._tree_utils",
    "torch.fx._pytree",
    "torch.fx.passes.shape_prop",
    "torch.nn",
    "torch.overrides",
    "torch.random",
    "torch.sparse",
    "torch.testing",
    "torch.utils._content_store",
    "torch.utils._contextlib",
    "torch.utils._foreach_utils",
    "torch.utils._python_dispatch",
    "torch.utils._pytree",
    "torch.utils.hooks",
]
assert sorted(set(MOD_INLINELIST)) == MOD_INLINELIST
MOD_INLINELIST = set(MOD_INLINELIST)


if torch.distributed.is_available():
    MOD_INLINELIST.add("torch.distributed")
    if not torch._dynamo.config.skip_fsdp_hooks:
        MOD_INLINELIST.add("torch.distributed._composable.fsdp")


@functools.lru_cache(None)
def get_legacy_mod_inlinelist():
    inlinelist = {
        _as_posix_path(_module_dir(torch) + m[len("torch.") :].replace(".", "/"))
        for m in LEGACY_MOD_INLINELIST
    }
    return inlinelist


@functools.lru_cache(None)
def get_mod_inlinelist():
    inlinelist = {
        _as_posix_path(_module_dir(torch) + m[len("torch.") :].replace(".", "/"))
        for m in MOD_INLINELIST
    }
    return inlinelist


# skip some standard python builtin libs
SKIP_DIRS = [
    "<frozen importlib",
    "<frozen abc",
    "<__array_function__ internals>",
    _as_posix_path(_config_module.__file__),
    "triton/backends",
]
SKIP_DIRS.extend(map(_as_posix_path, filter(None, map(_module_dir, BUILTIN_SKIPLIST))))

SKIP_DIRS_RE = re.compile(r"match nothing^")

is_fbcode = importlib.import_module("torch._inductor.config").is_fbcode()
# Skip fbcode paths(including torch.package paths) containing
# one of the following strings.
FBCODE_SKIP_DIRS: Set[str] = set()

FBCODE_SKIP_DIRS_RE = re.compile(f".*({'|'.join(map(re.escape, FBCODE_SKIP_DIRS))})")

# Remove this after fbcode is fully migrated to tracing through torchrec.
FBCODE_SKIP_TORCHREC_DIRS = {
    "torchrec/distributed",
    "trochrec/fb/distributed",
    "caffe2/torch/fb/sparsenn/pooled_embeddings_modules.py",
}

FBCODE_SKIP_TORCHREC_DIRS_RE = re.compile(
    f".*({'|'.join(re.escape(_as_posix_path(d)) for d in FBCODE_SKIP_TORCHREC_DIRS)})"
)

# TODO(yanboliang, anijain2305) - There are a few concerns that we should
# resolve
# 1) Audit if torchrec/distributed is even required in FBCODE_SKIPS_DIR
# 2) To inline just one file but skip others in a directory, we could use
# manual_torch_name_rule_map but this one is hard because FBCODE can add unusual
# names like torch_package.
# So, this is a stop gap solution till then.
FBCODE_INLINE_FILES_IN_SKIPPED_DIRS = {
    "torchrec/distributed/types.py",
}
FBCODE_INLINE_FILES_IN_SKIPPED_DIRS_RE = re.compile(
    f".*({'|'.join(re.escape(_as_posix_path(d)) for d in FBCODE_INLINE_FILES_IN_SKIPPED_DIRS)})"
)

# torch.optim is a special case,
# we usually want to inline it, but the directory
# structure does not match the module structure
# and we want to skip the functions in optim/lr_scheduler.py
# this has precedence over all other rules in check_file
FORCE_SKIP_FILES = {f"{_module_dir(torch)}optim/lr_scheduler.py"}


def _recompile_re():
    global SKIP_DIRS_RE
    SKIP_DIRS_RE = re.compile(
        rf"^[^\s<]*({'|'.join(re.escape(_as_posix_path(d)) for d in SKIP_DIRS)})"
    )


def add(import_name: str):
    if isinstance(import_name, types.ModuleType):
        return add(import_name.__name__)
    assert isinstance(import_name, str)
    from importlib.util import find_spec

    module_spec = find_spec(import_name)
    if not module_spec:
        return
    origin = module_spec.origin
    if origin is None:
        return
    SKIP_DIRS.append(_strip_init_py(origin))
    _recompile_re()


@dataclasses.dataclass
class SkipResult:
    skipped: bool
    reason: Optional[str]


def check_file(filename, is_inlined_call=False):
    """Should skip this file?"""
    if filename is None:
        return SkipResult(True, "filename is None")
    filename = _as_posix_path(filename)
    if filename in FORCE_SKIP_FILES:
        return SkipResult(True, "FORCE_SKIP_FILES")
    if any(filename.startswith(d) for d in get_legacy_mod_inlinelist()):
        return SkipResult(
            False,
            "LEGACY_MOD_INLINELIST",
        )
    if is_inlined_call and is_torch_inline_allowed(filename):
        return SkipResult(
            False,
            "MOD_INLINELIST",
        )
    if (
        is_fbcode
        and FBCODE_SKIP_DIRS
        and bool(FBCODE_SKIP_DIRS_RE.match(filename))
        and not bool(FBCODE_INLINE_FILES_IN_SKIPPED_DIRS_RE.match(filename))
    ):
        return SkipResult(
            True,
            "FBCODE_SKIP_DIRS",
        )

    if (
        is_fbcode
        and torch._dynamo.config.skip_torchrec
        and FBCODE_SKIP_TORCHREC_DIRS
        and bool(FBCODE_SKIP_TORCHREC_DIRS_RE.match(filename))
        and not bool(FBCODE_INLINE_FILES_IN_SKIPPED_DIRS_RE.match(filename))
    ):
        return SkipResult(True, "FBCODE_SKIP_TORCHREC_DIRS")

    if bool(SKIP_DIRS_RE.match(filename)):
        return SkipResult(True, "SKIP_DIRS")
    else:
        return SkipResult(False, "inlined by default")


@dataclasses.dataclass
class FunctionInfo:
    py_obj: Optional[object]
    name: Optional[str]
    filename: str
    code: Optional[types.CodeType]


"""
This is the main entry point to determine whether an object (function) should be inlined or skipped.
Let's illustrate the logic with an example:
    @torch.compile
    def f1(x, y):
        ......
        f2(x, y)
        ......

    def f2(x, y):
        ......
        f3(x, y)
        ......

    def f3(x, y):
        ......

There are mainly three call sites of check/check_verbose:
* The compile region entrance (like function f1), the correspoinding code is located at eval_frame.py.
* When tracing the recursively called functions (like function f2 and f3).
    * Dynamo decides inline/skip everytime it encounters a new recursively function call, and the call site
      is in InliningInstructionTranslator.check_inlineable of symbolic_convert.py.
    * If f2 is skipped by Dynamo, when evaluating the frame of f3, Dynamo need the inline/skip check again
      and the call site is in catch_errors_wrapper.catch_errors of convert_frame.py.
* For global variables and function arguments, Dynamo needs to decide if they are wrapped as SkipFunctionVariable in builder.py.

`is_inlined_call` is used to indicate if the current function call is inlined (f2 is inlined call if it passes check)
or not (f3 is not inlined call if f2 is skipped). Inside of the `check_verbose` function, there are more rules
to be checked if this `is_inlined_call`.
The reason to have this flag is that if the upper level function call (e.g, f2) is skipped,
we don't want to inline the lower level function call (e.g, f3) by default.
"""


def check_verbose(obj, is_inlined_call=False):
    if isinstance(
        obj, (UserFunctionVariable, UserMethodVariable, NestedUserFunctionVariable)
    ):
        try:
            py_obj = obj.get_function()
        except NotImplementedError:
            py_obj = None
        fi = FunctionInfo(py_obj, obj.get_name(), obj.get_filename(), obj.get_code())
    elif isinstance(obj, types.CodeType):
        fi = FunctionInfo(None, obj.co_name, obj.co_filename, obj)
    elif isinstance(obj, (types.FunctionType, types.MethodType)):
        fi = FunctionInfo(
            obj, obj.__name__, getfile(obj), obj.__code__  # type: ignore[union-attr] # FIXME Add MethodType.__code__ to typeshed
        )
    else:
        fi = FunctionInfo(obj, None, getfile(obj), None)

    # Consulte the central trace rules defined in torch._dynamo.trace_rules.
    reasons: Set[str] = set()
<<<<<<< HEAD
    rule = torch._dynamo.trace_rules.lookup_inner(
        fi.py_obj, fi.name, fi.filename, is_inlined_call, reasons
    )
    if issubclass(rule, UserFunctionVariable):
=======
    rule = lookup_inner(fi.py_obj, fi.name, fi.filename, is_inlined_call, reasons)
    if issubclass(rule, (UserFunctionVariable, PolyfilledFunctionVariable)):
>>>>>>> 416a7894
        return SkipResult(
            False,
            f"inlined according trace_rules.lookup {reasons.pop()}",
        )
    else:
        assert rule == SkipFunctionVariable, rule
        return SkipResult(
            True,
            f"skipped according trace_rules.lookup {reasons.pop()}",
        )


def check(obj, is_inlined_call=False):
    return check_verbose(obj, is_inlined_call).skipped


# skip common third party libs
for _name in THIRDPARTY_SKIPLIST:
    add(_name)

_recompile_re()


def is_torch_inline_allowed(filename):
    return any(filename.startswith(d) for d in get_mod_inlinelist())


@functools.lru_cache(None)
def dynamo_dir():
    import torch._dynamo

    return _module_dir(torch._dynamo)


def is_torch(filename):
    if filename.startswith(dynamo_dir()):
        return False
    return filename.startswith(_module_dir(torch))


"""
Main entry point for looking up the trace rule (the Dynamo variable) for a given callable object.
"""


def lookup_callable(obj):
    if not hashable(obj):
        return None
    # Custom allow/disallow in graph takes precedence over the general lookup.
    if is_callable_disallowed(obj):
        return SkipFunctionVariable
    if is_callable_allowed(obj):
        return TorchInGraphFunctionVariable
    if is_builtin_callable(obj):
        return BuiltinVariable
    return None


"""
Main entry point for looking up the trace rule (the Dynamo variable) for a given function object.
E.g, the lookup result of `torch.sin` is `TorchInGraphFunctionVariable`.
"""


def lookup(obj):
    return lookup_inner(obj)


def lookup_inner(
    obj,
    name=None,
    filename=None,
    is_direct_call=True,
    reasons: Union[None, Set[str]] = None,
):
    # Step 1: lookup obj's tracing rule in `torch_name_rule_map`.
    # The rules defined in `torch_name_rule_map` mainly includes two parts:
    # - Manually defined rules for any functions.
    # - The list of torch in graph functions.
    try:
        can_hash = hashable(obj)
    except Exception:
        can_hash = False
    if not can_hash:
        if reasons is not None:
            reasons.add("obj is not hashable")
        return None
    if obj is not None:
        if is_aten_op_or_tensor_method(obj):
            return TorchInGraphFunctionVariable
        rule = get_torch_obj_rule_map().get(obj, None)
        if rule is not None:
            if reasons is not None:
                reasons.add("get_torch_obj_rule_map")
            return rule
    elif name is not None and filename is not None and not is_direct_call:
        if name.startswith(TORCH_DYNAMO_RESUME_IN_PREFIX):
            rule = get_torch_obj_rule_map().get(
                filename + "#" + TORCH_DYNAMO_RESUME_IN_PREFIX, None
            )
        else:
            rule = get_torch_obj_rule_map().get(filename + "#" + name, None)
        if rule is not None:
            if reasons is not None:
                reasons.add("get_torch_obj_rule_map")
            return rule

    # Step 2: lookup obj's tracing rule by function name.
    if is_direct_call:
        if name == "patched_init":
            if reasons is not None:
                reasons.add("func name is patched_init")
            return SkipFunctionVariable
        elif name == "__torch_function__":
            if reasons is not None:
                reasons.add("func name is __torch_function__")
            return UserFunctionVariable

    if not is_direct_call:
        if name == "__getattr__":
            # is_direct_call = False indicates that this is the top-level frame
            # being traced (i.e., it is not inlined and not called from
            # InliningInstructionTranslator).  Tracing __getattr__ at the top
            # level is unlikely because we inline it for
            # UserDefinedObjectVariable. This scenario occurs only for
            # UnspecializedNNModuleVariable, where Dynamo directly calls
            # __getattr__ during trace time, generating LOAD_ATTR bytecode
            # without going through the underlying __getattr__ data structures.
            # When this optimized bytecode is executed, Dynamo is triggered
            # again on the __getattr__ call. Therefore, we skip Dynamo tracing
            # in this case.
            if reasons is not None:
                reasons.add(
                    "Tracing __getattr__ as the top level frame, unsuitable for tracing."
                )
            return SkipFunctionVariable

    # Step 3: lookup obj's tracing rule by filename.
    if filename is None:
        filename = getfile(obj)

    skip_result = check_file(filename, is_direct_call)
    if reasons is not None:
        reasons.add(skip_result.reason)
    if skip_result.skipped:
        return SkipFunctionVariable
    else:
        return UserFunctionVariable


def clear_lru_cache():
    torch._dynamo.trace_rules.get_torch_obj_rule_map.cache_clear()
    torch._dynamo.trace_rules.get_tensor_method.cache_clear()
    torch._dynamo.trace_rules.get_legacy_mod_inlinelist.cache_clear()
    torch._dynamo.trace_rules.get_mod_inlinelist.cache_clear()
    torch._dynamo.trace_rules.dynamo_dir.cache_clear()<|MERGE_RESOLUTION|>--- conflicted
+++ resolved
@@ -48,6 +48,7 @@
     FunctionalCallVariable,
     FunctorchHigherOrderVariable,
     NestedUserFunctionVariable,
+    PolyfilledFunctionVariable,
     SkipFunctionVariable,
     TorchInGraphFunctionVariable,
     UserFunctionVariable,
@@ -3466,15 +3467,8 @@
 
     # Consulte the central trace rules defined in torch._dynamo.trace_rules.
     reasons: Set[str] = set()
-<<<<<<< HEAD
-    rule = torch._dynamo.trace_rules.lookup_inner(
-        fi.py_obj, fi.name, fi.filename, is_inlined_call, reasons
-    )
-    if issubclass(rule, UserFunctionVariable):
-=======
     rule = lookup_inner(fi.py_obj, fi.name, fi.filename, is_inlined_call, reasons)
     if issubclass(rule, (UserFunctionVariable, PolyfilledFunctionVariable)):
->>>>>>> 416a7894
         return SkipResult(
             False,
             f"inlined according trace_rules.lookup {reasons.pop()}",
