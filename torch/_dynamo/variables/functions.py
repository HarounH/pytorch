--- conflicted
+++ resolved
@@ -323,13 +323,8 @@
                 tx, self.fn, self.get_name(), args, kwargs
             )
         if (
-<<<<<<< HEAD
-            tx.output.current_tracer.under_checkpoint
-            and not tx.output.current_tracer.ignore_side_effects
-=======
             tx.output.current_tracer.under_activation_checkpoint
             and not tx.output.current_tracer.allow_side_effects_under_checkpoint
->>>>>>> a9197421
         ):
             try:
                 from torch.distributed._composable.fsdp._fsdp_state import FSDPState
@@ -339,11 +334,7 @@
                 FSDPState._pre_forward,
                 FSDPState._post_forward,
             ]:
-<<<<<<< HEAD
-                with torch._dynamo.side_effects.ignore_side_effects(tx):
-=======
                 with torch._dynamo.side_effects.allow_side_effects_under_checkpoint(tx):
->>>>>>> a9197421
                     return super().call_function(tx, args, kwargs)
         return super().call_function(tx, args, kwargs)
 
