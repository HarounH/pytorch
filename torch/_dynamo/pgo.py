from __future__ import annotations

import base64
import copy
import dataclasses
import enum
import logging
import os
import pickle
import time
from collections import defaultdict
from typing import DefaultDict, Optional, Tuple, TYPE_CHECKING, TypeVar, Union
from typing_extensions import Self

import torch._dynamo.config
import torch._utils_internal
import torch.compiler.config
import torch.distributed as dist
from torch._dynamo.utils import dynamo_timed, get_chromium_event_logger, warn_once
from torch._environment import is_fbcode
from torch._logging._internal import trace_structured_artifact


if TYPE_CHECKING:
    import types

    from torch._dynamo.symbolic_convert import InstructionTranslator
    from torch._inductor.remote_cache import JsonDataTy, RemoteCache


class ReservedWorkflowIdUserError(ValueError):
    pass


log = logging.getLogger(__name__)

LOCK_TIMEOUT = 10

# How does in memory representation work?  Concretely, this module is
# responsible for holding GLOBAL state representing the state it holds, no
# other copies permitted.  So we retire frame_state entirely and store it
# here.  This should be reset when Dynamo is reset.  We never GC information
# (similar to how the filesystem doesn't get cleaned up except by tmp
# cleaner), so the expectation is the information is relatively cheap and we
# don't mind leaking it.


# How exactly did we design the cache key?  Here are some of the questions:
#
# - JOB_ID: Do we have a unique identifier for the "training run"  (such that
#   it stays the same if we're running the same code, and changes if we're
#   running something different).
#
# - RANK: Are we sharing the cache across ranks, or does each rank get
#   an individual cache?
#
# We choose to require job_id for PGO cache.  This is to prevent
# situations where unrelated invocations of PyTorch unpredictably cause
# changes to each other's behavior.  With a job_id, at least you know there
# is some "state" associated with it.  (State dict might be another way to
# tell if a run is related or not.)  You can opt-in to YOLO everything
# aliases everything by passing a shared job_id for all your invocations.
#
# We choose to NOT share PGO cache across ranks.  With no RANK_SHARING, there
# is never contention between runs, so we can leisurely update a bundle with
# information we need.  Because we are grouped by job_id, we can have a single
# consolidated bundle for everything (or not; maybe worry about O(n^2) IO if
# we updated every compile--let's just instrument this.)  Can even take a
# filelock for extra safety (expect no contention); expect 50ns overhead from
# uncontended filelock.
#
# If we did share ranks, everyone is storming to modify the same cache files.
# We can do this by having folks atomic write to a CAS-store and then having
# readers do on-the-fly merging (this can be implemented in remote using
# prefix iteration).  As an optional optimization, one rank can be elected to
# handling bundling post facto (ideally, this is done async, after quiescence,
# without compiler collective need to wait for everyone to finish writing
# their bits.) Not sure how you can avoid a listdir because if some rank shows
# up with some new entries we need to pull them in ASAP (unless you want to
# delay bundling).
#
# But compiler collectives fill a similar niche:  compilers chat with each
# other so rank 0 has collected everything.  So elect rank 0 only to write the
# bundle.  Don't even need CAS-store atomic write; just one rank writing an
# updating bundles.  The point is that use compiler collectives to share
# profiles across ranks, but use the PGO cache to persist profiles per rank
# across attempts.  No need to have one mechanism to do everything.


@dataclasses.dataclass(frozen=True)
class CodeId:
    filename: str
    firstlineno: int
    name: str

    @staticmethod
    def make(code: types.CodeType) -> CodeId:
        return CodeId(code.co_filename, code.co_firstlineno, code.co_name)


@dataclasses.dataclass
class CodeState:
    automatic_dynamic: DefaultDict[str, FrameStateSizeEntry] = dataclasses.field(
        default_factory=lambda: defaultdict(FrameStateSizeEntry)
    )


_INIT_CODE_STATE: Optional[DefaultDict[CodeId, CodeState]] = None
_CODE_STATE: Optional[DefaultDict[CodeId, CodeState]] = None


@dataclasses.dataclass(frozen=True)
class InferStride:
    """
    Denotes the quantity stride[dim] * size[dim], which is what the stride would
    be for the next physical dimension that results in a contiguous layout.

    For example, given size = [2, 3], stride = [3, 1], we can replace this with
    stride = [InferStride(1), 1], because InferStride(1) = stride[1] * size[1] = 1 * 3 = 3

    Indirecting the representation in this way is important for the join operation
    on strides as if we join [2, 3][3, 1] and [2, 4][4, 1],
    we don't want [2, None][None, 1] which would get eventually symbolized into
    [2, s0][s1, 1] (notice that the relationship between s0 and s1 is broken).
    If we instead rewrite the expressions as InferStride so we have [2, 3][InferStride(1), 1]
    and [2, 4][InferStride(1), 1] we now join to [2, None][InferStride(1), 1] will
    result in [2, s0][s0, 1], as desired.
    """

    dim: int


_T = TypeVar("_T")


class AutoUnset(enum.Enum):
    """
    The identity element of our semilattice, a generic "don't know" element that
    is always subsumed when we get more information.
    """

    token = 0


auto_unset = AutoUnset.token


class AutoDynamic(enum.Enum):
    """
    The top element of our (bounded) semilattice, whenever you merge this with
    any other element you always get it again
    """

    token = 0


auto_dynamic = AutoDynamic.token


@dataclasses.dataclass
class FrameStateSizeEntry:
    scalar: Union[int, AutoDynamic, AutoUnset] = dataclasses.field(default=auto_unset)
    # NB: We don't have cases where we have a known dimensionality but
    # we know NOTHING about the individual sizes
    size: Union[
        AutoDynamic, AutoUnset, Tuple[Union[int, AutoDynamic], ...]
    ] = dataclasses.field(default=auto_unset)
    stride: Union[
        AutoDynamic, AutoUnset, Tuple[Union[int, AutoDynamic, InferStride], ...]
    ] = dataclasses.field(default=auto_unset)

<<<<<<< HEAD
    def __post_init__(self) -> None:
        assert not isinstance(self.scalar, torch.SymInt), self.scalar
        if isinstance(self.size, tuple):
            for s in self.size:
                assert not isinstance(s, torch.SymInt), s
        if isinstance(self.stride, tuple):
            for s1 in self.stride:
                assert not isinstance(s1, torch.SymInt), s1
=======
    def render(self) -> str:
        # Special cases
        def render_single(s: Union[int, AutoDynamic, AutoUnset, InferStride]) -> str:
            if s is auto_dynamic:
                return "?"
            elif s is auto_unset:
                # This basically shouldn't happen, this is for debugging
                return "auto unset"
            elif isinstance(s, InferStride):
                return f"S({s.dim})"
            else:
                return str(s)

        def render_tuple(ss: Tuple[Union[int, AutoDynamic, InferStride], ...]) -> str:
            return "[" + ", ".join(render_single(s) for s in ss) + "]"

        # Common cases
        if self.size is auto_dynamic and self.stride is auto_dynamic:
            if self.scalar is auto_dynamic:
                return "fully dynamic scalar or tensor"
            else:
                return f"scalar {self.scalar}"
        elif self.scalar is auto_dynamic:
            if isinstance(self.size, tuple) and isinstance(self.stride, tuple):
                return f"tensor size={render_tuple(self.size)} stride={render_tuple(self.stride)}"

        # Fallback
        return "unusual {repr(self)}"
>>>>>>> 6f8ce69a

    def is_size_dynamic(self, dim: int) -> bool:
        if self.size is auto_dynamic:
            return True
        if self.size is auto_unset:
            return False
        return self.size[dim] is auto_dynamic

    def is_stride_dynamic(self, dim: int) -> bool:
        # At the moment, dynamic strides is a bit buggy.  Good test case
        # here is `PYTORCH_TEST_WITH_DYNAMO=1 python test/test_autograd.py
        # TestAutograd.test_gradcheck_jacobian_mismatch`
        #
        # This if statement preserves historical behavior, which is that we
        # ONLY make strides dynamic if the size is exactly static everywhere.
        # We could potentially relax this but in general we should be very
        # careful about when to infer dynamic strides.
        #
        # Actually, the existing algorithm is already somewhat problematic.
        # Suppose a tensor that is sometimes:
        # f32[2, 3, 5][15, 5, 1] and other times
        # f32[2, 3, 5][5, 10, 1] (specifically, dim 0 and 1 are physically transposed).
        # If we infer strides should be (DYNAMIC, DYNAMIC, 1).  But this is
        # silly: we really should have just guarded on dim order.
        if not (
            isinstance(self.size, tuple) and all(type(s) is int for s in self.size)
        ):
            return False
        if self.stride is auto_dynamic:
            return True
        if self.stride is auto_unset:
            return False
        return self.stride[dim] is auto_dynamic

    @staticmethod
    def _munge_symint(xs: Tuple[int, ...]) -> Tuple[Union[AutoDynamic, int], ...]:
        return tuple(auto_dynamic if isinstance(x, torch.SymInt) else x for x in xs)

    @classmethod
    def make_scalar(cls, x: int) -> FrameStateSizeEntry:
        return FrameStateSizeEntry(scalar=x, size=auto_dynamic, stride=auto_dynamic)

    @classmethod
    def make_tensor(
        cls, size: Tuple[int, ...], stride: Tuple[int, ...]
    ) -> FrameStateSizeEntry:
        return FrameStateSizeEntry(
            scalar=auto_dynamic,
            size=cls._munge_symint(size),
            stride=cls._munge_symint(stride),
        )

    @classmethod
    def make_size(cls, size: Tuple[int, ...]) -> FrameStateSizeEntry:
        return FrameStateSizeEntry(
            scalar=auto_unset,
            size=cls._munge_symint(size),
            stride=auto_unset,
        )

    @staticmethod
    def _merge_atom(x: _T, y: _T) -> Union[AutoDynamic, _T]:
        if x is auto_unset:
            return y
        if y is auto_unset:
            return x
        if x is auto_dynamic or y is auto_dynamic or x != y:
            return auto_dynamic
        return x

    @classmethod
    def _merge_atom_tup(
        cls,
        xs: Union[AutoDynamic, AutoUnset, Tuple[_T, ...]],
        ys: Union[AutoDynamic, AutoUnset, Tuple[_T, ...]],
    ) -> Union[AutoDynamic, AutoUnset, Tuple[Union[AutoDynamic, _T], ...]]:
        if xs is auto_unset:
            return ys
        if ys is auto_unset:
            return xs
        if xs is auto_dynamic or ys is auto_dynamic:
            return auto_dynamic
        if len(xs) != len(ys):
            return auto_dynamic
        return tuple(cls._merge_atom(x, y) for x, y in zip(xs, ys))

    def __ior__(self, other: Self) -> Self:
        self.scalar = self._merge_atom(self.scalar, other.scalar)
        self.size = self._merge_atom_tup(self.size, other.size)
        self.stride = self._merge_atom_tup(self.stride, other.stride)
        return self


def update_automatic_dynamic(
    tx: InstructionTranslator,
    name: str,
    entry: FrameStateSizeEntry,
    *,
    is_unspecialized_nn_module: bool = False,
) -> FrameStateSizeEntry:
    code_id = CodeId.make(tx.f_code)
    frame_state = get_code_state()[code_id]
    is_update = name in frame_state.automatic_dynamic
    mut_entry = frame_state.automatic_dynamic[name]
    old_entry = copy.copy(mut_entry)
    mut_entry |= entry

    # Do some logs (damn, I spend more code logging than I do actually doing
    # the updates lol)
    if is_update and old_entry.scalar != mut_entry.scalar:
        log.debug(
            "automatic dynamic int %s val %s != %s",
            name,
            entry.scalar,
            old_entry.scalar,
        )
        get_chromium_event_logger().log_instant_event(
            "automatic_dynamic",
            time.time_ns(),
            {
                "name": name,
                "dim_changed": "scalar",
                "reason": "scalar change",
                "cached": str(old_entry.scalar),
                "new": str(entry.scalar),
            },
        )
        if is_unspecialized_nn_module:
            log.info(
                "%s is converted to a symbolic integer. It is an attribute of a "
                "user defined nn module class. If you wish to keep it static, you can "
                "mark the nn module class as `torch._dynamo.mark_static`.",
                name,
            )

    def log_tup(
        tup_name: str, short_reason: str, long_reason: str, i: Optional[int] = None
    ) -> None:
        entry_tup = (
            getattr(entry, tup_name) if i is None else getattr(entry, tup_name)[i]
        )
        old_entry_tup = (
            getattr(old_entry, tup_name)
            if i is None
            else getattr(old_entry, tup_name)[i]
        )
        log.debug(
            "automatic dynamic %s %s %s %s != %s",
            tup_name,
            name,
            short_reason,
            # NB: We used to only report len(...) here for dim mismatch
            entry_tup,
            old_entry_tup,
        )
        get_chromium_event_logger().log_instant_event(
            "automatic_dynamic",
            time.time_ns(),
            {
                "name": name,
                "dim_changed": "all" if i is None else i,
                "reason": long_reason,
                "cached": str(old_entry_tup),
                "new": str(entry_tup),
            },
        )

    if is_update and old_entry.size != mut_entry.size:
        if isinstance(old_entry.size, tuple) and isinstance(entry.size, tuple):
            if len(old_entry.size) != len(entry.size):
                log_tup("size", "dim", "dimensionality change")
            else:
                for i in range(len(entry.size)):
                    if old_entry.size[i] != entry.size[i]:
                        log_tup("size", f"size({i})", "size change", i)
        else:
            log_tup("size", "other", "other")

    if is_update and old_entry.stride != mut_entry.stride:
        if isinstance(old_entry.stride, tuple) and isinstance(entry.stride, tuple):
            if len(old_entry.stride) != len(entry.stride):
                log_tup("stride", "dim", "dimensionality change")
            else:
                for i in range(len(entry.stride)):
                    if old_entry.stride[i] != entry.stride[i]:
                        log_tup("stride", f"stride({i})", "stride change", i)
        else:
            log_tup("stride", "other", "other")

    return mut_entry


def process_automatic_dynamic(
    tx: InstructionTranslator,
    name: str,
    entry: FrameStateSizeEntry,
    *,
    is_unspecialized_nn_module: bool = False,
) -> FrameStateSizeEntry:
    if (st := tx.distributed_state) is None:
        return update_automatic_dynamic(
            tx,
            name,
            entry,
            is_unspecialized_nn_module=is_unspecialized_nn_module,
        )
    elif st.all_states is None:
        # Preflight, always pretend as if it's static.  The point here
        # is we want to get through the preflight quickly, and static
        # will run faster.  The preexisting frame state will get
        # applied anyway after we do compiler collectives.
        # TODO: I'm not sure if we should just bong the entire pgo
        # state here, it kind of depends if we're going to have other
        # things that talk in compiler collective.  Also, the PGO
        # state, if we've already inferred something is automatic
        # dynamic, will have lost the actual input sizes, which might
        # be useful for debugging purposes (e.g., observing 0/1
        # specialization).  Bonging the entire PGO state here would
        # let us delete this logic here; the compiler collective
        # would just directly update_automatic_dynamic
        st.local_state.automatic_dynamic[name] = entry
        return entry
    else:
        # Apply the updates.  NB: all_states includes the local state
        # too.
        res = None
        for sub_state in st.all_states:
            if name in sub_state.automatic_dynamic:
                res = update_automatic_dynamic(
                    tx,
                    name,
                    sub_state.automatic_dynamic[name],
                    is_unspecialized_nn_module=is_unspecialized_nn_module,
                )
        assert res is not None
        return res


def get_cache_key() -> Optional[str]:
    # TODO: info versions of these logs that log only once
    if torch._inductor.config.force_disable_caches:
        warn_once(
            "dynamo_pgo force disabled by torch._inductor.config.force_disable_caches"
        )
        return None

    # NB: We always use global rank for keys, even though they are overkill
    # for local only cache
    rank = None
    if dist.is_available() and dist.is_initialized():
        rank = dist.get_rank()

    # NB: We namespace the cache keys so that only user-specified job id
    # can alias with each other.
    if (r := torch.compiler.config.job_id) is not None:
        if r.startswith("mast:"):
            raise ReservedWorkflowIdUserError(
                "torch.compiler.config.job_id with prefix 'mast:' is reserved for "
                "automatically generated job id associated with a specific MAST job "
                "name and version."
            )
        return f"{r}:{rank}"

    if (name_version := torch._utils_internal.get_mast_job_name_version()) is not None:
        mast_job_name, mast_job_version = name_version
        return f"mast:{mast_job_name}:{mast_job_version}:{rank}"

    return None


# This solely controls local PGO
def code_state_path(cache_key: str) -> Optional[str]:
    if not torch._dynamo.config.automatic_dynamic_local_pgo:
        log.debug("automatic_dynamic_local_pgo not enabled")
        return None

    from torch._inductor.runtime.runtime_utils import cache_dir

    return os.path.join(cache_dir(), "dynamo", f"code_state_{cache_key}.pkl")


def should_use_remote_dynamo_pgo_cache() -> bool:
    if torch._inductor.config.force_disable_caches:
        return False

    if (r := torch._dynamo.config.automatic_dynamic_remote_pgo) is not None:
        return r

    if not is_fbcode():
        return False

    if torch._utils_internal.is_fb_unit_test():
        return False

    try:
        from torch._inductor.fb.remote_cache import REMOTE_CACHE_VERSION
    except ModuleNotFoundError:
        return False

    return REMOTE_CACHE_VERSION >= torch._utils_internal.justknobs_getval_int(
        "pytorch/remote_cache:dynamo_pgo_version"
    )


def get_remote_cache() -> Optional[RemoteCache[JsonDataTy]]:
    from torch._inductor.remote_cache import create_cache

    if not should_use_remote_dynamo_pgo_cache():
        return None

    return create_cache(
        "dynamo-pgo",
        is_fbcode(),
        "FbRemoteDynamoPGOCache",
        "RemoteDynamoPGOCache",
    )


def render_code_state(cs: DefaultDict[CodeId, CodeState]) -> str:
    return "\n".join(
        f"{k.filename}:{k.firstlineno}:{k.name}:\n"
        + "\n".join(
            f"  {src}: {fs.render()}" for src, fs in v.automatic_dynamic.items()
        )
        for k, v in cs.items()
    )


def get_code_state() -> DefaultDict[CodeId, CodeState]:
    global _CODE_STATE, _INIT_CODE_STATE
    if _CODE_STATE is not None:
        return _CODE_STATE

    chromium_log = get_chromium_event_logger()

    # Initialize it (even if we don't look up profile)
    _CODE_STATE = defaultdict(CodeState)

    cache_key = get_cache_key()
    if cache_key is None:
        return _CODE_STATE

    def hit(ty: str) -> DefaultDict[CodeId, CodeState]:
        global _INIT_CODE_STATE
        assert isinstance(_CODE_STATE, defaultdict)
        log.info("get_code_state %s hit %s, %d entries", path, ty, len(_CODE_STATE))
        trace_structured_artifact(
            f"get_{ty}_code_state",
            "string",
            lambda: render_code_state(_CODE_STATE),
        )
        _INIT_CODE_STATE = copy.deepcopy(_CODE_STATE)
        return _CODE_STATE

    # Attempt local
    path = code_state_path(cache_key)
    if path is not None and os.path.exists(path):
        with dynamo_timed(
            name := "pgo.get_local_code_state", log_pt2_compile_event=True
        ):
            chromium_log.add_event_data(name, cache_key=cache_key)
            # Read lock not necessary as we always write atomically write to
            # the actual location
            with open(path, "rb") as f:
                try:
                    _CODE_STATE = pickle.load(f)
                    chromium_log.add_event_data(name, cache_size_bytes=f.tell())
                except Exception:
                    log.warning(
                        "get_code_state failed while reading %s", path, exc_info=True
                    )
                else:
                    return hit("local")

    # Attempt remote
    remote_cache = get_remote_cache()
    if remote_cache is not None:
        with dynamo_timed(
            name := "pgo.get_remote_code_state", log_pt2_compile_event=True
        ):
            chromium_log.add_event_data(name, cache_key=cache_key)
            # TODO: I don't really understand why there's a JSON container format
            try:
                cache_data = remote_cache.get(cache_key)
            except Exception:
                log.warning(
                    "get_code_state failed remote read on %s", cache_key, exc_info=True
                )
            else:
                if cache_data is not None:
                    try:
                        assert isinstance(cache_data, dict)
                        data = cache_data["data"]
                        assert isinstance(data, str)
                        payload = base64.b64decode(data)
                        chromium_log.add_event_data(name, cache_size_bytes=len(payload))
                        _CODE_STATE = pickle.loads(payload)
                    except Exception:
                        log.warning(
                            "get_code_state failed parsing remote result on %s",
                            cache_key,
                            exc_info=True,
                        )
                    else:
                        return hit("remote")
                else:
                    log.info("get_code_state remote miss on %s", cache_key)

    log.info("get_code_state using default")

    assert _CODE_STATE is not None
    return _CODE_STATE


def put_code_state() -> None:
    if _CODE_STATE is None:
        log.info("put_code_state: never initialized, will not write")
        return

    if _CODE_STATE == _INIT_CODE_STATE:
        log.info("put_code_state: no change, skipping")
        return

    cache_key = get_cache_key()
    if cache_key is None:
        log.info("put_code_state: no cache key, skipping")
        return

    put_local_code_state(cache_key)
    put_remote_code_state(cache_key)


def put_local_code_state(cache_key: str) -> None:
    with dynamo_timed(name := "pgo.put_local_code_state", log_pt2_compile_event=True):
        chromium_log = get_chromium_event_logger()
        chromium_log.add_event_data(name, cache_key=cache_key)
        assert _CODE_STATE is not None

        path = code_state_path(cache_key)

        if path is None:
            log.info("put_code_state: local cache disabled")
            return

        # If the user isn't misusing our API, we should have exclusive access to
        # this directory.  But it's not too hard

        tmp_path = path + ".tmp"
        lock_path = path + ".lock"
        # We /mostly/ don't need the lock but the tmp file could be clobbered
        # TODO: use a safe tempfile create to eliminate lock
        from filelock import FileLock

        os.makedirs(os.path.dirname(path), exist_ok=True)

        with FileLock(lock_path, timeout=LOCK_TIMEOUT):
            with open(tmp_path, "wb") as f:
                pickle.dump(_CODE_STATE, f)
                chromium_log.add_event_data(name, cache_size_bytes=f.tell())
            os.rename(tmp_path, path)
            log.info(
                "put_code_state: wrote local %s, %d entries", path, len(_CODE_STATE)
            )
            trace_structured_artifact(
                "put_local_code_state",
                "string",
                lambda: render_code_state(_CODE_STATE),
            )


def put_remote_code_state(cache_key: str) -> None:
    with dynamo_timed(name := "pgo.put_remote_code_state", log_pt2_compile_event=True):
        chromium_log = get_chromium_event_logger()
        chromium_log.add_event_data(name, cache_key=cache_key)
        assert _CODE_STATE is not None

        remote_cache = get_remote_cache()

        if remote_cache is None:
            log.info("put_code_state: remote cache disabled")
            return

        content = pickle.dumps(_CODE_STATE)
        chromium_log.add_event_data(name, cache_size_bytes=len(content))
        cache_data: JsonDataTy = {
            "data": base64.b64encode(content).decode("ascii"),
        }
        remote_cache.put(cache_key, cache_data)
        log.info(
            "put_code_state: wrote remote %s, %d entries", cache_key, len(_CODE_STATE)
        )
        # TODO: don't log this multiple times
        trace_structured_artifact(
            "put_remote_code_state",
            "string",
            lambda: render_code_state(_CODE_STATE),
        )


# NB: this does NOT reset the cached code state on disk
def reset_code_state() -> None:
    global _CODE_STATE, _INIT_CODE_STATE
    _CODE_STATE = None
    _INIT_CODE_STATE = None<|MERGE_RESOLUTION|>--- conflicted
+++ resolved
@@ -169,16 +169,6 @@
         AutoDynamic, AutoUnset, Tuple[Union[int, AutoDynamic, InferStride], ...]
     ] = dataclasses.field(default=auto_unset)
 
-<<<<<<< HEAD
-    def __post_init__(self) -> None:
-        assert not isinstance(self.scalar, torch.SymInt), self.scalar
-        if isinstance(self.size, tuple):
-            for s in self.size:
-                assert not isinstance(s, torch.SymInt), s
-        if isinstance(self.stride, tuple):
-            for s1 in self.stride:
-                assert not isinstance(s1, torch.SymInt), s1
-=======
     def render(self) -> str:
         # Special cases
         def render_single(s: Union[int, AutoDynamic, AutoUnset, InferStride]) -> str:
@@ -207,7 +197,15 @@
 
         # Fallback
         return "unusual {repr(self)}"
->>>>>>> 6f8ce69a
+
+    def __post_init__(self) -> None:
+        assert not isinstance(self.scalar, torch.SymInt), self.scalar
+        if isinstance(self.size, tuple):
+            for s in self.size:
+                assert not isinstance(s, torch.SymInt), s
+        if isinstance(self.stride, tuple):
+            for s1 in self.stride:
+                assert not isinstance(s1, torch.SymInt), s1
 
     def is_size_dynamic(self, dim: int) -> bool:
         if self.size is auto_dynamic:
