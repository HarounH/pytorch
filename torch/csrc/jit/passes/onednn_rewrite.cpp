#include <ATen/Config.h>
#include <ATen/code_template.h>
#include <torch/csrc/jit/ir/ir.h>
#include <torch/csrc/jit/jit_log.h>
#include <torch/csrc/jit/passes/constant_propagation.h>
#include <torch/csrc/jit/passes/dead_code_elimination.h>
#include <torch/csrc/jit/passes/graph_rewrite_helper.h>
#include <torch/csrc/jit/passes/onednn_rewrite.h>
#include <torch/csrc/jit/tensorexpr/kernel.h>

namespace torch::jit {

#if AT_ONEDNN_ENABLED()

static c10::VaryingShape<int64_t> getSizesOf(Node* n, size_t idx) {
  auto tt = n->input(idx)->type()->cast<TensorType>();
  return tt->sizes();
}

static void insertPrePackedConvOpForNode(Node* n) {
  constexpr int POS_INPUT = 0;
  constexpr int POS_WEIGHT = 1;
  if (!tensorexpr::isContiguous(
          n->input(POS_INPUT), at::MemoryFormat::ChannelsLast)) {
    GRAPH_DEBUG(
        "insertPrePackedConvOpForNode: input is not ChannelsLast contiguous");
    return;
  }

  if (!tensorexpr::isContiguous(
          n->input(POS_WEIGHT), at::MemoryFormat::ChannelsLast)) {
    GRAPH_DEBUG(
        "insertPrePackedConvOpForNode: weight is not ChannelsLast contiguous");
    return;
  }

  // Leave depthwise conv2d to NNC
  if (tensorexpr::conv2dIsSupportedJit(n)) {
    GRAPH_DEBUG("insertPrePackedConvOpForNode: leave depthwise conv2d to NNC");
    return;
  }

  WithInsertPoint guard(n);
  auto graph = n->owningGraph();

  auto input_sizes = getSizesOf(n, POS_INPUT);
  IValue input_size_value(*input_sizes.concrete_sizes());
  auto input_size = graph->insertConstant(input_size_value);

  auto prepack_node = graph->create(
      Symbol::fromQualString("onednn_prepacked::conv2d_prepack"), 1);

  // skip input value
  for (const auto i : c10::irange(1, n->inputs().size())) {
    Value* v = n->input(i);
    prepack_node->addInput(v);
  }
  prepack_node->addInput(input_size);
  auto attr = graph->insertConstant(IValue("none"));
  prepack_node->addInput(attr);
  prepack_node->output()->setType(
      getCustomClass("__torch__.torch.classes.onednn.ConvOpContext"));
  graph->insertNode(prepack_node);

  auto prepack_conv = graph->insertNode(
      graph->create(Symbol::fromQualString("onednn_prepacked::conv2d_run"), 1));
  prepack_conv->addInput(n->input(0));
  prepack_conv->addInput(prepack_node->output());
  prepack_conv->output()->setType(n->output()->type()->cast<TensorType>());

  n->output()->replaceAllUsesWith(prepack_conv->output());
}

static bool isTensorTypeCPU(Node* node) {
  for (const auto& input : node->inputs()) {
    auto type = input->type()->cast<TensorType>();
    if (!type) {
      continue;
    }
    auto device = type->device();
    if (!device) {
      return false;
    }
    if (!device->is_cpu()) {
      return false;
    }
  }
  return true;
}

static void insertPrePackedConvOp(Block* b) {
  for (Node* n : b->nodes()) {
    for (Block* b : n->blocks()) {
      insertPrePackedConvOp(b);
    }

    if (n->kind() == aten::conv2d) {
      if (isTensorTypeCPU(n)) {
        insertPrePackedConvOpForNode(n);
      }
    }
  }
  EliminateDeadCode(b);
}

static void insertMkldnnPrePackedConv2dOp(std::shared_ptr<Graph>& graph) {
  insertPrePackedConvOp(graph->block());
}

static void insertMkldnnPrePackedOps(std::shared_ptr<Graph>& graph) {
  insertMkldnnPrePackedConv2dOp(graph);
}

static void FuseReluWithPackedOps(std::shared_ptr<Graph>& graph) {
  auto conv_op_rstring = at::jit::CodeTemplate(R"(
    graph(%input, %weight, %bias, %stride:int[], %padding:int[],
          %dilation:int[], %groups:int, %input_size:int[], %dummy_attr:str):
        %packed_weight_bias = onednn_prepacked::conv2d_prepack(
            %weight, %bias, %stride, %padding, %dilation, %groups,
            %input_size, %dummy_attr)
        %conv2d_res = onednn_prepacked::conv2d_run(%input, %packed_weight_bias)
        %res = aten::${op}(%conv2d_res)
        return (%res))");

  auto conv_op_fused_rstring = at::jit::CodeTemplate(R"(
    graph(%input, %weight, %bias, %stride:int[], %padding:int[],
          %dilation:int[], %groups:int, %input_size:int[], %dummy_attr:str):
        %attr: str = prim::Constant[value="${op_attr}"]()
<<<<<<< HEAD
        %packed_weight_bias : __torch__.torch.classes.onednn.ConvOpContext = mkldnn_prepacked::conv2d_prepack(
=======
        %packed_weight_bias : __torch__.torch.classes.mkldnn.ConvOpContext = onednn_prepacked::conv2d_prepack(
>>>>>>> d47cf775
            %weight, %bias, %stride, %padding, %dilation, %groups,
            %input_size, %attr)
        %res = onednn_prepacked::conv2d_run(%input, %packed_weight_bias)
        return (%res))");

  for (auto const& it : onednn::fusion_rewrite_map) {
    std::string op = it.first;
    if (op == std::string("none")) {
      continue;
    }

    at::jit::TemplateEnv env;
    env.s("op", op);

    at::jit::TemplateEnv env_fused;
    env_fused.s("op_attr", op);

    SubgraphRewriter rewriter;
    rewriter.RegisterRewritePattern(
        conv_op_rstring.format(env), conv_op_fused_rstring.format(env_fused));

    auto filters = it.second;
    rewriter.runOnGraph(graph, filters);
  }
}

static void PrePackingOpsFolder(Block* b) {
  auto is_foldable_op = [](const Node* n) -> bool {
    return (
        n->kind() ==
        Symbol::fromQualString("onednn_prepacked::conv2d_prepack"));
  };

  std::unordered_set<Node*> nodes_to_delete;
  for (Node* n : b->nodes()) {
    for (Block* block : n->blocks()) {
      PrePackingOpsFolder(block);
    }
    if (is_foldable_op(n)) {
      auto optional_outputs = torch::jit::runNodeIfInputsAreConstant(n);
      if (optional_outputs) {
        auto outputs = optional_outputs.value();
        TORCH_CHECK(outputs.size() == 1, "Prepack ops have single output");
        Value* prepack_op_value = n->output(0);
        auto graph = n->owningGraph();
        WithInsertPoint ins(prepack_op_value->node());
        auto weak_class_obj =
            outputs[0].toObject()->copy_to_weak_compilation_ref();
        Value* packed_weight = graph->insertConstant(weak_class_obj)
                                   ->setType(n->output(0)->type());
        prepack_op_value->replaceAllUsesWith(packed_weight);
        nodes_to_delete.insert(n);
      }
    }
  }
  for (auto n : nodes_to_delete) {
    n->removeAllInputs();
  }
  for (auto n : nodes_to_delete) {
    n->destroy();
  }
}

static void FoldPrePackingOps(std::shared_ptr<Graph>& graph) {
  PrePackingOpsFolder(graph->block());
}

void FuseConvWithEltwise(std::shared_ptr<Graph>& graph) {
  GRAPH_DEBUG(
      "Before insertMkldnnPrePackedOps. Beginning of FuseConvWithEltwise\n",
      *graph);
  insertMkldnnPrePackedOps(graph);
  GRAPH_DEBUG(
      "After insertMkldnnPrePackedOps, before FuseReluWithPackedOps\n", *graph);
  FuseReluWithPackedOps(graph);
  GRAPH_DEBUG(
      "After FuseReluWithPackedOps, before FoldPrePackingOps\n", *graph);
  FoldPrePackingOps(graph);
  GRAPH_DEBUG("After FoldPrePackingOps. End of FuseConvWithEltwise\n", *graph);
}

#else

void FuseConvWithEltwise(std::shared_ptr<Graph>& graph) {
  GRAPH_DEBUG("MKLDNN Not enabled");
}

#endif // AT_ONEDNN_ENABLED()

} // namespace torch::jit<|MERGE_RESOLUTION|>--- conflicted
+++ resolved
@@ -126,11 +126,7 @@
     graph(%input, %weight, %bias, %stride:int[], %padding:int[],
           %dilation:int[], %groups:int, %input_size:int[], %dummy_attr:str):
         %attr: str = prim::Constant[value="${op_attr}"]()
-<<<<<<< HEAD
-        %packed_weight_bias : __torch__.torch.classes.onednn.ConvOpContext = mkldnn_prepacked::conv2d_prepack(
-=======
-        %packed_weight_bias : __torch__.torch.classes.mkldnn.ConvOpContext = onednn_prepacked::conv2d_prepack(
->>>>>>> d47cf775
+        %packed_weight_bias : __torch__.torch.classes.onednn.ConvOpContext = onednn_prepacked::conv2d_prepack(
             %weight, %bias, %stride, %padding, %dilation, %groups,
             %input_size, %attr)
         %res = onednn_prepacked::conv2d_run(%input, %packed_weight_bias)
