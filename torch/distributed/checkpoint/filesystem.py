import collections
import dataclasses
import io
import os
import pickle
import queue
import threading
from abc import ABC, abstractmethod
from contextlib import contextmanager
from dataclasses import dataclass
from pathlib import Path
from typing import (
    Callable,
    cast,
    Dict,
    Generator,
    IO,
    Iterable,
    Iterator,
    List,
    Optional,
    Tuple,
    Union,
)

import torch
from torch import Tensor
from torch._utils import _get_available_device_type, _get_device_module
from torch.distributed._shard._utils import narrow_tensor_by_index
from torch.futures import Future

from .metadata import Metadata, MetadataIndex
from .planner import (
    LoadItemType,
    LoadPlan,
    LoadPlanner,
    ReadItem,
    SavePlan,
    SavePlanner,
    WriteItem,
    WriteItemType,
)
from .storage import StorageReader, StorageWriter, WriteResult
from .utils import _create_file_view

__all__ = ["FileSystemWriter", "FileSystemReader"]


@dataclass
class _StorageInfo:
    """This is the per entry storage info."""

    relative_path: str
    offset: int
    length: int


@dataclass
class _StoragePrefix:
    prefix: str


DEFAULT_SUFFIX = ".distcp"


class _TensorLoader(ABC):
    @abstractmethod
    def add(self, size: int, obj: object) -> None:
        pass

    @abstractmethod
    def start_loading(self) -> None:
        pass

    @abstractmethod
    def values(self) -> Iterator[Tuple[torch.Tensor, object]]:
        pass


class _SerialCpuLoader(_TensorLoader):
    def __init__(self, resolve_fun: Callable) -> None:
        self.resolve_fun = resolve_fun
        self.items: List[Tuple[int, object]] = []

    def add(self, size: int, obj: object) -> None:
        self.items.append((size, obj))

    def start_loading(self) -> None:
        pass

    def values(self) -> Iterator[Tuple[torch.Tensor, object]]:
        for _, obj in self.items:
            tensor = self.resolve_fun(obj).detach()
            tensor = tensor.cpu()
            if tensor.storage().size() != tensor.numel():
                tensor = tensor.clone()
            yield (
                tensor,
                obj,
            )


class _OverlappingCpuLoader(_TensorLoader):
    def __init__(
        self,
        resolve_fun: Callable,
        stream: Optional[torch.Stream] = None,
        inflight_threshhold: int = 1_000_000,
    ) -> None:
        self.resolve_fun = resolve_fun
        self.items: List[Tuple[int, object]] = []
        self.inflight_threshhold = inflight_threshhold
        self.in_flight_data = 0
        self.current_items: collections.deque = collections.deque()
        self.idx = 0
        self.started = False
        self.device_type = (
            stream.device_type if stream else _get_available_device_type()
        )
        self.device_module = _get_device_module(self.device_type)
        self.stream = cast(
            torch.cuda.Stream, stream or self.device_module.current_stream()
        )
        if self.stream != self.device_module.current_stream():
            self.stream.wait_stream(self.device_module.current_stream())

    @property
    def _done(self) -> bool:
        return self.idx >= len(self.items)

    def _drain(self) -> List[Tuple[torch.Tensor, object]]:
        drained = []
        if self.in_flight_data >= self.inflight_threshhold:
            self.stream.synchronize()
        while self.in_flight_data >= self.inflight_threshhold:
            val = self.current_items.popleft()
            self.in_flight_data -= val[0].numel() * val[0].element_size()
            drained.append(val)
        return drained

    def _refill(self) -> None:
        with self.device_module.stream(self.stream):
            while not self._done and self.in_flight_data < self.inflight_threshhold:
                _, obj = self.items[self.idx]
                self.idx += 1
                tensor = self.resolve_fun(obj).detach()
                if tensor.device.type == self.device_type:
                    tensor = tensor.to(device="cpu", non_blocking=True)
                elif tensor.device == torch.device("cpu"):
                    if (
                        tensor.untyped_storage().size()
                        != tensor.numel() * tensor.itemsize
                    ):
                        # this forces the tensor to be both contiguous and with minimal storage
                        tensor = tensor.clone()

                self.current_items.append(
                    (
                        tensor,
                        obj,
                    )
                )
                self.in_flight_data += tensor.numel() * tensor.element_size()

    def _finish(self) -> Iterable[Tuple[torch.Tensor, object]]:
        assert self._done
        if len(self.current_items) > 0:
            self.stream.synchronize()
        return self.current_items

    def add(self, size: int, obj: object) -> None:
        if self.started:
            raise RuntimeError("cannot add items after loading started")
        self.items.append((size, obj))

    def start_loading(self) -> None:
        if self.started:
            return
        self.started = True
        self.items.sort(key=lambda x: x[0])
        self._refill()

    def values(self) -> Iterator[Tuple[torch.Tensor, object]]:
        self.start_loading()
        while not self._done:
            drained = self._drain()
            self._refill()
            yield from drained

        yield from self._finish()


def _item_size(item: WriteItem) -> int:
    size = 1
    assert item.tensor_data is not None
    # can't use math.prod as PT needs to support older python
    for s in item.tensor_data.size:
        size *= s

    dtype = item.tensor_data.properties.dtype
    return size * torch._utils._element_size(dtype)


def _split_by_size_and_type(bins: int, items: List[WriteItem]) -> List[List[WriteItem]]:
    if bins == 1:
        return [items]

    bytes_w = [wi for wi in items if wi.type == WriteItemType.BYTE_IO]
    tensor_w = [wi for wi in items if wi.type != WriteItemType.BYTE_IO]

    buckets: List[List[WriteItem]] = [[] for _ in range(bins)]
    bucket_sizes = [0 for _ in range(bins)]

    tensor_w.sort(key=_item_size, reverse=True)

    for i, wi in enumerate(bytes_w):
        buckets[i % bins].append(wi)

    for wi in tensor_w:
        # TODO replace with headq
        idx = min(enumerate(bucket_sizes), key=lambda x: x[1])[0]
        buckets[idx].append(wi)
        bucket_sizes[idx] += _item_size(wi)

    return buckets


def _write_item(
    stream: io.IOBase,
    data: Union[io.BytesIO, torch.Tensor],
    write_item: WriteItem,
    storage_key: str,
) -> WriteResult:
    offset = stream.tell()

    if write_item.type == WriteItemType.BYTE_IO:
        assert isinstance(data, io.BytesIO)
        stream.write(data.getbuffer())
    else:
        assert isinstance(data, torch.Tensor)
        assert data.device == torch.device("cpu")
        torch.save(data, cast(IO[bytes], stream))
    length = stream.tell() - offset

    return WriteResult(
        index=write_item.index,
        size_in_bytes=length,
        storage_data=_StorageInfo(storage_key, offset, length),
    )


def _write_files_from_queue(
    create_stream: Callable,
    file_queue: queue.Queue,
    result_queue: queue.Queue,
    planner: SavePlanner,
    inflight_threshhold: int,
    use_fsync: bool,
    thread_count: int,
) -> None:
    try:
        while True:
            file_name, storage_key, write_items = file_queue.get_nowait()
            loader: _TensorLoader

            custom_backend_name = torch._C._get_privateuse1_backend_name()
            custom_device_mod = getattr(torch, custom_backend_name, None)

            # TODO: Using the OverlappingCpuLoader with multiple threads creates significant
            # performance degredation, observed as being related to cuda stream syncs. We
            # should try to fix this and use _OverlappingCpuLoader for all threaded cases
            if (
                thread_count == 1
                and (
                    torch.cuda.is_available()
                    or (custom_device_mod and custom_device_mod.is_available())
                )
                and inflight_threshhold > 0
            ):
                loader = _OverlappingCpuLoader(
                    planner.resolve_data,
                    inflight_threshhold=inflight_threshhold,
                )
            else:
                loader = _SerialCpuLoader(
                    planner.resolve_data,
                )

            tensor_w = [wi for wi in write_items if wi.type != WriteItemType.BYTE_IO]
            for write_item in tensor_w:
                loader.add(_item_size(write_item), write_item)
            loader.start_loading()

            bytes_w = [wi for wi in write_items if wi.type == WriteItemType.BYTE_IO]
            write_results = []

            with create_stream(file_name, "wb") as stream:
                for write_item in bytes_w:
                    data = planner.resolve_data(write_item)
                    write_results.append(
                        _write_item(stream, data, write_item, storage_key)
                    )

                for tensor, write_item in loader.values():
                    assert tensor.is_cpu
                    write_results.append(
                        _write_item(stream, tensor, write_item, storage_key)
                    )

                if use_fsync:
                    try:
                        os.fsync(stream.fileno())
                    except AttributeError:
                        os.sync()
            result_queue.put(write_results)
    except queue.Empty:
        pass


class FileSystemBase(ABC):
    @contextmanager
    @abstractmethod
    def create_stream(
        self, path: Union[str, os.PathLike], mode: str
    ) -> Generator[io.IOBase, None, None]:
        ...

    @abstractmethod
    def concat_path(
        self, path: Union[str, os.PathLike], suffix: str
    ) -> Union[str, os.PathLike]:
        ...

    @abstractmethod
    def rename(
        self, path: Union[str, os.PathLike], new_path: Union[str, os.PathLike]
    ) -> None:
        ...

    @abstractmethod
    def init_path(self, path: Union[str, os.PathLike]) -> Union[str, os.PathLike]:
        ...

    @abstractmethod
    def mkdir(self, path: Union[str, os.PathLike]) -> None:
        ...

    @classmethod
    @abstractmethod
    def validate_checkpoint_id(cls, checkpoint_id: Union[str, os.PathLike]) -> bool:
        ...


class FileSystem(FileSystemBase):
    @contextmanager
    def create_stream(
        self, path: Union[str, os.PathLike], mode: str
    ) -> Generator[io.IOBase, None, None]:
        with cast(Path, path).open(mode) as stream:
            yield cast(io.IOBase, stream)

    def concat_path(
        self, path: Union[str, os.PathLike], suffix: str
    ) -> Union[str, os.PathLike]:
        return cast(Path, path) / suffix

    def init_path(self, path: Union[str, os.PathLike]) -> Union[str, os.PathLike]:
        if not isinstance(path, Path):
            path = Path(path)
        return path

    def rename(
        self, path: Union[str, os.PathLike], new_path: Union[str, os.PathLike]
    ) -> None:
        cast(Path, path).rename(cast(Path, new_path))

    def mkdir(self, path: Union[str, os.PathLike]) -> None:
        cast(Path, path).mkdir(parents=True, exist_ok=True)

    @classmethod
    def validate_checkpoint_id(cls, checkpoint_id: Union[str, os.PathLike]) -> bool:
        if isinstance(checkpoint_id, Path):
            return True

        if "://" in str(checkpoint_id):
            return False

        for p in Path(checkpoint_id).parents:
            if p.exists() and os.access(str(p), os.W_OK):
                return True

        return False


class FileSystemWriter(StorageWriter):
    """
    Basic implementation of StorageWriter using file IO.

    This implementation makes the following assumptions and simplifications:

    * The checkpoint path is an empty or non-existing directory.
    * File creation is atomic

    The checkpoint consist of one file per write request plus
    a `.metadata` file with the serialized metadata.

    """

    def __init__(
        self,
        path: Union[str, os.PathLike],
        single_file_per_rank: bool = True,
        sync_files: bool = True,
        thread_count: int = 1,
        per_thread_copy_ahead: int = 10_000_000,
    ) -> None:
        """
        Initialize the writer pointing to `path`.

        Args:
            path: directory where the checkpoint will be written to.
            single_file_per_rank: Produce one file per rank instead of one file per tensor/blob. Default to True.
            sync_files : force files to be synced to permanent storage. Default to True.
            thread_count: Number of IO threads to use to write. Default to 1.
            per_thread_copy_ahead: How many bytes to copy from the GPU ahead of saving then. Default 10Mb.

        N. B. If sync_files is disabled, there's no guarantee that the checkpoint will be consistent in the case of a failure.
        """
        super().__init__()
        self.fs = FileSystem()
        self.path = self.fs.init_path(path)
        self.single_file_per_rank = single_file_per_rank
        self.sync_files = sync_files
        self.thread_count = thread_count
        self.per_thread_copy_ahead = per_thread_copy_ahead

    def reset(self, checkpoint_id: Union[str, os.PathLike, None] = None) -> None:
        if checkpoint_id:
            self.path = self.fs.init_path(checkpoint_id)

    def set_up_storage_writer(self, is_coordinator: bool) -> None:
        pass

    def prepare_local_plan(self, plan: SavePlan) -> SavePlan:
        self.fs.mkdir(self.path)
        return plan

    def prepare_global_plan(self, global_plan: List[SavePlan]) -> List[SavePlan]:
        new_plans = [
            dataclasses.replace(plan, storage_data=_StoragePrefix(f"__{i}_"))
            for i, plan in enumerate(global_plan)
        ]
        return new_plans

    def write_data(
        self,
        plan: SavePlan,
        planner: SavePlanner,
    ) -> Future[List[WriteResult]]:
        storage_plan: _StoragePrefix = plan.storage_data
        file_count = 0

        def gen_file():
            nonlocal file_count
            file_name = f"{storage_plan.prefix}{file_count}{DEFAULT_SUFFIX}"
            file_count += 1
            return file_name

        file_queue: queue.Queue = queue.Queue()
        if self.single_file_per_rank:
            for bucket in _split_by_size_and_type(self.thread_count, plan.items):
                file_name = gen_file()
                path = self.fs.concat_path(self.path, file_name)
                file_queue.put((path, file_name, bucket))
        else:
            for item in plan.items:
                file_name = gen_file()
                path = self.fs.concat_path(self.path, file_name)
                file_queue.put((path, file_name, [item]))

        result_queue: queue.Queue = queue.Queue()

        threads = []
        for _ in range(1, self.thread_count):
            t = threading.Thread(
                target=_write_files_from_queue,
                args=(
                    self.fs.create_stream,
                    file_queue,
                    result_queue,
                    planner,
                    self.per_thread_copy_ahead,
                    self.sync_files,
                    self.thread_count,
                ),
            )
            t.start()
            threads.append(t)

        _write_files_from_queue(
            create_stream=self.fs.create_stream,
            file_queue=file_queue,
            result_queue=result_queue,
            planner=planner,
            inflight_threshhold=self.per_thread_copy_ahead,
            use_fsync=self.sync_files,
            thread_count=self.thread_count,
        )

        for t in threads:
            t.join()

        res = []
        try:
            while True:
                res += result_queue.get_nowait()
        except queue.Empty:
            pass

            fut: Future[List[WriteResult]] = Future()
            fut.set_result(res)
            return fut

    def finish(self, metadata: Metadata, results: List[List[WriteResult]]) -> None:
        storage_md = dict()
        for wr_list in results:
            storage_md.update({wr.index: wr.storage_data for wr in wr_list})
        metadata.storage_data = storage_md
        tmp_path = cast(Path, self.fs.concat_path(self.path, ".metadata.tmp"))
        meta_path = cast(Path, self.fs.concat_path(self.path, ".metadata"))
        with self.fs.create_stream(tmp_path, "wb") as metadata_file:
            pickle.dump(metadata, metadata_file)
            if self.sync_files:
                try:
                    os.fsync(metadata_file.fileno())
                except AttributeError:
                    os.sync()

        self.fs.rename(tmp_path, meta_path)
<<<<<<< HEAD
=======

    @property
    def checkpoint_id(self) -> Union[str, os.PathLike]:
        """
        return the checkpoint_id that will be used to save the checkpoint.
        """
        return self.path
>>>>>>> f34905f6

    @classmethod
    def validate_checkpoint_id(cls, checkpoint_id: Union[str, os.PathLike]) -> bool:
        return FileSystem.validate_checkpoint_id(checkpoint_id)


class FileSystemReader(StorageReader):
    def __init__(self, path: Union[str, os.PathLike]) -> None:
        super().__init__()
        self.fs = FileSystem()
        self.path = self.fs.init_path(path)
        self.storage_data: Dict[MetadataIndex, _StorageInfo] = dict()

    def _slice_file(self, file, sinfo: _StorageInfo) -> io.IOBase:
        return _create_file_view(file, sinfo.offset, sinfo.length)

    def reset(self, checkpoint_id: Union[str, os.PathLike, None] = None) -> None:
        self.storage_data = dict()
        if checkpoint_id:
            self.path = self.fs.init_path(checkpoint_id)

    def read_data(self, plan: LoadPlan, planner: LoadPlanner) -> Future[None]:
        # group requests by file
        per_file: Dict[str, List[ReadItem]] = dict()
        for read_item in plan.items:
            item_md = self.storage_data[read_item.storage_index]
            path = item_md.relative_path
            per_file.setdefault(path, []).append(read_item)

        for relative_path, reqs in per_file.items():
            new_path = self.fs.concat_path(self.path, relative_path)
            with self.fs.create_stream(new_path, "rb") as stream:
                # TODO sort by offset and cache the reading
                for req in reqs:
                    item_md = self.storage_data[req.storage_index]
                    file_slice = self._slice_file(stream, item_md)
                    if req.type == LoadItemType.BYTE_IO:
                        read_bytes = io.BytesIO(file_slice.read(item_md.length))
                        read_bytes.seek(0)
                        planner.load_bytes(req, read_bytes)
                    else:
                        tensor = cast(
                            Tensor,
                            torch.load(cast(IO[bytes], file_slice), map_location="cpu"),
                        )
                        tensor = narrow_tensor_by_index(
                            tensor, req.storage_offsets, req.lengths
                        )
                        target_tensor = planner.resolve_tensor(req).detach()

                        assert (
                            target_tensor.size() == tensor.size()
                        ), f"req {req.storage_index} mismatch sizes {target_tensor.size()} vs {tensor.size()}"
                        target_tensor.copy_(tensor)
                        planner.commit_tensor(req, target_tensor)

        fut: Future = Future()
        fut.set_result(None)
        return fut

    # Implementing the abstract function in StorageReader
    def read_metadata(self) -> Metadata:
        path = self.fs.concat_path(self.path, ".metadata")
        with self.fs.create_stream(path, "rb") as metadata_file:
            return pickle.load(metadata_file)

    def set_up_storage_reader(self, metadata: Metadata, is_coordinator: bool) -> None:
        self.storage_data = metadata.storage_data
        assert self.storage_data is not None

    def prepare_local_plan(self, plan: LoadPlan) -> LoadPlan:
        return plan

    def prepare_global_plan(self, global_plan: List[LoadPlan]) -> List[LoadPlan]:
        return global_plan

<<<<<<< HEAD
=======
    @property
    def checkpoint_id(self) -> Union[str, os.PathLike]:
        """
        return the checkpoint_id that will be used to save the checkpoint.
        """
        return self.path

>>>>>>> f34905f6
    @classmethod
    def validate_checkpoint_id(cls, checkpoint_id: Union[str, os.PathLike]) -> bool:
        return FileSystem.validate_checkpoint_id(checkpoint_id)<|MERGE_RESOLUTION|>--- conflicted
+++ resolved
@@ -537,8 +537,6 @@
                     os.sync()
 
         self.fs.rename(tmp_path, meta_path)
-<<<<<<< HEAD
-=======
 
     @property
     def checkpoint_id(self) -> Union[str, os.PathLike]:
@@ -546,7 +544,6 @@
         return the checkpoint_id that will be used to save the checkpoint.
         """
         return self.path
->>>>>>> f34905f6
 
     @classmethod
     def validate_checkpoint_id(cls, checkpoint_id: Union[str, os.PathLike]) -> bool:
@@ -623,8 +620,6 @@
     def prepare_global_plan(self, global_plan: List[LoadPlan]) -> List[LoadPlan]:
         return global_plan
 
-<<<<<<< HEAD
-=======
     @property
     def checkpoint_id(self) -> Union[str, os.PathLike]:
         """
@@ -632,7 +627,6 @@
         """
         return self.path
 
->>>>>>> f34905f6
     @classmethod
     def validate_checkpoint_id(cls, checkpoint_id: Union[str, os.PathLike]) -> bool:
         return FileSystem.validate_checkpoint_id(checkpoint_id)