# mypy: allow-untyped-defs
# Copyright (c) Meta Platforms, Inc. and affiliates

import copy
import csv
import itertools
import logging
import re
from abc import ABC, abstractmethod
from collections import defaultdict
from enum import Enum
from typing import (
    Any,
    Callable,
    Dict,
    List,
    NamedTuple,
    Optional,
    Set,
    Tuple,
    TYPE_CHECKING,
    Union,
)

import torch
import torch.distributed as dist
from torch.distributed._composable.fsdp.fully_shard import FSDPModule, UnshardHandle
from torch.profiler import record_function

from .microbatch import merge_chunks, split_args_kwargs_into_chunks, TensorChunkSpec
from .stage import _PipelineStageBase


if TYPE_CHECKING:
    from torch.distributed import Work

__all__ = [
    "get_schedule_class",
    "PipelineScheduleSingle",
    "PipelineScheduleMulti",
    "Schedule1F1B",
    "ScheduleGPipe",
    "ScheduleInterleaved1F1B",
    "ScheduleLoopedBFS",
    "ScheduleInterleavedZeroBubble",
]

logger = logging.getLogger(__name__)


class _ComputationType(Enum):
    # TODO(whc) rename to _ActType?
    FORWARD = 1
    BACKWARD_INPUT = 2
    BACKWARD_WEIGHT = 3
    UNSHARD = 4
    RESHARD = 5
    SEND_F = 6
    RECV_F = 7
    SEND_B = 8
    RECV_B = 9
    FULL_BACKWARD = 10

    def __str__(self):
        str_map = {
            _ComputationType.FORWARD: "F",
            _ComputationType.BACKWARD_INPUT: "I",
            _ComputationType.BACKWARD_WEIGHT: "W",
            _ComputationType.UNSHARD: "UNSHARD",
            _ComputationType.RESHARD: "RESHARD",
            _ComputationType.SEND_F: "SEND_F",
            _ComputationType.RECV_F: "RECV_F",
            _ComputationType.SEND_B: "SEND_B",
            _ComputationType.RECV_B: "RECV_B",
            _ComputationType.FULL_BACKWARD: "B",
        }
        return str_map[self]

    @staticmethod
    def from_str(action):
        if action == "F":
            return _ComputationType.FORWARD
        elif action == "I":
            return _ComputationType.BACKWARD_INPUT
        elif action == "W":
            return _ComputationType.BACKWARD_WEIGHT
        elif action == "UNSHARD":
            return _ComputationType.UNSHARD
        elif action == "RESHARD":
            return _ComputationType.RESHARD
        elif action == "SEND_F":
            return _ComputationType.SEND_F
        elif action == "RECV_F":
            return _ComputationType.RECV_F
        elif action == "SEND_B":
            return _ComputationType.SEND_B
        elif action == "RECV_B":
            return _ComputationType.RECV_B
        elif action == "B":
            return _ComputationType.FULL_BACKWARD
        else:
            raise RuntimeError(f"Invalid computation type {action}")


FORWARD = _ComputationType.FORWARD
BACKWARD_INPUT = _ComputationType.BACKWARD_INPUT
BACKWARD_WEIGHT = _ComputationType.BACKWARD_WEIGHT
UNSHARD = _ComputationType.UNSHARD
RESHARD = _ComputationType.RESHARD
SEND_F = _ComputationType.SEND_F
RECV_F = _ComputationType.RECV_F
SEND_B = _ComputationType.SEND_B
RECV_B = _ComputationType.RECV_B
FULL_BACKWARD = _ComputationType.FULL_BACKWARD

# Convenience shorthand for compute actions only since they are used in 'simple schedule format'
F = FORWARD
I = BACKWARD_INPUT
W = BACKWARD_WEIGHT
B = FULL_BACKWARD

# Helper to parse an action string like 1F0 into a tuple of (stage_index, computation_type, microbatch_index)
_action_regex = re.compile(
    r"(\d+)(F|I|B|W|UNSHARD|RESHARD|SEND_F|RECV_F|SEND_B|RECV_B)(\d*)"
)


class _Action(NamedTuple):
    stage_index: int
    computation_type: _ComputationType
    microbatch_index: Optional[int] = None

    def __repr__(self):
        repr = str(self.stage_index)
        repr += str(self.computation_type)
        if self.microbatch_index is not None:
            repr += str(self.microbatch_index)
        return repr

    @staticmethod
    def from_str(str):
        """
        Reverse of __repr__

        String should be formatted as [stage][action type][(microbatch)]
            e.g. `2F0`, `1UNSHARD`, `3SEND_F1`
        """
        if match := _action_regex.match(str):
            stage_index, computation_type, microbatch_index = match.groups()
            return _Action(
                int(stage_index),
                _ComputationType.from_str(computation_type),
                int(microbatch_index) if len(microbatch_index) else None,
            )
        elif str == "" or str.isspace():
            return None
        raise RuntimeError(
            f"Invalid action string: {str}, should be formatted as [stage][action type][(microbatch)] e.g. 2F0"
        )


def _format_pipeline_order(pipeline_order: Dict[int, List[Optional[_Action]]]) -> str:
    """
    Formats the pipeline order in a timestep (row) x rank (column) grid of actions
    and returns the formatted string
    """

    # don't mutate the original
    pipeline_order = copy.deepcopy(pipeline_order)

    # Replace None with ""
    for rank in pipeline_order:
        for i in range(len(pipeline_order[rank])):
            if pipeline_order[rank][i] is None:
                # TODO make a real 'None action' that prints as empty string and make mypy happy
                pipeline_order[rank][i] = ""  # type: ignore[call-overload]

    # Calculate the maximum number of steps across all ranks
    num_steps = max(len(actions) for actions in pipeline_order.values())
    step_labels = [
        "Step " + str(i).zfill(len(str(num_steps - 1))) for i in range(num_steps)
    ]
    # Sorting the dictionary by keys and retrieving values in that order
    rank_actions = [
        pipeline_order.get(key, [""] * num_steps) for key in sorted(pipeline_order)
    ]
    # Transpose the list of lists (rows to columns)
    transposed_actions = list(itertools.zip_longest(*rank_actions, fillvalue=""))
    # Generate column labels for ranks
    num_ranks = len(pipeline_order)
    rank_labels = ["Rank " + str(i) for i in range(num_ranks)]
    # Calculate the maximum length of each column, considering labels
    max_lengths = [
        max(len(str(item)) if item is not None else 0 for item in col)
        for col in zip(step_labels, *transposed_actions)
    ]
    # Format the header row with rank labels
    header_row = " " * (len(step_labels[0]) + 2) + " ".join(
        f"{label:<{max_lengths[i]}}" for i, label in enumerate(rank_labels)
    )
    # Format each row with its corresponding label
    formatted_rows = [
        f"{label}: "
        + " ".join(f"{str(item):<{max_lengths[i]}}" for i, item in enumerate(row))
        for label, row in zip(step_labels, transposed_actions)
    ]
    # Join the rows into a single string
    formatted_table = header_row + "\n" + "\n".join(formatted_rows) + "\n"
    return formatted_table


def _validate_pipeline_order(
    pipeline_order: Dict[int, List[Optional[_Action]]],
    num_microbatches: int,
    num_stages: int,
    enable_zero_bubble: bool = False,
):
    """
    pipeline_order[rank] = [(computation_type, microbatch_index, stage_index), ...]
    Validating that the pipeline order follows the rules:
    1. Forward action for a microbatch must be before the Backward action for that microbatch
    2. Recv for a microbatch must be before the send for that microbatch
    3. Microbatch index is handled in sequential order for each stage
    4. A later stage cannot operate on a microbatch before any of the previous stages have operated on it
    5. Same microbatch cannot be handled in the same time step across ranks
    """
    # microbatch_index: (current computation type, current stage)
    microbatch_process_info: Dict[int, Tuple[_ComputationType, int]] = {}
    max_timestep = max(len(rank_list) for rank_list in pipeline_order.values())
    for timestep in range(max_timestep):
        error_msg: List[str] = []
        current_timestep_actions = []
        for rank in range(len(pipeline_order)):
            action = (
                pipeline_order[rank][timestep]
                if timestep < len(pipeline_order[rank])
                else None
            )

            if action is not None:
                computation_type = action.computation_type
                if computation_type != _ComputationType.BACKWARD_WEIGHT:
                    current_timestep_actions.append(action)

        # TODO: enable this
        # if len(current_timestep_actions) == 0:
        #     error_msg.append(
        #         "All actions were None, there is an unnecessary gap in the schedule"
        #     )

        # Ensure that no microbatch is operated on twice in current_timestep_actions
        unique_microbatch_indices = {
            action.microbatch_index for action in current_timestep_actions
        }
        if len(unique_microbatch_indices) != len(current_timestep_actions):
            error_msg.append(
                "Duplicate microbatch index found in current_timestep_actions"
            )

        for action in current_timestep_actions:
            stage_index = action.stage_index
            computation_type = action.computation_type
            mb_index = action.microbatch_index
            assert (
                mb_index is not None
            ), "All currently supported action types require valid microbatch_index"
            if mb_index >= num_microbatches:
                error_msg.append(f"Microbatch index {mb_index} out of range")

            # first microbatch
            if mb_index not in microbatch_process_info:
                if computation_type != _ComputationType.FORWARD or stage_index != 0:
                    error_msg.append(f"Incorrect start for microbatch {mb_index}")
                microbatch_process_info[mb_index] = (computation_type, stage_index)
            else:
                # if the microbatch is included, check that the current stage is right after prev
                prev_computation, prev_stage = microbatch_process_info[mb_index]

                if prev_computation == _ComputationType.FORWARD:
                    if prev_stage == num_stages - 1:
                        expected_stage = num_stages - 1
                        expected_computation = _ComputationType.FULL_BACKWARD
                    else:
                        expected_stage = prev_stage + 1
                        expected_computation = _ComputationType.FORWARD
                elif prev_computation == _ComputationType.FULL_BACKWARD:
                    if prev_stage == 0:
                        error_msg.append(
                            f"[{mb_index=}] already finished backward computation"
                        )
                        break
                    else:
                        expected_stage = prev_stage - 1
                        expected_computation = _ComputationType.FULL_BACKWARD
                else:
                    raise ValueError(
                        f"Computation type {prev_computation} not supported"
                    )

                if expected_computation is not None:
                    if expected_computation != computation_type:
                        error_msg.append(
                            f"[{mb_index=}] {expected_computation=} VS. actual {computation_type=}"
                        )

                if expected_stage != stage_index:
                    error_msg.append(
                        f"[{mb_index=}] {expected_stage=} VS. actual {stage_index=}"
                    )

                microbatch_process_info[mb_index] = (
                    expected_computation,
                    expected_stage,
                )

        if not enable_zero_bubble:
            if len(error_msg) != 0:
                raise RuntimeError(
                    f"Error at timestep {timestep}: " + ",".join(error_msg)
                )
            return

        for rank in range(len(pipeline_order)):
            backward_steps: Set[Tuple[int, int]] = set()
            weight_steps: Set[Tuple[int, int]] = set()

            for action in pipeline_order[rank]:
                if action is None:
                    continue

                stage_index = action.stage_index
                computation_type = action.computation_type
                mb_index = action.microbatch_index
                if computation_type == _ComputationType.FULL_BACKWARD:
                    if mb_index is not None:
                        backward_steps.add((mb_index, stage_index))
                elif computation_type == _ComputationType.BACKWARD_WEIGHT:
                    if (mb_index, stage_index) not in backward_steps:
                        error_msg.append(
                            f"{mb_index=}, {stage_index=} Weight happened before bwd"
                        )
                    if (mb_index, stage_index) in weight_steps:
                        error_msg.append(
                            f"{mb_index=}, {stage_index=} Duplicated weight step"
                        )
                    if mb_index is not None:
                        weight_steps.add((mb_index, stage_index))

            if len(backward_steps) != len(weight_steps):
                error_msg.append("Length weight steps != Length bwd steps")

        if len(error_msg) != 0:
            raise RuntimeError(f"Error at timestep {timestep}: " + ",".join(error_msg))


class _PipelineSchedule(ABC):
    def __init__(
        self,
        n_microbatches: int,
        loss_fn: Optional[Callable[..., torch.Tensor]] = None,
        args_chunk_spec: Optional[Tuple[TensorChunkSpec, ...]] = None,
        kwargs_chunk_spec: Optional[Dict[str, TensorChunkSpec]] = None,
        output_merge_spec: Optional[Union[Dict[str, Any], Tuple[Any]]] = None,
    ):
        # From arguments
        self._n_microbatches = n_microbatches
        self._loss_fn = loss_fn
        # Chunking specification for positional inputs. (default: `None`)
        self._args_chunk_spec = args_chunk_spec
        # Chunking specification for keyword inputs. (default: `None`)
        self._kwargs_chunk_spec = kwargs_chunk_spec
        self._output_merge_spec = output_merge_spec
        """
        # args_chunk_spec and kwargs_chunk_spec specify how to chunk inputs.
        # They are used to convert batch to microbatches in `step(x)`.  See
        # `TensorChunkSpec` for helper methods for creating them.
        """

        # Derived
        self._has_backward = self._loss_fn is not None

        # Holds the losses for each microbatch.
        self._internal_losses: List[torch.Tensor] = []
        logger.info("Using %s", self.__class__.__name__)

    def _maybe_compute_loss(self, stage, output, target_mbs, mb_index):
        if stage.is_last and self._has_backward:
            loss = self._compute_loss(output, target_mbs[mb_index])  # type: ignore[index]
            self._internal_losses.append(loss)

    def _maybe_get_loss(self, stage, mb_index):
        valid_index = 0 <= mb_index < len(self._internal_losses)
        if stage.is_last and self._has_backward and valid_index:
            return self._internal_losses[mb_index]
        elif len(self._internal_losses) != 0 and not valid_index:
            raise RuntimeError(
                f"Loss for microbatch {mb_index} is not available. "
                f"Available losses for microbatches: {self._internal_losses}"
            )
        else:
            return None

    def _update_losses(self, stages, losses):
        """
        Update the losses to those in the internal state
        """
        # if stages not a list turn into a list
        if not isinstance(stages, list):
            stages = [stages]
        contains_last_stage = any(stage.is_last for stage in stages)

        # Return losses if there is a container passed in
        if contains_last_stage and losses is not None:
            if len(self._internal_losses) != self._n_microbatches:
                raise RuntimeError(
                    f"Expecting {self._n_microbatches} losses but got {len(self._internal_losses)}"
                )

            # Clean external container first
            losses.clear()
            # Copy internal losses to external container
            losses.extend(self._internal_losses)

        self._internal_losses.clear()

    @abstractmethod
    def _step_microbatches(
        self,
        arg_mbs: Optional[List] = None,
        kwarg_mbs: Optional[List] = None,
        target_mbs: Optional[List] = None,
        losses: Optional[List] = None,
    ):
        """
        Run one iteration of the pipeline schedule with list of microbatches.
        Will go through all the microbatches according to the schedule
        implementation.

        Args:
            microbatches: list of microbatch args.
        """
        raise NotImplementedError

    @abstractmethod
    def step(self, *args, target=None, losses: Optional[List] = None, **kwargs):
        """
        Run one iteration of the pipeline schedule with *whole-batch* input.
        Will chunk the input into microbatches automatically, and go through the
        microbatches according to the schedule implementation.

        args: positional arguments to the model (as in non-pipeline case).
        kwargs: keyword arguments to the model (as in non-pipeline case).
        target: target for the loss function.
        losses: a list to store the losses for each microbatch.
        """
        raise NotImplementedError

    def _check_inputs(
        self,
        arg_mbs: Optional[List] = None,
        kwarg_mbs: Optional[List] = None,
        target_mbs: Optional[List] = None,
        losses: Optional[List] = None,
    ):
        """
        Pre-process/check inputs
        """

        def check_type_and_len(mbs, name: str):
            if not isinstance(mbs, list):
                raise TypeError(f"{name} must be a list but got a {type(mbs)}")
            if len(mbs) != self._n_microbatches:
                raise ValueError(
                    f"Expecting {self._n_microbatches} {name} but got {len(mbs)}"
                )

        if arg_mbs is not None:
            check_type_and_len(arg_mbs, "arg_mbs")
        else:
            arg_mbs = [()] * self._n_microbatches

        if kwarg_mbs is not None:
            check_type_and_len(kwarg_mbs, "kwarg_mbs")
        else:
            kwarg_mbs = [{}] * self._n_microbatches

        if target_mbs is not None:
            check_type_and_len(target_mbs, "target_mbs")

        if losses is not None:
            if not isinstance(losses, list):
                raise TypeError(f"losses must be a list but got a {type(losses)}")

        return arg_mbs, kwarg_mbs

    def _compute_loss(self, output, target):
        return self._loss_fn(output, target)  # type: ignore[misc]

    def _split_inputs(
        self,
        args: Tuple[Any, ...],
        kwargs: Optional[Dict[str, Any]] = None,
    ):
        """
        Splits a full-batch input into chunks (i.e. microbatches) and returns
        the chunks
        """
        if args or kwargs:
            args_split, kwargs_split = split_args_kwargs_into_chunks(
                args,
                kwargs,
                self._n_microbatches,
                self._args_chunk_spec,
                self._kwargs_chunk_spec,
            )
            return args_split, kwargs_split
        else:
            # Empty inputs (e.g. when called on middle stages)
            # Return a list of empty tuples/dicts with matching length as chunks
            return [()] * self._n_microbatches, [{}] * self._n_microbatches

    def _merge_outputs(self, output_chunks: List[Any]) -> Any:
        """
        Merge output chunks back to a batch state.
        If output_merge_spec is None, the utility will merge output chunks by dimension 0 (batch dim).
        """
        return merge_chunks(
            output_chunks,
            self._output_merge_spec,
        )


def _batch_p2p(p2p_ops: List[dist.P2POp], desc: Optional[str] = None):
    """
    Simple wrapper over batch_isend_irecv from torch.distributed, which just adds a descriptive logger on top.
    """
    if len(p2p_ops) == 0:
        return None
    desc_str = f"{desc}, " if desc else ""
    logger.debug("batch_p2p %s%s", desc_str, p2p_ops)
    return dist.batch_isend_irecv(p2p_ops).pop()


def _sorted_batch_p2p(
    p2p_ops: List[dist.P2POp], desc: Optional[str] = None
) -> Dict[int, dist.Work]:
    """
    Sorts the list of P2P ops by the peer rank, and then calls
    batch_isend_irecv. Return a dictionary of works by peer rank. This function
    helps us avoid hangs in case of skip connections.
    """
    # Arrange p2p_ops by peer rank:
    #   int is the peer rank;
    #   List is the list of ops towards the peer
    ops_by_peer: Dict[int, List[dist.P2POp]] = defaultdict(list)
    work_by_peer: Dict[int, dist.Work] = {}
    if len(p2p_ops) == 0:
        return work_by_peer

    # Classify the ops by peer rank
    for op in p2p_ops:
        ops_by_peer[op.peer].append(op)

    # Call batch_isend_irecv per peer, in sorted order of the peers (to avoid hangs)
    for peer, ops in sorted(ops_by_peer.items()):
        work_by_peer[peer] = _batch_p2p(ops, desc=desc)

    return work_by_peer


class PipelineScheduleSingle(_PipelineSchedule):
    """
    Base class for single-stage schedules.
    Implements the `step` method.
    Derived classes should implement `_step_microbatches`.
    """

    def __init__(
        self,
        stage: _PipelineStageBase,
        n_microbatches: int,
        loss_fn: Optional[Callable] = None,
        args_chunk_spec: Optional[Tuple[TensorChunkSpec, ...]] = None,
        kwargs_chunk_spec: Optional[Dict[str, TensorChunkSpec]] = None,
        output_merge_spec: Optional[Union[Dict[str, Any], Tuple[Any]]] = None,
    ):
        # Init parent
        super().__init__(
            n_microbatches=n_microbatches,
            loss_fn=loss_fn,
            args_chunk_spec=args_chunk_spec,
            kwargs_chunk_spec=kwargs_chunk_spec,
            output_merge_spec=output_merge_spec,
        )
        # Self attributes
        self._stage = stage
        self._num_stages = stage.num_stages
        # Set the same has_backward flag for stage object
        self._stage.has_backward = self._has_backward
        self._stage_initialized = False

    def _initialize_stage(self, args, kwargs):
        self._stage._prepare_forward_infra(self._n_microbatches, args, kwargs)
        if self._has_backward:
            self._stage._prepare_backward_infra(self._n_microbatches)
        self._stage_initialized = True

    def step(self, *args, target=None, losses: Optional[List] = None, **kwargs):
        """
        Run one iteration of the pipeline schedule with *whole-batch* input.
        Will chunk the input into microbatches automatically, and go through the
        microbatches according to the schedule implementation.

        args: positional arguments to the model (as in non-pipeline case).
        kwargs: keyword arguments to the model (as in non-pipeline case).
        target: target for the loss function.
        losses: a list to store the losses for each microbatch.
        """

        # Clean per iteration
        self._stage.clear_runtime_states()

        # Split inputs into microbatches
        args_split, kwargs_split = self._split_inputs(args, kwargs)

        # Split target into microbatches
        if target is not None:
            targets_split = list(torch.tensor_split(target, self._n_microbatches))
        else:
            targets_split = None

        # Run microbatches
        self._step_microbatches(args_split, kwargs_split, targets_split, losses)

        # Return merged results per original format
        if self._stage.is_last:
            return self._merge_outputs(self._stage.output_chunks)
        else:
            return None


class _ScheduleForwardOnly(PipelineScheduleSingle):
    """
    The forward-only schedule.
    Will go through all the microbatches and perform only the forward pass
    """

    def _step_microbatches(
        self,
        arg_mbs: Optional[List] = None,
        kwarg_mbs: Optional[List] = None,
        target_mbs: Optional[List] = None,
        losses: Optional[List] = None,
    ):
        """
        Run one iteration of the pipeline schedule
        """
        if target_mbs is not None or losses is not None:
            raise RuntimeError(
                "Forward-only schedule does not support loss computation"
            )

        arg_mbs, kwarg_mbs = self._check_inputs(arg_mbs, kwarg_mbs, target_mbs, losses)
        if not self._stage_initialized:
            self._initialize_stage(arg_mbs[0], kwarg_mbs[0])

        # Delay send waits
        fwd_sends_to_wait: List[dist.Work] = []

        # Run microbatches
        for i in range(self._n_microbatches):
            with record_function(f"Forward {i}"):
                ops = self._stage.get_fwd_recv_ops(i)
                works = _sorted_batch_p2p(ops, desc="fwd_recv")
                for work in works.values():
                    work.wait()

                self._stage.forward_one_chunk(i, arg_mbs[i], kwarg_mbs[i])  # type: ignore[index]

                ops = self._stage.get_fwd_send_ops(i)
                works = _sorted_batch_p2p(ops, desc="fwd_send")
                fwd_sends_to_wait.extend(works.values())

            logger.debug("[%s] Forwarded microbatch %s", self._stage.stage_index, i)

        # Wait for all forward sends to finish
        # This should not have performance impact because by the time the first
        # backward arrives all the forward sends should have been finished.
        for work in fwd_sends_to_wait:
            work.wait()


class ScheduleGPipe(PipelineScheduleSingle):
    """
    The GPipe schedule.
    Will go through all the microbatches in a fill-drain manner.
    """

    def _step_microbatches(
        self,
        arg_mbs: Optional[List] = None,
        kwarg_mbs: Optional[List] = None,
        target_mbs: Optional[List] = None,
        losses: Optional[List] = None,
    ):
        """
        Run one iteration of the pipeline schedule with list of microbatches.
        Will go through all the microbatches according to the GPipe schedule.

        Args:
            microbatches: list of microbatch args.
        """
        arg_mbs, kwarg_mbs = self._check_inputs(arg_mbs, kwarg_mbs, target_mbs, losses)

        if not self._stage_initialized:
            self._initialize_stage(arg_mbs[0], kwarg_mbs[0])

        # Delay send waits
        fwd_sends_to_wait: List[dist.Work] = []

        # Run microbatches
        for i in range(self._n_microbatches):
            with record_function(f"Forward {i}"):
                ops = self._stage.get_fwd_recv_ops(i)
                works = _sorted_batch_p2p(ops, desc="fwd_recv")
                for work in works.values():
                    work.wait()

                output = self._stage.forward_one_chunk(i, arg_mbs[i], kwarg_mbs[i])  # type: ignore[index]

                ops = self._stage.get_fwd_send_ops(i)
                works = _sorted_batch_p2p(ops, desc="fwd_send")
                fwd_sends_to_wait.extend(works.values())

            logger.debug("[%s] Forwarded microbatch %s", self._stage.stage_index, i)

            self._maybe_compute_loss(self._stage, output, target_mbs, i)

        # Wait for all forward sends to finish
        # This should not have performance impact because by the time the first
        # backward arrives all the forward sends should have been finished.
        for work in fwd_sends_to_wait:
            work.wait()

        # No loss function, no need to run backward
        if not self._has_backward:
            return

        # Run backward
        # Delay send waits
        bwd_sends_to_wait: List[dist.Work] = []
        for i in range(self._n_microbatches):
            with record_function(f"Backward {i}"):
                ops = self._stage.get_bwd_recv_ops(i)
                works = _sorted_batch_p2p(ops, desc="bwd_recv")
                for work in works.values():
                    work.wait()

                loss = self._maybe_get_loss(self._stage, i)
                self._stage.backward_one_chunk(i, loss=loss)

                ops = self._stage.get_bwd_send_ops(i)
                works = _sorted_batch_p2p(ops, desc="bwd_send")
                bwd_sends_to_wait.extend(works.values())

            logger.debug("[%s] Backwarded microbatch %s", self._stage.stage_index, i)

        # Return losses if there is a container passed in
        self._update_losses(self._stage, losses)

        # Wait for all backward sends to finish
        for work in bwd_sends_to_wait:
            work.wait()


class Schedule1F1B(PipelineScheduleSingle):
    """
    The 1F1B schedule.
    Will perform one forward and one backward on the microbatches in steady state.
    """

    def _step_microbatches(
        self,
        arg_mbs: Optional[List] = None,
        kwarg_mbs: Optional[List] = None,
        target_mbs: Optional[List] = None,
        losses: Optional[List] = None,
    ):
        """
        Run one iteration of the pipeline schedule with list of microbatches.
        Will go through all the microbatches according to the 1F1B schedule.

        Args:
            microbatches: list of microbatch args.
        """
        arg_mbs, kwarg_mbs = self._check_inputs(arg_mbs, kwarg_mbs, target_mbs, losses)

        if not self._stage_initialized:
            self._initialize_stage(arg_mbs[0], kwarg_mbs[0])

        # Last stage has 1 warmup, second-to-last 2 warmups, ...
        # first stage `num_stages` warmups
        warmup_chunks = min(
            self._n_microbatches,
            self._num_stages - self._stage.stage_index,
        )

        # Chunk counters
        fwd_mb_index = 0
        bwd_mb_index = 0

        # Warmup phase
        send_work = None
        fwd_sends = []
        for _ in range(warmup_chunks):
            # Receive activations
            fwd_recvs = self._stage.get_fwd_recv_ops(fwd_mb_index)
            if recv_work := _batch_p2p(fwd_recvs, desc="fwd_recv"):
                recv_work.wait()

            # Compute
            output = self._stage.forward_one_chunk(fwd_mb_index, arg_mbs[fwd_mb_index], kwarg_mbs[fwd_mb_index])  # type: ignore[index]

            # Clear previous chunk's forward sends (hopefully they have well
            # finished, otherwise, we are heavily communication bound, in which
            # case it doesn't create a lot of benefit to compute next chunk
            # eagerly either)
            if send_work:
                send_work.wait()

            # Send activations
            fwd_sends = self._stage.get_fwd_send_ops(fwd_mb_index)
            if fwd_mb_index != warmup_chunks - 1:
                # Safe to fire
                send_work = _batch_p2p(fwd_sends, desc="fwd_send")
            # otherwise:
            #   The last foward send is left for fuse with first 1B in 1B1F below

            # Compute loss
            self._maybe_compute_loss(self._stage, output, target_mbs, fwd_mb_index)
            fwd_mb_index += 1

        # Now we should have send ops left over, to be fused with first 1B of 1B1F phase below.

        # 1B1F phase
        while True:  # Don't worry, we have a break inside
            # We actually do 1B first as the `1B1F` name indicates, so prepare its recv ops
            bwd_recvs = self._stage.get_bwd_recv_ops(bwd_mb_index)

            # Now, we need to fire the fwd_sends and bwd_recvs together
            if fuse_work := _batch_p2p(fwd_sends + bwd_recvs, desc="fwd_send_bwd_recv"):
                fuse_work.wait()

            # Backward one chunk
            loss = self._maybe_get_loss(self._stage, bwd_mb_index)
            self._stage.backward_one_chunk(bwd_mb_index, loss=loss)

            # Get the bwd send ops, but don't fire, to be fused with the 1F below
            bwd_sends = self._stage.get_bwd_send_ops(bwd_mb_index)
            bwd_mb_index += 1

            if fwd_mb_index == self._n_microbatches:
                # We are done with 1B1F, so break with some left-over bwd_sends
                break

            # We prepare 1F of the `1B1F`
            fwd_recvs = self._stage.get_fwd_recv_ops(fwd_mb_index)

            # Fuse it with bwd_sends above
            if fuse_work := _batch_p2p(bwd_sends + fwd_recvs, desc="bwd_send_fwd_recv"):
                fuse_work.wait()

            # Now do the fwd
            output = self._stage.forward_one_chunk(fwd_mb_index, arg_mbs[fwd_mb_index], kwarg_mbs[fwd_mb_index])  # type: ignore[index]

            # Compute loss
            self._maybe_compute_loss(self._stage, output, target_mbs, fwd_mb_index)

            # Get the fwd send ops, but don't fire, leave it for the next iter (wrap-around)
            fwd_sends = self._stage.get_fwd_send_ops(fwd_mb_index)
            fwd_mb_index += 1

        # Remember we still have some bwd_sends left over after the break? Now it is time to fire it
        send_work = _batch_p2p(bwd_sends, desc="bwd_send")

        # Cooldown
        while bwd_mb_index < self._n_microbatches:
            # prepare bwd recv ops
            bwd_recvs = self._stage.get_bwd_recv_ops(bwd_mb_index)
            if recv_work := _batch_p2p(bwd_recvs, desc="bwd_recv"):
                recv_work.wait()

            # Backward one chunk
            loss = self._maybe_get_loss(self._stage, bwd_mb_index)
            self._stage.backward_one_chunk(bwd_mb_index, loss=loss)

            # Clear previous chunk's backward sends (hopefully they have well finished)
            if send_work:
                send_work.wait()

            # Get the bwd send ops, fire it
            bwd_sends = self._stage.get_bwd_send_ops(bwd_mb_index)
            send_work = _batch_p2p(bwd_sends, desc="bwd_send")
            bwd_mb_index += 1

        # Wait for the last backward send to finish
        if send_work:
            send_work.wait()

        # Return losses if there is a container passed in
        self._update_losses(self._stage, losses)


def _add_unshard_reshard(
    compute_actions: List[Optional[_Action]],
    max_active_stages: int = 3,
) -> List[_Action]:
    """Given a basic schedule involving only compute actions (F,B,W), add UNSHARD/RESHARD actions for FSDP.

    UNSHARD refers to fetching the full contents of an FSDP-sharded layer, requiring an all-gather operation.
    RESHARD does the opposite, releasing memory (but doing no commmunication)

    We abandon the "timestep lock"  during lowering

    max_active_stages controls how many prefetches we allow. It should be measured in mb and tuneable but in practice
    3 stages is probably the thing we want?
    (to account for having one f and one b active, and something else prefetching?)
    """

    def next_stage_indices(
        count: int, next_actions: List[Optional[_Action]]
    ) -> List[int]:
        """Remove duplicates (same stage, different microbatch), find next 'count' stages that will do compute."""
        seen: Set[int] = set()
        ret: List[int] = []

        for a in next_actions:
            if a is not None and a.stage_index not in seen:
                seen.add(a.stage_index)
                ret.append(a.stage_index)
                if len(ret) == count:
                    break
        return ret

    active_stages: Set[int] = set()
    fsdp_aware_actions: List[_Action] = []

    def _unshard(stage_index: int):
        active_stages.add(stage_index)
        fsdp_aware_actions.append(_Action(stage_index, UNSHARD, None))

    def _reshard(stage_index: int):
        active_stages.remove(stage_index)
        fsdp_aware_actions.append(_Action(stage_index, RESHARD, None))

    for i, action in enumerate(compute_actions):
        if action is None:
            continue

        # We prefetch the next N stages we'll see, dropping existing stages to make room
        next_n = next_stage_indices(max_active_stages, compute_actions[i:])
        # Fetch needs to be ordered correctly, so don't use a set
        fetch = list(filter(lambda s: s not in active_stages, next_n))
        # Unclear what the best policy is for eviction, but we can maintain order so we do
        evict = list(filter(lambda s: s not in next_n, active_stages))

        # logger.debug(
        #     "_add_unshard_reshard Step %d active: %s fetch %s, evict %s",
        #     i,
        #     active_stages,
        #     fetch,
        #     evict,
        # )

        for stage in evict:
            _reshard(stage)
        for stage in fetch:
            _unshard(stage)
        fsdp_aware_actions.append(action)

    return fsdp_aware_actions


def _merge_bw(
    compute_actions: List[Optional[_Action]],
) -> List[_Action]:
    """Given a basic schedule involving only compute actions (F,I,W), merge adjacent I and W ops into B ops.
    (note: I = BACKWARD_INPUT, W = BACKWARD_WEIGHT, B = FULL_BACKWARD)

    B refers to running the whole backward (not separating grad_input and grad_weight), which can be more efficient
    in some cases.
    """
    merged_actions = []
    while compute_actions:
        action = compute_actions.pop(0)
        if action is None:
            continue

        while len(compute_actions) and (next_action := compute_actions[0]) is None:
            # remove any None actions between 'action' and 'next_action'
            compute_actions.pop(0)

        if (
            action.computation_type == BACKWARD_INPUT
            and next_action is not None
            and next_action.computation_type == BACKWARD_WEIGHT
            and action.stage_index == next_action.stage_index
            and action.microbatch_index == next_action.microbatch_index
        ):
            merged_actions.append(
                _Action(action.stage_index, FULL_BACKWARD, action.microbatch_index)
            )
            compute_actions.pop(0)
        else:
            merged_actions.append(action)
    return merged_actions


def _add_send_recv(
    compute_actions: Dict[int, List[_Action]],
    stage_to_rank: Callable[[int], int],
    num_stages: int,
) -> Dict[int, List[_Action]]:
    comm_actions: Dict[int, List[_Action]] = {rank: [] for rank in compute_actions}
    prev_actions: Dict[int, Set[_Action]] = {rank: set() for rank in compute_actions}

    def _has_comms(action: _Action) -> bool:
        if action.computation_type == F:
            return action.stage_index != num_stages - 1 and stage_to_rank(
                action.stage_index + 1
            ) != stage_to_rank(action.stage_index)
        elif action.computation_type in (BACKWARD_INPUT, FULL_BACKWARD):
            return action.stage_index != 0 and stage_to_rank(
                action.stage_index - 1
            ) != stage_to_rank(action.stage_index)
        return False

    def _get_comms(action: _Action) -> Tuple[_Action, _Action]:
        assert _has_comms(action), f"{action} is not a valid comm action"
        stage_idx = action.stage_index
        ctype = action.computation_type
        mb_idx = action.microbatch_index
        send = _Action(stage_idx, SEND_F if ctype == F else SEND_B, mb_idx)
        recv_stage_idx = stage_idx + 1 if ctype == F else stage_idx - 1
        recv = _Action(recv_stage_idx, RECV_F if ctype == F else RECV_B, mb_idx)
        return send, recv

    def _ready_to_schedule(
        action: Optional[_Action], prev_actions: Set[_Action]
    ) -> bool:
        """We don't put our own recv ops in the schedule, we let a sender on another rank put our recv ops in place.
        This helps ensure a sane (non-hanging) ordering of sends and recvs.
        But it also means we might not be able to schedule our next compute action yet.
        """
        if action is None:
            return True
        elif action.computation_type == F and not action.stage_index == 0:
            if (
                _Action(action.stage_index, RECV_F, action.microbatch_index)
                in prev_actions
            ):
                return True
            elif (
                _Action(action.stage_index - 1, F, action.microbatch_index)
                in prev_actions
            ):
                return True
            return False
        elif (
            action.computation_type in (BACKWARD_INPUT, FULL_BACKWARD)
            and not action.stage_index == num_stages - 1
        ):
            if (
                _Action(action.stage_index, RECV_B, action.microbatch_index)
                in prev_actions
            ):
                return True
            elif (
                _Action(action.stage_index + 1, BACKWARD_INPUT, action.microbatch_index)
                in prev_actions
            ):
                return True
            elif (
                _Action(action.stage_index + 1, FULL_BACKWARD, action.microbatch_index)
                in prev_actions
            ):
                return True
            return False
        else:
            return True

    while compute_actions:
        progress = False
        # go in order of ranks even if dict keys aren't ordered
        for rank in sorted(compute_actions):
            assert (
                len(compute_actions[rank]) > 0
            ), f"{rank=}, {len(compute_actions[rank])=}"
            action = compute_actions[rank][0]

            if not _ready_to_schedule(action, prev_actions[rank]):
                continue

            if action is not None:
                comm_actions[rank].append(action)
                prev_actions[rank].add(action)
                if _has_comms(action):
                    send, recv = _get_comms(action)
                    # TODO we can avoid send/recv if the 2 stages are on the same rank.
                    # should we avoid that in the runtime or here?
                    comm_actions[rank].append(send)
                    prev_actions[rank].add(send)
                    comm_actions[stage_to_rank(recv.stage_index)].append(recv)
                    prev_actions[stage_to_rank(recv.stage_index)].add(recv)

            compute_actions[rank].pop(0)
            if len(compute_actions[rank]) == 0:
                del compute_actions[rank]
            progress = True
        assert progress, "Malformed compute schedule, can't schedule sends/recvs"
    return comm_actions


class PipelineScheduleMulti(_PipelineSchedule):
    """
    Base class for multi-stage schedules.
    Implements the `step` method.
    """

    def __init__(
        self,
        stages: List[_PipelineStageBase],
        n_microbatches: int,
        loss_fn: Optional[Callable] = None,
        args_chunk_spec: Optional[Tuple[TensorChunkSpec, ...]] = None,
        kwargs_chunk_spec: Optional[Dict[str, TensorChunkSpec]] = None,
        output_merge_spec: Optional[Union[Dict[str, Any], Tuple[Any]]] = None,
        stage_index_to_group_rank: Optional[Dict[int, int]] = None,
        use_full_backward: bool = True,
    ):
        # Init parent
        super().__init__(
            n_microbatches=n_microbatches,
            loss_fn=loss_fn,
            args_chunk_spec=args_chunk_spec,
            kwargs_chunk_spec=kwargs_chunk_spec,
            output_merge_spec=output_merge_spec,
        )
        # Self attributes
        self._stages = stages
        self._num_stages = stages[0].num_stages
        self.pp_group_size = stages[0].group_size
        self.rank = stages[0].group_rank
        # Set the pipeline stage states
        if stage_index_to_group_rank is not None:
            for stage in self._stages:
                stage.stage_index_to_group_rank = stage_index_to_group_rank
        self.stage_index_to_group_rank = stages[0].stage_index_to_group_rank

        # Set the same has_backward flag for stage object
        for stage in self._stages:
            stage.has_backward = self._has_backward
        self._stages_initialized = False

        # avoid putting a reference to 'self' inside the lambda, it creates a ref cycle
        has_loss: bool = self._loss_fn is not None
        self._should_compute_loss = lambda stage: stage.is_last and has_loss

        # This will be set during init of derived schedules
        self.pipeline_order: Dict[int, List[Optional[_Action]]] = {}
        self.use_full_backward = use_full_backward

    def _initialize_stages(self, args: Tuple[Any, ...], kwargs):
        # may be 'none' value (if this stage sends its output shapes to the next stage via P2P)
        # or real value (if this stage and next stage are on the same device)
        next_stage_args: Tuple[Any, ...] = tuple()
        for stage in self._stages:
            if stage.is_first:
                next_stage_args = stage._prepare_forward_infra(
                    self._n_microbatches, args, kwargs
                )
            else:
                next_stage_args = stage._prepare_forward_infra(
                    self._n_microbatches, next_stage_args, kwargs
                )

            if self._has_backward:
                stage._prepare_backward_infra(self._n_microbatches)
        self._stages_initialized = True

    def _dump_csv(self, filename):
        """Dump a CSV representation of the schedule into a file with the provided filename."""
        with open(filename, "w", newline="") as csvfile:
            writer = csv.writer(csvfile)
            for rank in self.pipeline_order:
                writer.writerow(self.pipeline_order[rank])

    def _validate_schedule(self):
        # TODO(whc) this should be merged with the logic in test_schedule.py#L453-L554
        def _validate_rank_actions(
            actions: Dict[int, List[_Action | None]],
            num_stages: int,
            num_microbatches: int,
        ):
            # We will count all the actions per stage and ensure they happen in a valid order
            # (e.g. F before B before W for a given microbatch)
            stage_actions: Dict[int, Dict[_ComputationType, Set]] = {
                stage_id: {
                    F: set(),
                    B: set(),
                    W: set(),
                }
                for stage_id in range(num_stages)
            }
            for rank in actions:
                for action in actions[rank]:
                    if action is None:
                        continue
                    assert isinstance(
                        action, _Action
                    ), f"Got an invalid action: {action}, expected instance of _Action"
                    s_id = action.stage_index
                    ctype = action.computation_type
                    mb_id = action.microbatch_index
                    if ctype == F:
                        stage_actions[s_id][F].add(mb_id)
                    elif ctype == B:
                        assert (
                            mb_id in stage_actions[s_id][F]
                        ), f"Running Backward for stage {s_id}, microbatch {mb_id} without first running Forward"
                        stage_actions[s_id][B].add(mb_id)
                    elif ctype == W:
                        assert (
                            not self.use_full_backward
                        ), "Schedule contains 'W' actions, but is configured to use full backward"
                        assert (
                            mb_id in stage_actions[s_id][B]
                        ), f"Running Weight for stage {s_id}, microbatch {mb_id} without first running Backward"
                        stage_actions[s_id][W].add(mb_id)

            for s_id in stage_actions:
                for ctype in (F, B, W):
                    stage_mb = len(stage_actions[s_id][ctype])
                    assert (
                        stage_mb == num_microbatches
                    ), f"Got {stage_mb} {ctype} microbatches for stage {s_id}, expected {num_microbatches}"

        assert (
            len(self.pipeline_order) == self.pp_group_size
        ), f"Schedule has incorrect number of ranks - expected {self.pp_group_size}, actual {len(self.pipeline_order)}"
        for rank in range(self.pp_group_size):
            assert (
                rank in self.pipeline_order
            ), f"Schedule is missing actions for rank {rank}"
        _validate_rank_actions(
            self.pipeline_order,
            self._num_stages,
            self._n_microbatches,
        )

    def _load_csv(self, filename, format="compute_only"):
        """Load a CSV representation of the schedule from a file with the provided filename.
        This API will most likely get renamed/refactored so is marked as internal for now.

        format must be "compute_only" for PipelineScheduleMulti
        """
        assert format == "compute_only"
        with open(filename, newline="") as csvfile:
            reader = csv.reader(csvfile)
            for rank, row in enumerate(reader):
                self.pipeline_order[rank] = [_Action.from_str(s) for s in row]
        self._validate_schedule()

    def step(self, *args, target=None, losses: Optional[List] = None, **kwargs):
        """
        Run one iteration of the pipeline schedule with *whole-batch* input.
        Will chunk the input into microbatches automatically, and go through the
        microbatches according to the schedule implementation.

        args: positional arguments to the model (as in non-pipeline case).
        kwargs: keyword arguments to the model (as in non-pipeline case).
        target: target for the loss function.
        losses: a list to store the losses for each microbatch.
        """
        # Clean per iteration
        for stage in self._stages:
            stage.clear_runtime_states()

        # Split inputs into microbatches
        args_split, kwargs_split = self._split_inputs(args, kwargs)

        # Split target into microbatches
        if target is not None:
            targets_split = list(torch.tensor_split(target, self._n_microbatches))
        else:
            targets_split = None

        # Run microbatches
        self._step_microbatches(args_split, kwargs_split, targets_split, losses)

        # Return merged results per original format
        for stage in self._stages:
            if stage.is_last:
                return self._merge_outputs(stage.output_chunks)
        # Does not contain the last stage
        return None

    def _step_microbatches(
        self,
        arg_mbs: Optional[List] = None,
        kwarg_mbs: Optional[List] = None,
        target_mbs: Optional[List] = None,
        losses: Optional[List] = None,
    ):
        """
        Operate on the microbatches for looped schedules (multiple stages on each rank).

        TODO: Does not use sorted_batch_isend_irecv(). As a result, this schedule does
        not support models with skip connections.
        """
        arg_mbs, kwarg_mbs = self._check_inputs(arg_mbs, kwarg_mbs, target_mbs, losses)

        if not self._stages_initialized:
            self._initialize_stages(arg_mbs[0], kwarg_mbs[0])

        # Based on the plan in Step 1 created in __init__:
        # 2. Perform communication based on the pipeline_order
        stage_index_to_stage: Dict[int, _PipelineStageBase] = {
            stage.stage_index: stage for stage in self._stages
        }

        # determine prev_rank and next_rank based on which ranks are next to
        # the stages in the pipeline_order
        all_prev_ranks: Set[int] = set()
        all_next_ranks: Set[int] = set()
        for stage_index in stage_index_to_stage.keys():
            # TODO: assumption that stages only communicate from distances of +1/-1 (no skip connections)
            if stage_index > 0:
                all_prev_ranks.add(self.stage_index_to_group_rank[stage_index - 1])
            if stage_index < self._num_stages - 1:
                all_next_ranks.add(self.stage_index_to_group_rank[stage_index + 1])

        for time_step, action in enumerate(self.pipeline_order[self.rank]):
            try:
                ops: List[dist.P2POp] = []
                if action is not None:
                    computation_type = action.computation_type
                    mb_index = action.microbatch_index
                    stage_index = action.stage_index
                    assert (
                        mb_index is not None
                    ), "All currently supported action types require valid microbatch_index"
                    if computation_type == _ComputationType.FORWARD:
                        # perform forward computation
                        stage = stage_index_to_stage[stage_index]
                        output = stage.forward_one_chunk(
                            mb_index, arg_mbs[mb_index], kwarg_mbs[mb_index]
                        )
                        self._maybe_compute_loss(stage, output, target_mbs, mb_index)
                        ops.extend(stage.get_fwd_send_ops(mb_index))

                    # TODO(whc) for now i'm going with the hopefully backward-compatible position that legacy IR with
                    # 'B' maps to ambiguous backward that is either full or d_Input based on 'use_full_backward' flag.
                    # Later, we should deprecate this flag, and rely on the IR to determine the type of backward
                    elif computation_type == _ComputationType.FULL_BACKWARD:
                        # perform backward computation
                        stage = stage_index_to_stage[stage_index]
                        loss = self._maybe_get_loss(stage, mb_index)
                        stage.backward_one_chunk(
                            mb_index, loss=loss, full_backward=self.use_full_backward
                        )
                        ops.extend(stage.get_bwd_send_ops(mb_index))
                    elif computation_type == _ComputationType.BACKWARD_WEIGHT:
                        # perform weight update
                        if self.use_full_backward:
                            raise ValueError(
                                f"We detected a weight update in the pipeline schedule, but \
                                {self.use_full_backward=}"
                            )
                        stage = stage_index_to_stage[stage_index]
                        stage.backward_weight_one_chunk(mb_index)
                    else:
                        raise ValueError(f"Unknown computation type {computation_type}")

                # Look at the neighboring ranks for this current timestep and determine whether
                # this current rank needs to do any recv communication
                for prev_rank in all_prev_ranks:
                    prev_rank_ops = self.pipeline_order[prev_rank]
                    prev_rank_action = None
                    if time_step < len(prev_rank_ops):
                        prev_rank_action = prev_rank_ops[time_step]
                    if prev_rank_action is not None:
                        computation_type = prev_rank_action.computation_type
                        mb_index = prev_rank_action.microbatch_index
                        stage_index = prev_rank_action.stage_index
                        assert (
                            mb_index is not None
                        ), "All currently supported action types require valid microbatch_index"
                        # Only handle sends for the forward from a previous rank
                        if computation_type == _ComputationType.FORWARD:
                            # If not the last stage, then receive fwd activations
                            if stage_index + 1 in stage_index_to_stage:
                                # TODO: We are assuming that stage will always receive from stage-1
                                # however that is not necessarily true of get_fwd_recv_ops
                                stage = stage_index_to_stage[stage_index + 1]
                                ops.extend(stage.get_fwd_recv_ops(mb_index))
                        elif (
                            computation_type == _ComputationType.FULL_BACKWARD
                            or computation_type == _ComputationType.BACKWARD_WEIGHT
                        ):
                            # Previous rank doing backward or weight update has no influence for the current rank forward recv
                            pass
                        else:
                            raise ValueError(
                                f"Unknown computation type {computation_type}"
                            )
                for next_rank in all_next_ranks:
                    next_rank_ops = self.pipeline_order[next_rank]
                    next_rank_action = None
                    if time_step < len(next_rank_ops):
                        next_rank_action = next_rank_ops[time_step]
                    if next_rank_action is not None:
                        computation_type = next_rank_action.computation_type
                        mb_index = next_rank_action.microbatch_index
                        stage_index = next_rank_action.stage_index
                        assert (
                            mb_index is not None
                        ), "All currently supported action types require valid microbatch_index"
                        # Only handle receives for the backwards from a next rank
                        if (
                            computation_type == _ComputationType.FORWARD
                            or computation_type == _ComputationType.BACKWARD_WEIGHT
                        ):
                            # Next rank doing forward or weight update has no influence for the current rank backward recv
                            pass
                        elif computation_type == _ComputationType.FULL_BACKWARD:
                            # If not the first stage, then receive bwd gradients
                            if stage_index - 1 in stage_index_to_stage:
                                # TODO: We are assuming that stage will always receive from stage+1
                                # however that is not necessarily true of get_bwd_recv_ops
                                stage = stage_index_to_stage[stage_index - 1]
                                ops.extend(stage.get_bwd_recv_ops(mb_index))
                        else:
                            raise ValueError(
                                f"Unknown computation type {computation_type}"
                            )

                # do the communication
                if ops:
                    _batch_p2p(ops).wait()
            except Exception as e:
                logger.error(
                    "[Rank %s] pipeline schedule %s caught the following exception \
                     at time_step %s when running action %s",
                    self.rank,
                    self.__class__.__name__,
                    time_step,
                    action,
                )
                logger.error("%s", _format_pipeline_order(self.pipeline_order))
                raise e
        # Return losses if there is a container passed in
        self._update_losses(self._stages, losses)


class _PipelineScheduleRuntime(PipelineScheduleMulti):
    """
    Provides a simple runtime that requires a 'schedule IR' including specified communication operations.

    Can be instantiated directly by creating _PipelineScheduleRuntime and calling load_csv, or can be
    subclassed and the subclass can be responsible for creating a schedule IR.
    """

    def _load_actions(
        self,
        actions: Dict[int, List[Optional[_Action]]],
        format: str = "compute_only",
    ):
        """
        Given an in-memory representation for a simple compute-only schedule, lower it to a complex schedule including
        communication actions.  Stores the schedule in self, and must be called before running step_mo()
        """
        assert (
            self.stage_index_to_group_rank is not None
        ), "stage_index_to_group_rank is required for PipelineScheduleRuntime"
        self.pipeline_order_with_comms: Dict[int, List[_Action]] = {}
        if format == "compute_comms":
            for rank in actions:
                self.pipeline_order_with_comms[rank] = []
                for action in actions[rank]:
                    assert action is not None
                    self.pipeline_order_with_comms[rank].append(action)
            # TODO what level of validation should we offer for compute+comms schedule?
        elif format == "compute_only":
            # Perform schedule lowering
            for rank in actions:
                self.pipeline_order_with_comms[rank] = _add_unshard_reshard(
                    actions[rank]
                )

            self.pipeline_order_with_comms = _add_send_recv(
                self.pipeline_order_with_comms,
                stage_to_rank=lambda s: self.stage_index_to_group_rank[s],
                num_stages=self._num_stages,
            )
        else:
            raise NotImplementedError(f"{format=} is not implemented")

    def _load_csv(self, filename: str, format: str = "compute_only"):
        """Loads a csv in simple format and then lowers it to include comunication actions

        format must be either "compute_only" or "compute_comms".  If compute_only, the lowering passes
        will automatically be run to generate a compute_comms schedule.
        """
        if format == "compute_only":
            # this will populate self.pipeline_order
            super()._load_csv(filename)
            # this will populate self.pipeline_order_with_comms
            self._load_actions(self.pipeline_order)
        elif format == "compute_comms":
            actions = {}
            with open(filename, newline="") as csvfile:
                reader = csv.reader(csvfile)
                for rank, row in enumerate(reader):
                    actions[rank] = [_Action.from_str(s) for s in row]
                self._load_actions(actions, format=format)
        else:
            raise NotImplementedError(f"{format=} is not implemented")

    def _dump_csv(self, filename: str):
        """Dump a CSV representation of the compute + comms schedule into a file with the provided filename."""
        # TODO should there be an option to dump the compute_only schedule from PipelineScheduleRuntime? It's possible
        # that it does not exist if it was created from a compute_comms schedule.
        assert (
            self.pipeline_order_with_comms is not None
        ), "Must initialize compute_comms schedule before dump_csv"
        with open(filename, "w", newline="") as csvfile:
            writer = csv.writer(csvfile)
            for rank in self.pipeline_order_with_comms:
                writer.writerow(self.pipeline_order_with_comms[rank])

    def _simulate(self):
        return _simulate_comms_compute(
            self.pipeline_order_with_comms,
            lambda s: self.stage_index_to_group_rank[s],
            self._num_stages,
        )

    def _step_microbatches(
        self,
        arg_mbs: Optional[List] = None,
        kwarg_mbs: Optional[List] = None,
        target_mbs: Optional[List] = None,
        losses: Optional[List] = None,
    ):
        """
        Operate on the microbatches for looped schedules (multiple stages on each rank).

        TODO: Does not use sorted_batch_isend_irecv(). As a result, this schedule does
        not support models with skip connections.
        """
        arg_mbs, kwarg_mbs = self._check_inputs(arg_mbs, kwarg_mbs, target_mbs, losses)
        if not self._stages_initialized:
            self._initialize_stages(arg_mbs[0], kwarg_mbs[0])

        # Based on the plan in Step 1 created in __init__:
        # 2. Perform communication based on the pipeline_order
        stage_index_to_stage: Dict[int, _PipelineStageBase] = {
            stage.stage_index: stage for stage in self._stages
        }

        assert (
            self.pipeline_order_with_comms is not None
        ), "Must call _load_actions() before calling _step_microbatches()"

        # recv ops indexed by (stage_idx, mb_idx) need to be waited on before use
        bwd_recv_ops: Dict[Tuple[int, int], Work] = {}
        fwd_recv_ops: Dict[Tuple[int, int], Work] = {}

        # send ops should be waited on before step() exists, mainly for hygeine
        send_ops: List[Work] = []

        # we track which stages are 'active' when used with FSDP, and wait on unshard ops before computing on stages
        unshard_ops: Dict[int, UnshardHandle] = {}
        unsharded_stages = set()

        def _assert_unsharded(stage_idx: int):
            """If an unshard is active for `stage_idx`, wait() it and mark `stage_idx` unshared."""
            if stage_idx in unshard_ops:
                unshard_ops[stage_idx].wait()
                del unshard_ops[stage_idx]
                unsharded_stages.add(stage_idx)
            assert (
                stage_idx in unsharded_stages
            ), f"Attempted to compute on sharded {stage_idx=}"

        for time_step, action in enumerate(self.pipeline_order_with_comms[self.rank]):
            try:
                comp_type = action.computation_type
                mb_index: int = (
                    action.microbatch_index
                    if action.microbatch_index is not None
                    else -1
                )
                assert mb_index >= 0 or comp_type in (
                    UNSHARD,
                    RESHARD,
                ), f"{action=} missing mb_index"
                stage_idx = action.stage_index
                stage = stage_index_to_stage[stage_idx]
                stage_uses_fsdp = isinstance(stage.submod, FSDPModule)

                logger.debug(
                    "_PipelineScheduleRuntime running time_step %d, action %s",
                    time_step,
                    action,
                )

                # TODO(whc) it's not actually safe to use _batch_p2p here in the uncommon case the model has skip-connections,
                # since we do not want to batch up ops between more than a pair of ranks.  _sorted_batch_p2p would be
                # safe to use instead.
                # However, I was wondering if I should avoid calling batched operators at all in the case that there is
                # only one operator per batch.  I could iterate through the 'fwd_send_ops' one by one and run them.
                if comp_type == SEND_F:
                    send_ops.append(_batch_p2p(stage.get_fwd_send_ops(mb_index)))
                elif comp_type == SEND_B:
                    send_ops.append(_batch_p2p(stage.get_bwd_send_ops(mb_index)))
                elif comp_type == RECV_F:
                    assert (
                        stage_idx,
                        mb_index,
                    ) not in fwd_recv_ops, "Recv twice for {stage_idx=} {mb_index=} without executing forward"
                    fwd_recv_ops[(stage_idx, mb_index)] = _batch_p2p(
                        stage.get_fwd_recv_ops(mb_index)
                    )
                elif comp_type == RECV_B:
                    assert (
                        stage_idx,
                        mb_index,
                    ) not in bwd_recv_ops, "Recv twice for {stage_idx=} {mb_index=} without executing backward"
                    bwd_recv_ops[(stage_idx, mb_index)] = _batch_p2p(
                        stage.get_bwd_recv_ops(mb_index)
                    )
                elif comp_type == UNSHARD:
                    if stage_uses_fsdp:
                        assert (
                            stage_idx not in unsharded_stages
                            and stage_idx not in unshard_ops
                        ), f"Unsharding the same {stage_idx=} twice"
                        unshard_ops[stage_idx] = stage.submod.unshard(async_op=True)
                elif comp_type == RESHARD:
                    if stage_uses_fsdp:
                        assert (
                            stage_idx in unsharded_stages
                        ), f"Resharding {stage_idx=} without unsharding"
                        assert (
                            stage_idx not in unshard_ops
                        ), f"Resharding {stage_idx=} before finishing unshard"
                        stage.submod.reshard()
                elif comp_type == FORWARD:
                    if stage_uses_fsdp:
                        _assert_unsharded(stage_idx)

                    if (
                        not stage.is_first
                        # no recv op expected for V-schedule special case (see [Note: V-schedule special case])
                        and stage_idx - 1 not in stage_index_to_stage
                    ):
                        assert (
                            stage_idx,
                            mb_index,
                        ) in fwd_recv_ops, f"Computing {action=} before receiving input"
                        fwd_recv_ops.pop((stage_idx, mb_index)).wait()

                    output = stage.forward_one_chunk(
                        mb_index, arg_mbs[mb_index], kwarg_mbs[mb_index]
                    )
                    self._maybe_compute_loss(stage, output, target_mbs, mb_index)

                    # SEND/RECV op are avoided for special case with 2 adjacent stages on same rank
                    # see [Note: V-schedule special case]
                    if stage_idx + 1 in stage_index_to_stage:
                        stage_index_to_stage[stage_idx + 1].set_local_fwd_input(
                            output, mb_index
                        )

                elif comp_type == FULL_BACKWARD:
                    if stage_uses_fsdp:
                        _assert_unsharded(stage_idx)

                    if (
                        not stage.is_last
                        # no recv op expected for V-schedule special case (see [Note: V-schedule special case])
                        and stage_idx + 1 not in stage_index_to_stage
                    ):
                        assert (
                            stage_idx,
                            mb_index,
                        ) in bwd_recv_ops, (
                            f"Attempted to run compute {action=} before receiving input"
                        )
                        bwd_recv_ops.pop((stage_idx, mb_index)).wait()
                    loss = self._maybe_get_loss(stage, mb_index)
                    stage.backward_one_chunk(
                        mb_index,
                        loss=loss,
                        full_backward=True,
                    )
                    # SEND/RECV op are avoided for special case with 2 adjacent stages on same rank
                    # see [Note: V-schedule special case]
                    if stage_idx - 1 in stage_index_to_stage:
                        stage_index_to_stage[stage_idx - 1].set_local_bwd_input(
                            stage.get_local_bwd_output(mb_index), mb_index
                        )
                elif comp_type == BACKWARD_INPUT:
                    if stage_uses_fsdp:
                        _assert_unsharded(stage_idx)

                    if self.use_full_backward:
                        raise ValueError(
                            f"We detected a weight update in the pipeline schedule, but \
                            {self.use_full_backward=}"
                        )

                    if not stage.is_last:
                        assert (
                            stage_idx,
                            mb_index,
                        ) in bwd_recv_ops, (
                            f"Attempted to run compute {action=} before receiving input"
                        )
                        bwd_recv_ops.pop((stage_idx, mb_index)).wait()
                    loss = self._maybe_get_loss(stage, mb_index)
                    stage.backward_one_chunk(
                        mb_index,
                        loss=loss,
                        full_backward=False,
                    )
                    # SEND/RECV op are avoided for special case with 2 adjacent stages on same rank
                    # see [Note: V-schedule special case]
                    if stage_idx - 1 in stage_index_to_stage:
                        stage_index_to_stage[stage_idx - 1].set_local_bwd_input(
                            stage.get_local_bwd_output(mb_index), mb_index
                        )
                elif comp_type == BACKWARD_WEIGHT:
                    if stage_uses_fsdp:
                        _assert_unsharded(stage_idx)

                    if self.use_full_backward:
                        raise ValueError(
                            f"We detected a weight update in the pipeline schedule, but \
                            {self.use_full_backward=}"
                        )
                    stage.backward_weight_one_chunk(mb_index)
                else:
                    raise ValueError(f"{action=} is unknown or unsupported")
            except Exception as e:
                logger.error(
                    "_PipelineScheduleRuntime caught exception at step %s when running action %s.  Full Schedule:",
                    time_step,
                    action,
                )
                # TODO(whc) what is the best practice for printing a multiline log?
                # logger will split it into multiple log lines, but this makes it hard to read (too wide)
                print(_format_pipeline_order(self.pipeline_order_with_comms))  # type: ignore[arg-type]
                raise e

        # Mostly these operations should have finished long ago, but there isn't an obvious time when to wait for them
        while len(send_ops):
            send_ops.pop().wait()

        assert len(unshard_ops) == 0, "Unused unshard operations"

        # Return losses if there is a container passed in
        self._update_losses(self._stages, losses)


class ScheduleLoopedBFS(PipelineScheduleMulti):
    """
    Breadth-First Pipeline Parallelism.
    See https://arxiv.org/abs/2211.05953 for details.
    Simliar to Interleaved 1F1B, Looped BFS supports multiple stages per rank.
    What is different is that when microbatches are ready for multiple local
    stages, Loops BFS will prioritizes the earlier stage, running all available
    microbatches at once.
    """

    def __init__(
        self,
        stages: List[_PipelineStageBase],
        n_microbatches: int,
        loss_fn: Optional[Callable] = None,
        output_merge_spec: Optional[Union[Dict[str, Any], Tuple[Any]]] = None,
    ):
        super().__init__(
            stages=stages,
            n_microbatches=n_microbatches,
            loss_fn=loss_fn,
            output_merge_spec=output_merge_spec,
        )

        # 1. Create the pipeline_order (all ranks do this calculation)
        # This will be used to keep track of the current state of the entire pipeline
        # pipeline_order[rank] = [Action(computation_type, microbatch_index, stage_index), ...]
        self.pipeline_order: Dict[int, List[Optional[_Action]]] = {}
        # ========================================================================
        for rank in range(self.pp_group_size):
            rank_ops = self._calculate_single_rank_operations(rank)
            self.pipeline_order[rank] = rank_ops

    def _calculate_single_rank_operations(self, rank):
        n_local_stages = len(self._stages)
        stage_indices = range(
            rank, self.pp_group_size * n_local_stages, self.pp_group_size
        )

        # Store the list of operations used for that rank
        rank_ops: List[Optional[_Action]] = []
        # Pre-padding, rank starts with no-ops based on the warmup.
        for _ in range(rank):
            rank_ops.append(None)

        for stage_index in stage_indices:
            for mb_index in range(self._n_microbatches):
                rank_ops.append(
                    _Action(stage_index, _ComputationType.FORWARD, mb_index)
                )

        # wait for the first backward to trickle up
        # which is 2 for every hop away
        post_warmup_ops = 2 * (self.pp_group_size - 1 - rank)
        rank_ops.extend([None] * post_warmup_ops)

        for stage_index in reversed(stage_indices):
            for mb_index in reversed(range(self._n_microbatches)):
                rank_ops.append(
                    _Action(stage_index, _ComputationType.FULL_BACKWARD, mb_index)
                )
        return rank_ops


def _get_1f1b_rank_ops(
    n_local_stages,
    pp_group_size,
    warmup_ops,
    fwd_bwd_ops,
    cooldown_ops,
    rank,
    forward_stage_index,
    backward_stage_index,
    num_1f1b_microbatches=0,
    enable_zero_bubble=False,
):
    # All stages start with handling microbatch 0
    fwd_stage_mb_index: Dict[int, int] = defaultdict(int)
    bwd_stage_mb_index: Dict[int, int] = defaultdict(int)
    weight_stage_mb_index: Dict[int, int] = defaultdict(int)

    # Store the list of operations used for that rank
    rank_ops: List[Optional[_Action]] = []
    # Pre-padding, rank starts with no-ops based on the warmup.
    for _ in range(rank):
        rank_ops.append(None)
    # These are used to calculate the number of slots to fill with no-ops, to account for the delay in warmup
    # when we want to wait for the backward to trickle back up and start 1f1b to align all ranks.
    # Formula:
    # pre-padding + warmup_ops + post_warmup_ops = earliest time step of first backward
    # post_warmup_ops = [earliest time step of first backward] - (warmup_ops + pre-padding)
    # earliest time step of first backward = [local_stages * group_size + 2 * (group_size - 1 - rank)]
    # warmup_ops = calculated above
    post_warmup_ops = (
        n_local_stages * pp_group_size + 2 * (pp_group_size - 1 - rank)
    ) - (warmup_ops + rank)

    if enable_zero_bubble:
        post_warmup_ops = pp_group_size - rank - 1

    total_ops = warmup_ops + fwd_bwd_ops + cooldown_ops

    backward_op_ids = []
    weight_op_count = 0

    for op in range(total_ops):
        # Warmup phase
        if op < warmup_ops:
            fwd_stage_index = forward_stage_index(op)
            # This will assign the current microbatch index and update it as well
            fwd_stage_mb_index[fwd_stage_index] = (
                mb_index := fwd_stage_mb_index[fwd_stage_index]
            ) + 1
            rank_ops.append(
                _Action(fwd_stage_index, _ComputationType.FORWARD, mb_index)
            )
            if op == warmup_ops - 1:
                # This is the last step in the warmup phase, so we need to wait for the backward to trickle back up
                rank_ops.extend([None] * post_warmup_ops)
        # 1F1B Phase (forward and backward)
        elif warmup_ops <= op < warmup_ops + fwd_bwd_ops:
            fwd_stage_index = forward_stage_index(op)
            fwd_stage_mb_index[fwd_stage_index] = (
                fwd_mb_index := fwd_stage_mb_index[fwd_stage_index]
            ) + 1
            rank_ops.append(
                _Action(fwd_stage_index, _ComputationType.FORWARD, fwd_mb_index)
            )
            bwd_stage_index = backward_stage_index(op)
            bwd_stage_mb_index[bwd_stage_index] = (
                bwd_mb_index := bwd_stage_mb_index[bwd_stage_index]
            ) + 1
            rank_ops.append(
                _Action(bwd_stage_index, _ComputationType.FULL_BACKWARD, bwd_mb_index)
            )
            backward_op_ids.append(op)

            if enable_zero_bubble and op - warmup_ops >= num_1f1b_microbatches:
                weight_stage_index = backward_stage_index(
                    backward_op_ids[weight_op_count]
                )
                weight_stage_mb_index[weight_stage_index] = (
                    weight_mb_index := weight_stage_mb_index[weight_stage_index]
                ) + 1
                rank_ops.append(
                    _Action(
                        weight_stage_index,
                        _ComputationType.BACKWARD_WEIGHT,
                        weight_mb_index,
                    )
                )
                weight_op_count += 1
        # Cooldown phase
        else:
            # During cooldown phase, we need steps to align with 1f1b happening in other ranks
            # TODO: we don't need to always append, after all 1f1b are finished we can stop appending None
            if not enable_zero_bubble:
                rank_ops.append(None)

            bwd_stage_index = backward_stage_index(op)
            bwd_stage_mb_index[bwd_stage_index] = (
                bwd_mb_index := bwd_stage_mb_index[bwd_stage_index]
            ) + 1
            rank_ops.append(
                _Action(bwd_stage_index, _ComputationType.FULL_BACKWARD, bwd_mb_index)
            )
            backward_op_ids.append(op)

            if enable_zero_bubble and op - warmup_ops >= num_1f1b_microbatches:
                weight_stage_index = backward_stage_index(
                    backward_op_ids[weight_op_count]
                )
                weight_stage_mb_index[weight_stage_index] = (
                    weight_mb_index := weight_stage_mb_index[weight_stage_index]
                ) + 1
                rank_ops.append(
                    _Action(
                        weight_stage_index,
                        _ComputationType.BACKWARD_WEIGHT,
                        weight_mb_index,
                    )
                )
                weight_op_count += 1

    while enable_zero_bubble and weight_op_count < len(backward_op_ids):
        weight_stage_index = backward_stage_index(backward_op_ids[weight_op_count])
        weight_stage_mb_index[weight_stage_index] = (
            weight_mb_index := weight_stage_mb_index[weight_stage_index]
        ) + 1
        rank_ops.append(
            _Action(
                weight_stage_index, _ComputationType.BACKWARD_WEIGHT, weight_mb_index
            )
        )
        weight_op_count += 1

    return rank_ops


class ScheduleInterleaved1F1B(PipelineScheduleMulti):
    """
    The Interleaved 1F1B schedule.
    See https://arxiv.org/pdf/2104.04473 for details.
    Will perform one forward and one backward on the microbatches in steady
    state and supports multiple stages per rank. When microbatches are ready for
    multiple local stages, Interleaved 1F1B prioritizes the earlier microbatch
    (also called "depth first").

    This schedule is mostly similar to the original paper.
    It differs by being relaxing the requirement of num_microbatch % pp_size == 0.
    Using the flex_pp schedule, we will have num_rounds = max(1, n_microbatches // pp_group_size) and
    it works as long as n_microbatches % num_rounds is 0. As a few examples, support

    1. pp_group_size = 4, n_microbatches = 10. We will have num_rounds = 2 and n_microbatches % 2 is 0.
    2. pp_group_size = 4, n_microbatches = 3. We will have num_rounds = 1 and n_microbatches % 1 is 0.
    """

    def __init__(
        self,
        stages: List[_PipelineStageBase],
        n_microbatches: int,
        loss_fn: Optional[Callable] = None,
        args_chunk_spec: Optional[Tuple[TensorChunkSpec, ...]] = None,
        kwargs_chunk_spec: Optional[Dict[str, TensorChunkSpec]] = None,
        output_merge_spec: Optional[Union[Dict[str, Any], Tuple[Any]]] = None,
    ):
        self.pp_group_size = stages[0].group_size
        super().__init__(
            stages=stages,
            n_microbatches=n_microbatches,
            loss_fn=loss_fn,
            args_chunk_spec=args_chunk_spec,
            kwargs_chunk_spec=kwargs_chunk_spec,
            output_merge_spec=output_merge_spec,
        )
        self.n_local_stages = len(stages)
        self.rank = stages[0].group_rank
        self.number_of_rounds = max(1, n_microbatches // self.pp_group_size)
        self.microbatches_per_round = n_microbatches // self.number_of_rounds
        if n_microbatches % self.number_of_rounds != 0:
            raise ValueError(
                "Interleaved 1F1B requires the number of microbatches to be a "
                f"multiple of the number of rounds ({self.number_of_rounds}), "
                f"but got {n_microbatches}."
            )
        # 1. Create the pipeline_order (all ranks do this calculation)
        # This will be used to keep track of the current state of the entire pipeline
        # pipeline_order[rank] = [Action(computation_type, microbatch_index, stage_index), ...]
        self.pipeline_order: Dict[int, List[Optional[_Action]]] = {}
        for rank in range(self.pp_group_size):
            rank_ops = self._calculate_single_rank_operations(rank)
            self.pipeline_order[rank] = rank_ops

    def _calculate_single_rank_operations(self, rank) -> List[Optional[_Action]]:
        def get_rank_warmup_ops(rank):
            # Warms up operations for last stage
            warmups_ops_last_stage = (
                self.n_local_stages - 1
            ) * self.microbatches_per_round
            # Increment warmup operations by 2 for each hop away from the last stage
            multiply_factor = 2
            warmup_ops = warmups_ops_last_stage + multiply_factor * (
                (self.pp_group_size - 1) - rank
            )

            # We cannot have more warmup operations than there are number of microbatches, so cap it there
            return min(warmup_ops, self._n_microbatches * self.n_local_stages)

        warmup_ops = get_rank_warmup_ops(rank)
        microbatch_ops = self.n_local_stages * self._n_microbatches
        # fwd_bwd_ops should encompass the remaining forwards
        fwd_bwd_ops = microbatch_ops - warmup_ops
        # cooldown_ops should encompass the remaining backwards
        cooldown_ops = microbatch_ops - fwd_bwd_ops
        # total ops encompass both forward and backward ops
        total_ops = warmup_ops + fwd_bwd_ops + cooldown_ops
        # warmup_ops + fwd_bwd_ops * 2 + cooldown_ops == microbatch_ops * 2
        logger.debug(
            "rank %s, warmup_ops %s, 1f1b %s, cooldown_ops %s total_ops %s",
            rank,
            warmup_ops,
            fwd_bwd_ops,
            cooldown_ops,
            total_ops,
        )

        # Calculates the stage index based on step and pp_group_size
        def forward_stage_index(step):
            # Get the local index from 0 to n_local_stages-1
            local_index = (step // self.microbatches_per_round) % self.n_local_stages
            return (local_index * self.pp_group_size) + rank

        def backward_stage_index(step):
            local_index = (
                self.n_local_stages
                - 1
                - ((step - warmup_ops) // self.microbatches_per_round)
                % self.n_local_stages
            )
            return (local_index * self.pp_group_size) + rank

        return _get_1f1b_rank_ops(
            self.n_local_stages,
            self.pp_group_size,
            warmup_ops,
            fwd_bwd_ops,
            cooldown_ops,
            rank,
            forward_stage_index,
            backward_stage_index,
        )


class ScheduleInterleavedZeroBubble(PipelineScheduleMulti):
    """
    The Interleaved Zero Bubble schedule.
    See https://arxiv.org/pdf/2401.10241 for details.
    Will perform one forward and one backward on inputs for the microbatches in steady
    state and supports multiple stages per rank. Uses the backward for weights to fill in
    the pipeline bubble.

    In particular this is implementing the ZB1P schedule in the paper.
    """

    def __init__(
        self,
        stages: List[_PipelineStageBase],
        n_microbatches: int,
        loss_fn: Optional[Callable] = None,
        args_chunk_spec: Optional[Tuple[TensorChunkSpec, ...]] = None,
        kwargs_chunk_spec: Optional[Dict[str, TensorChunkSpec]] = None,
        output_merge_spec: Optional[Union[Dict[str, Any], Tuple[Any]]] = None,
    ):
        self.pp_group_size = stages[0].group_size
        super().__init__(
            stages=stages,
            n_microbatches=n_microbatches,
            loss_fn=loss_fn,
            args_chunk_spec=args_chunk_spec,
            kwargs_chunk_spec=kwargs_chunk_spec,
            output_merge_spec=output_merge_spec,
            use_full_backward=False,
        )
        self.n_local_stages = len(stages)
        self.rank = stages[0].group_rank
        self.number_of_rounds = max(1, n_microbatches // self.pp_group_size)
        self.microbatches_per_round = n_microbatches // self.number_of_rounds
        if n_microbatches % self.number_of_rounds != 0:
            raise ValueError(
                "Zero bubble requires the number of microbatches to be a "
                f"multiple of the number of rounds ({self.number_of_rounds}), "
                f"but got {n_microbatches}."
            )
        # 1. Create the pipeline_order (all ranks do this calculation)
        # This will be used to keep track of the current state of the entire pipeline
        # pipeline_order[rank] = [Action(computation_type, microbatch_index, stage_index), ...]
        self.pipeline_order: Dict[int, List[Optional[_Action]]] = {}
        for rank in range(self.pp_group_size):
            rank_ops = self._calculate_single_rank_operations(rank)
            self.pipeline_order[rank] = rank_ops

        # This function add bubbles to the generated schedule based on dependencies of actions
        # Note that the ZB1P schedule will not require bubbles to be manually added and it is
        # only useful when n_microbatches <= microbatches_per_round
        self.pipeline_order = self._add_bubbles_to_actions(
            self.n_local_stages * self.pp_group_size,
        )

    def _calculate_single_rank_operations(self, rank) -> List[Optional[_Action]]:
        def get_rank_warmup_ops(rank):
            # Warms up operations for last stage
            warmups_ops_last_stage = (
                self.n_local_stages - 1
            ) * self.microbatches_per_round
            # Increment warmup operations by 2 for each hop away from the last stage
            multiply_factor = 1
            warmup_ops = warmups_ops_last_stage + multiply_factor * (
                (self.pp_group_size - 1) - rank
            )

            # We cannot have more warmup operations than there are number of microbatches, so cap it there
            return min(warmup_ops, self._n_microbatches * self.n_local_stages)

        warmup_ops = get_rank_warmup_ops(rank)
        microbatch_ops = self.n_local_stages * self._n_microbatches
        # fwd_bwd_ops should encompass the remaining forwards
        fwd_bwd_ops = microbatch_ops - warmup_ops
        # cooldown_ops should encompass the remaining backwards
        cooldown_ops = microbatch_ops - fwd_bwd_ops
        # total ops encompass both forward and backward ops
        total_ops = warmup_ops + fwd_bwd_ops + cooldown_ops
        # warmup_ops + fwd_bwd_ops * 2 + cooldown_ops == microbatch_ops * 2
        logger.debug(
            "rank %s, warmup_ops %s, 1f1b %s, cooldown_ops %s total_ops %s",
            rank,
            warmup_ops,
            fwd_bwd_ops,
            cooldown_ops,
            total_ops,
        )

        # Calculates the stage index based on step and pp_group_size

        def forward_stage_index(step):
            # Get the local index from 0 to n_local_stages-1
            local_index = (step // self.microbatches_per_round) % self.n_local_stages
            return (local_index * self.pp_group_size) + rank

        def backward_stage_index(step):
            local_index = (
                self.n_local_stages
                - 1
                - ((step - warmup_ops) // self.microbatches_per_round)
                % self.n_local_stages
            )
            return (local_index * self.pp_group_size) + rank

        num_1f1b_microbatches = rank

        return _get_1f1b_rank_ops(
            self.n_local_stages,
            self.pp_group_size,
            warmup_ops,
            fwd_bwd_ops,
            cooldown_ops,
            rank,
            forward_stage_index,
            backward_stage_index,
            num_1f1b_microbatches,
            enable_zero_bubble=True,
        )

    def _add_bubbles_to_actions(self, num_stages_global):
        actions = self.pipeline_order

        def need_bubble(stage, op, microbatch, num_stages_global, seen_ops):
            if op == _ComputationType.FORWARD:
                if stage != 0 and (stage - 1, op, microbatch) not in seen_ops:
                    return True
            elif op == _ComputationType.FULL_BACKWARD:
                if stage == num_stages_global - 1:
                    return (stage, _ComputationType.FORWARD, microbatch) not in seen_ops
                return (stage + 1, op, microbatch) not in seen_ops
            return False

        seen_ops: Set[Tuple[int, _ComputationType, int]] = set()
        result: Dict[int, List[Optional[_Action]]] = {}
        next_pointer: Dict[int, int] = {}
        bubbles_added: Dict[int, int] = {}
        total_bubbles_added = 0

        for rank in range(self.pp_group_size):
            result[rank] = []
            next_pointer[rank] = 0
            bubbles_added[rank] = 0

        while True:
            should_stop = True

            temp_seen_ops: Set[Tuple[int, _ComputationType, int]] = set()

            for rank in range(self.pp_group_size):
                timestamp = next_pointer[rank]
                if timestamp >= len(actions[rank]):
                    continue

                should_stop = False

                if actions[rank][timestamp] is not None:
                    temp_action = actions[rank][timestamp]
                    assert temp_action is not None
                    stage_index, op, microbatch = temp_action
                    if not need_bubble(
                        stage_index, op, microbatch, num_stages_global, seen_ops
                    ):
                        result[rank].append(actions[rank][timestamp])
                        if microbatch is not None:
                            temp_seen_ops.add((stage_index, op, microbatch))
                        next_pointer[rank] += 1
                    else:
                        result[rank].append(None)
                        bubbles_added[rank] += 1
                else:
                    next_pointer[rank] += 1
                    result[rank].append(None)

            seen_ops.update(temp_seen_ops)
            if should_stop:
                break

        if total_bubbles_added > 0:
            logger.warning(
                "Non zero bubbles added: total_bubbles_added=%s bubbles_added=%s",
                total_bubbles_added,
                bubbles_added,
            )
        return result


def get_schedule_class(schedule_name: str):
    """
    Maps a schedule name (case insensitive) to its corresponding class object.

    Args:
        schedule_name (str): The name of the schedule.
    """
    schedule_map = {
        "1F1B": Schedule1F1B,
        "Interleaved1F1B": ScheduleInterleaved1F1B,
        "GPipe": ScheduleGPipe,
        "LoopedBFS": ScheduleLoopedBFS,
        "InterleavedZeroBubble": ScheduleInterleavedZeroBubble,
        "PipelineScheduleSingle": PipelineScheduleSingle,
        "PipelineScheduleMulti": PipelineScheduleMulti,
    }
    lowercase_keys = {k.lower(): k for k in schedule_map.keys()}
    lowercase_schedule_name = schedule_name.lower()
    if lowercase_schedule_name not in lowercase_keys:
        raise ValueError(
            f"Unknown schedule name '{schedule_name}'. The valid options are {list(schedule_map.keys())}"
        )
    return schedule_map[lowercase_keys[lowercase_schedule_name]]


def _simulate_comms_compute(
    pipeline_order, stage_to_rank: Callable[[int], int], num_stages: int
):
    """This function dry-run simulates the actions in the schedule from the perspective of all ranks, and flags
    any deadlocks caused by missing or misordered communications.  It also simulates any bubbles in time where a rank
    can not execute any action due to waiting for unmet dependencies.  The total number of simulator steps can be used
    as a metric for unit tests involving IR optimization passes as reordering and merging of IR can reduce the number
    of simulated steps.

    The simulation is not high-fidelity and does not model overlapping of compute and communication, or cuda streams.
    Future work may be to enhance this and model the compute time, comms overlap, and even memory.
    """
    pipeline_order = {
        rank: [a for a in pipeline_order[rank] if a is not None]
        for rank in sorted(pipeline_order)
    }
    _schedule: Dict[int, List[_Action | None]] = {
        rank: [] for rank in sorted(pipeline_order)
    }

<<<<<<< HEAD
    _prev_ops_rank: Dict[int, Set[_Action]] = {rank: set() for rank in _schedule}

    # TODO(whc) - restore the _prev_ops helper that adds the one next op from the pipeline_order to the set
    # to restore previous simulator behavior and pass failing tests
    def add_to_schedule(rank: int, action: Optional[_Action]):
        _schedule[rank].append(action)
        if action is not None:
            _prev_ops_rank[rank].add(action)
=======
    def _prev_ops(stage_idx):
        rank = stage_to_rank(stage_idx)
        ops = copy.deepcopy(schedule[rank])
        return ops
>>>>>>> 84b1cde0

    def _ready_to_schedule(action: Optional[_Action]) -> bool:
        if action is None:
            return True

        stage_idx = action.stage_index
        prev_ops = _prev_ops_rank[stage_to_rank(stage_idx)]
        if action.computation_type == F:
            if action.stage_index == 0:
                return True
            elif (
                _Action(action.stage_index, RECV_F, action.microbatch_index) in prev_ops
            ):
                return True
            elif (
                _Action(action.stage_index - 1, F, action.microbatch_index) in prev_ops
            ):
                return True
            return False
        elif action.computation_type in (BACKWARD_INPUT, FULL_BACKWARD):
            if action.stage_index == num_stages - 1:
                return True
            if _Action(action.stage_index, RECV_B, action.microbatch_index) in prev_ops:
                return True
            if (
                _Action(action.stage_index + 1, BACKWARD_INPUT, action.microbatch_index)
                in prev_ops
            ):
                return True
            if (
                _Action(action.stage_index + 1, FULL_BACKWARD, action.microbatch_index)
                in prev_ops
            ):
                return True
            return False
        elif action.computation_type == BACKWARD_WEIGHT:
            return True
        elif action.computation_type == SEND_F:
            expected_f = _Action(action.stage_index, F, action.microbatch_index)
            return expected_f in prev_ops
        elif action.computation_type == RECV_F:
            peer_stage_idx = stage_idx - 1
            expected_send = _Action(peer_stage_idx, SEND_F, action.microbatch_index)
            return expected_send in _prev_ops_rank[stage_to_rank(peer_stage_idx)]
        elif action.computation_type == SEND_B:
            expected_b = _Action(
                action.stage_index, BACKWARD_INPUT, action.microbatch_index
            )
            expected_bw = _Action(
                action.stage_index, FULL_BACKWARD, action.microbatch_index
            )
            return expected_b in prev_ops or expected_bw in prev_ops
        elif action.computation_type == RECV_B:
            peer_stage_idx = stage_idx + 1
            expected_send = _Action(peer_stage_idx, SEND_B, action.microbatch_index)
            return expected_send in _prev_ops_rank[stage_to_rank(peer_stage_idx)]
        else:
            raise ValueError(f"Unsupported action type {action}")

    while pipeline_order:
        progress = False
        for rank in sorted(pipeline_order):
            if len(pipeline_order[rank]) == 0:
                continue

            action = pipeline_order[rank][0]
            if _ready_to_schedule(action):
                if action is not None:
                    add_to_schedule(rank, action)
                pipeline_order[rank].pop(0)
                progress = True
            else:
                add_to_schedule(rank, None)

        for i in sorted(pipeline_order, reverse=True):
            if len(pipeline_order[i]) == 0:
                del pipeline_order[i]

        # hacky, but do a second pass to replace any 'none' at this timestep with a real action, if it got unblocked
        # by one of the later ranks
        for rank in sorted(pipeline_order):
            if len(pipeline_order[rank]) == 0:
                continue

            if _schedule[rank][-1] is not None:
                continue

            action = pipeline_order[rank][0]
            if _ready_to_schedule(action):
                if action is not None:
                    _schedule[rank][-1] = action
                    _prev_ops_rank[rank].add(action)
                pipeline_order[rank].pop(0)

        for i in sorted(pipeline_order, reverse=True):
            if len(pipeline_order[i]) == 0:
                del pipeline_order[i]

        if not progress:
            print("WIP comms schedule:\n", _format_pipeline_order(_schedule))
            for rank in pipeline_order:
                print(f"{rank=} next action= {pipeline_order[rank][0]}")
            raise ValueError("Schedule is not progressing")

    return _schedule


def _dump_chrometrace(schedule, filename):
    """
    This function dumps a schedule IR into a chrometrace format so it can be visualized.

    It is currently very basic and only serves as a graphical alternative to dumping the schedule IR as text.

    As future work we may extend this to include more accurate heuristics for durations, or let users input durations,
    add 'flow events' to let the UI show the connection between sends and recvs, and model cuda streams for comm/compute
    as separate streams on the chrometrace view.
    """
    events = []
    for rank in sorted(schedule):
        for timestep, action in enumerate(schedule[rank]):
            if action is None:
                continue
            events.append(
                {
                    "name": str(action),
                    "cat": (
                        "computation"
                        if action.computation_type in (F, B, W)
                        else "communication"
                    ),
                    "ph": "X",
                    "pid": rank,
                    "tid": rank,
                    "ts": timestep,
                    "dur": 1,
                }
            )
    import json

    with open(filename, "w") as f:
        json.dump({"traceEvents": events}, f)<|MERGE_RESOLUTION|>--- conflicted
+++ resolved
@@ -2319,21 +2319,12 @@
         rank: [] for rank in sorted(pipeline_order)
     }
 
-<<<<<<< HEAD
     _prev_ops_rank: Dict[int, Set[_Action]] = {rank: set() for rank in _schedule}
 
-    # TODO(whc) - restore the _prev_ops helper that adds the one next op from the pipeline_order to the set
-    # to restore previous simulator behavior and pass failing tests
     def add_to_schedule(rank: int, action: Optional[_Action]):
         _schedule[rank].append(action)
         if action is not None:
             _prev_ops_rank[rank].add(action)
-=======
-    def _prev_ops(stage_idx):
-        rank = stage_to_rank(stage_idx)
-        ops = copy.deepcopy(schedule[rank])
-        return ops
->>>>>>> 84b1cde0
 
     def _ready_to_schedule(action: Optional[_Action]) -> bool:
         if action is None:
