# Owner(s): ["module: cuda"]
# ruff: noqa: F841

import contextlib
import ctypes
import gc
import json
import os
import pickle
import random
import subprocess
import sys
import tempfile
import threading
import unittest
import warnings
from copy import deepcopy
from itertools import product
from random import randint

import psutil

import torch
import torch.cuda
from torch import inf, nan
from torch.cuda._memory_viz import (
    _profile_to_snapshot,
    profile_plot,
    segment_plot,
    trace_plot,
)
from torch.testing._internal.autocast_test_lists import AutocastTestLists, TestAutocast
from torch.testing._internal.common_cuda import (
    _create_scaling_case,
    _get_torch_cuda_version,
    TEST_CUDNN,
    TEST_MULTIGPU,
)
from torch.testing._internal.common_device_type import (
    instantiate_device_type_tests,
    onlyCUDA,
    onlyNativeDeviceTypes,
)
from torch.testing._internal.common_optimizers import (
    _get_optim_inputs_including_global_cliquey_kwargs,
    optim_db,
    optims,
    TensorTracker,
)
from torch.testing._internal.common_utils import (
    EXPANDABLE_SEGMENTS,
    freeze_rng_state,
    gcIfJetson,
    get_cycles_per_ms,
    instantiate_parametrized_tests,
    IS_ARM64,
    IS_FBCODE,
    IS_JETSON,
    IS_LINUX,
    IS_SANDCASTLE,
    IS_WINDOWS,
    load_tests,
    NO_MULTIPROCESSING_SPAWN,
    parametrize,
    run_tests,
    serialTest,
    skipCUDAMemoryLeakCheckIf,
    skipCUDANonDefaultStreamIf,
    skipIfRocm,
    slowTest,
    subtest,
    TemporaryFileName,
    TEST_CUDA,
    TEST_CUDA_GRAPH,
    TEST_NUMPY,
    TEST_WITH_ROCM,
    TestCase,
)
from torch.utils.checkpoint import checkpoint_sequential
from torch.utils.viz._cycles import observe_tensor_cycles


# load_tests from common_utils is used to automatically filter tests for
# sharding on sandcastle. This line silences flake warnings
load_tests = load_tests

try:
    import torchvision.models  # noqa: F401
    from torchvision.models import resnet18  # noqa: F401

    HAS_TORCHVISION = True
except ImportError:
    HAS_TORCHVISION = False
skipIfNoTorchVision = unittest.skipIf(not HAS_TORCHVISION, "no torchvision")

TEST_CUDAMALLOCASYNC = TEST_CUDA and (
    torch.cuda.get_allocator_backend() == "cudaMallocAsync"
)
TEST_LARGE_TENSOR = TEST_CUDA
TEST_MEDIUM_TENSOR = TEST_CUDA
TEST_BF16 = False
TEST_PYNVML = not torch.cuda._HAS_PYNVML
if TEST_CUDA:
    TEST_LARGE_TENSOR = torch.cuda.get_device_properties(0).total_memory >= 12e9
    TEST_MEDIUM_TENSOR = torch.cuda.get_device_properties(0).total_memory >= 6e9
    TEST_BF16 = torch.cuda.is_bf16_supported()

_cycles_per_ms = None


@unittest.skipIf(not TEST_CUDA, "CUDA not available, skipping tests")
@torch.testing._internal.common_utils.markDynamoStrictTest
class TestCuda(TestCase):
    _do_cuda_memory_leak_check = True
    _do_cuda_non_default_stream = True
    FIFTY_MIL_CYCLES = 50000000

    def setUp(self):
        super().setUp()

    def tearDown(self):
        super().tearDown()

    @property
    def expandable_segments(self):
        return EXPANDABLE_SEGMENTS

    def test_pinned_memory_with_cudaregister(self):
        try:
<<<<<<< HEAD
            pinned_t = torch.ones(1 << 21).pin_memory()
            self.assertTrue(pinned_t.is_pinned())
            pinned_t = torch.ones(1 << 24).pin_memory()
            self.assertTrue(pinned_t.is_pinned())
        except RuntimeError:
            # Some GPUs don't support same address space on host and device side
            pass
=======
            torch.cuda.memory._set_allocator_settings(
                "pinned_use_cuda_host_register:True,pinned_num_register_threads:8"
            )
            t = torch.ones(20)
            self.assertFalse(t.is_pinned())
            try:
                pinned_t = torch.ones(1 << 21).pin_memory()
                self.assertTrue(pinned_t.is_pinned())
                pinned_t = torch.ones(1 << 24).pin_memory()
                self.assertTrue(pinned_t.is_pinned())
            except RuntimeError as e:
                # Some GPUs don't support same address space on host and device side
                pass
        finally:
            torch.cuda.memory._set_allocator_settings(
                "pinned_use_cuda_host_register:False"
            )
>>>>>>> 01895bf7

    def test_pinned_memory_with_cudaregister_multithread(self):
        num_threads = 4
        threads = [
            threading.Thread(target=self.test_pinned_memory_with_cudaregister)
            for t in range(num_threads)
        ]
        for thread in threads:
            thread.start()
        for thread in threads:
            thread.join()

    def test_pinned_memory_empty_cache(self):
        try:
            for alloc_settings in (True, False):
                torch.cuda.memory._set_allocator_settings(
                    f"pinned_use_cuda_host_register:{alloc_settings}"
                )
                try:
                    t = torch.ones(1024 * 1024, pin_memory=True)
                    self.assertTrue(t.is_pinned())
                    del t
                    torch._C._host_emptyCache()
                except RuntimeError as e:
                    # Some GPUs don't support same address space on host and device side
                    pass
        finally:
            torch.cuda.memory._set_allocator_settings(
                "pinned_use_cuda_host_register:False"
            )
<<<<<<< HEAD
            try:
                t = torch.ones(1024 * 1024, pin_memory=True)
                self.assertTrue(t.is_pinned())
                del t
                torch._C._host_emptyCache()
            except RuntimeError:
                # Some GPUs don't support same address space on host and device side
                pass
=======
>>>>>>> 01895bf7

    def test_cudart_register(self):
        t = torch.ones(20)
        self.assertFalse(t.is_pinned())
        cudart = torch.cuda.cudart()
        r = cudart.cudaHostRegister(t.data_ptr(), t.numel() * t.element_size(), 0)
        self.assertEqual(r, 0)
        self.assertTrue(t.is_pinned())
        r = cudart.cudaHostUnregister(t.data_ptr())
        self.assertEqual(r, 0)
        self.assertFalse(t.is_pinned())

    def test_memory_allocation(self):
        gc.collect()
        torch.cuda.empty_cache()
        mem = None
        size = 1
        prev = 0
        try:
            prev = torch.cuda.memory_allocated()
            mem = torch.cuda.caching_allocator_alloc(size)
            self.assertGreater(torch.cuda.memory_allocated(), prev)
        finally:
            if mem is not None:
                torch.cuda.caching_allocator_delete(mem)
                self.assertEqual(torch.cuda.memory_allocated(), prev)

    def test_check_error(self):
        # Assert this call doesn't raise.
        torch.cuda.check_error(0)

        with self.assertRaisesRegex(
            torch.cuda.CudaError, "out of memory|hipErrorOutOfMemory"
        ):
            torch.cuda.check_error(2)

    def test_cuda_get_device_name(self):
        # Testing the behaviour with None as an argument
        current_device = torch.cuda.current_device()
        current_device_name = torch.cuda.get_device_name(current_device)
        device_name_None = torch.cuda.get_device_name(None)
        self.assertEqual(current_device_name, device_name_None)

        # Testing the behaviour for No argument
        device_name_no_argument = torch.cuda.get_device_name()
        self.assertEqual(current_device_name, device_name_no_argument)

    def test_cuda_get_device_capability(self):
        # Testing the behaviour with None as an argument
        current_device = torch.cuda.current_device()
        current_device_capability = torch.cuda.get_device_capability(current_device)
        device_capability_None = torch.cuda.get_device_capability(None)
        self.assertEqual(current_device_capability, device_capability_None)

        # Testing the behaviour for No argument
        device_capability_no_argument = torch.cuda.get_device_capability()
        self.assertEqual(current_device_capability, device_capability_no_argument)

    def test_cuda_get_device_properties(self):
        # Testing the behaviour with None as an argument
        current_device = torch.cuda.current_device()
        current_device_properties = torch.cuda.get_device_properties(current_device)
        device_properties_None = torch.cuda.get_device_properties(None)
        self.assertEqual(current_device_properties, device_properties_None)

        # Testing the behaviour for No argument
        device_properties_no_argument = torch.cuda.get_device_properties()
        self.assertEqual(current_device_properties, device_properties_no_argument)

    @unittest.skipIf(
        IS_JETSON, "oom reporting has issues on jetson igx due to partial nvml support"
    )
    def test_out_of_memory(self):
        tensor = torch.zeros(1024, device="cuda")

        oom_regex = (
            "would exceed allowed memory"
            if TEST_CUDAMALLOCASYNC
            else f"Tried to allocate 800000000.00 GiB. GPU {tensor.device.index} has a total capacity of"
        )
        with self.assertRaisesRegex(RuntimeError, oom_regex):
            torch.empty(1024 * 1024 * 1024 * 800000000, dtype=torch.int8, device="cuda")

        with self.assertRaisesRegex(
            RuntimeError, "Tried to allocate more than 1EB memory"
        ):
            torch.empty(
                1024 * 1024 * 1024 * 8000000000, dtype=torch.int8, device="cuda"
            )

        # ensure out of memory error doesn't disturb subsequent kernel
        tensor.fill_(1)
        self.assertTrue((tensor == 1).all())

    @unittest.skipIf(
        TEST_CUDAMALLOCASYNC or IS_JETSON, "Segmentation fault (core dumped)"
    )
    @serialTest()
    def test_out_of_memory_retry(self):
        torch.cuda.empty_cache()
        total_memory = torch.cuda.get_device_properties(0).total_memory
        oom_regex = (
            "would exceed allowed memory"
            if TEST_CUDAMALLOCASYNC
            else "Tried to allocate"
        )
        size = int(total_memory * 0.5)
        a = torch.empty(size, dtype=torch.int8, device="cuda")
        with self.assertRaisesRegex(RuntimeError, oom_regex):
            b = torch.empty(size, dtype=torch.int8, device="cuda")
        del a
        b = torch.empty(size, dtype=torch.int8, device="cuda")
        del b
        # We used a lot of memory here, clean up so we don't affect other tests too much
        torch.cuda.empty_cache()
        torch.cuda.reset_peak_memory_stats()

    @serialTest()
    def test_set_per_process_memory_fraction(self):
        # test invalid fraction value.
        with self.assertRaisesRegex(TypeError, "Invalid type"):
            torch.cuda.set_per_process_memory_fraction(1)
        with self.assertRaisesRegex(ValueError, "Invalid fraction value"):
            torch.cuda.set_per_process_memory_fraction(-0.1)
        with self.assertRaisesRegex(ValueError, "Invalid fraction value"):
            torch.cuda.set_per_process_memory_fraction(2.0)

        tensor = torch.zeros(1024, device="cuda")
        torch.cuda.empty_cache()
        total_memory = torch.cuda.get_device_properties(0).total_memory
        torch.cuda.set_per_process_memory_fraction(0.5, 0)

        # test 0.499 allocation is ok.
        application = int(total_memory * 0.499) - torch.cuda.max_memory_reserved()
        tmp_tensor = torch.empty(application, dtype=torch.int8, device="cuda")
        del tmp_tensor
        torch.cuda.empty_cache()

        application = int(total_memory * 0.5)
        # it will get OOM when try to allocate more than half memory.
        oom_regex = (
            "would exceed allowed memory" if TEST_CUDAMALLOCASYNC else "out of memory"
        )
        with self.assertRaisesRegex(RuntimeError, oom_regex):
            torch.empty(application, dtype=torch.int8, device="cuda")

        # ensure out of memory error doesn't disturb subsequent kernel
        tensor.fill_(1)
        self.assertTrue((tensor == 1).all())

    @unittest.skipIf(IS_FBCODE or IS_SANDCASTLE, "uuid attribute not yet available")
    def test_uuid(self):
        uuid = torch.cuda.get_device_properties(0).uuid
        self.assertEqual(len(str(uuid)), 36)  # xxxxxxxx-xxxx-xxxx-xxxx-xxxxxxxxxxxx
        self.assertEqual(len(uuid.bytes), 16)

    def test_copy_non_blocking(self):
        def _test_copy_non_blocking(a, b):
            event = torch.cuda.Event()
            a.copy_(b, non_blocking=True)
            event.record()
            event.synchronize()
            self.assertEqual(a, b)

        # 10MB copies
        x = torch.ones(10000000, dtype=torch.uint8).cuda()
        y = torch.zeros(10000000, dtype=torch.uint8).pin_memory()
        _test_copy_non_blocking(x, y)

        x = torch.zeros(10000000, dtype=torch.uint8).pin_memory()
        y = torch.ones(10000000, dtype=torch.uint8).cuda()
        _test_copy_non_blocking(x, y)

        # Test the case where the pinned data_ptr is not equal to the storage data_ptr.
        x_base = torch.zeros(10000000, dtype=torch.uint8).pin_memory()
        x = x_base[1:]
        self.assertTrue(x.is_pinned())
        self.assertTrue(x_base.is_pinned())
        self.assertNotEqual(x_base.data_ptr(), x.data_ptr())
        self.assertEqual(x_base.storage().data_ptr(), x.storage().data_ptr())
        y = torch.ones(10000000 - 1, dtype=torch.uint8).cuda()
        _test_copy_non_blocking(x, y)

    def test_copy_non_blocking_type_conversion(self):
        a = torch.ones(1, device="cuda")
        b = torch.zeros(1, device="cpu", pin_memory=True)
        c = torch.empty(1, device="cuda", dtype=torch.long)
        torch.cuda._sleep(int(100 * get_cycles_per_ms()))
        b.copy_(a, non_blocking=True)
        c.copy_(b, non_blocking=True)
        self.assertEqual(a, c, exact_dtype=False)

    @serialTest()
    def test_to_non_blocking(self):
        stream = torch.cuda.current_stream()

        def _test_to_non_blocking(a, non_blocking, dst):
            torch.cuda.synchronize()
            # Pushes an 0.1 second spin to stream so if the copy is non blocking,
            # stream will almost surely be active when we query().
            torch.cuda._sleep(int(100 * get_cycles_per_ms()))
            b = a.to(device=dst, non_blocking=non_blocking)
            self.assertEqual(stream.query(), not non_blocking)
            stream.synchronize()
            self.assertEqual(a, b)
            self.assertTrue(b.is_pinned() == (non_blocking and dst == "cpu"))

        for dst, try_non_blocking in product(("cuda", "cpu"), (True, False)):
            # Creates source on the opposite device from destination.
            src = torch.randn(
                1000000,
                device="cuda" if dst == "cpu" else "cpu",
                pin_memory=True if dst == "cuda" else False,
            )
            _test_to_non_blocking(src, try_non_blocking, dst)

    def test_to_cpu_blocking_by_default(self):
        src = torch.randn(1000000, device="cuda")
        torch.cuda.synchronize()
        torch.cuda._sleep(int(100 * get_cycles_per_ms()))
        dst = src.to(device="cpu")
        self.assertEqual(torch.cuda.current_stream().query(), True)
        self.assertEqual(src, dst)
        self.assertFalse(dst.is_pinned())

    def test_serialization_array_with_storage(self):
        x = torch.randn(5, 5).cuda()
        y = torch.IntTensor(2, 5).fill_(0).cuda()
        q = [x, y, x, y.storage()]
        with tempfile.NamedTemporaryFile() as f:
            torch.save(q, f)
            f.seek(0)
            q_copy = torch.load(f)
        self.assertEqual(q_copy, q, atol=0, rtol=0)
        q_copy[0].fill_(5)
        self.assertEqual(q_copy[0], q_copy[2], atol=0, rtol=0)
        self.assertTrue(isinstance(q_copy[0], torch.cuda.FloatTensor))
        self.assertTrue(isinstance(q_copy[1], torch.cuda.IntTensor))
        self.assertTrue(isinstance(q_copy[2], torch.cuda.FloatTensor))
        self.assertTrue(isinstance(q_copy[3], torch.storage.TypedStorage))
        self.assertTrue(isinstance(q_copy[3]._untyped_storage, torch.UntypedStorage))
        q_copy[1].fill_(10)
        self.assertEqual(q_copy[3], torch.cuda.IntStorage(10).fill_(10))

    @unittest.skipIf(
        TEST_CUDAMALLOCASYNC or TEST_WITH_ROCM, "temporarily disabled for async"
    )
    @unittest.skipIf(
        _get_torch_cuda_version() >= (12, 2),
        "skipped as explicit workspace allocation is removed",
    )
    def test_cublas_workspace_explicit_allocation(self):
        a = torch.randn(7, 7, device="cuda", requires_grad=False)
        default_workspace_size = 4096 * 2 * 1024 + 16 * 8 * 1024  # :4096:2:16:8
        # different size (32 MiB) expected on Hopper GPU
        if torch.cuda.get_device_capability() == (9, 0):
            default_workspace_size = 4096 * 8 * 1024

        def check_workspace_size(inp):
            torch._C._cuda_clearCublasWorkspaces()
            start = torch.cuda.memory_stats()["active_bytes.all.allocated"]
            with torch.no_grad():
                torch.matmul(inp, inp)
            finish = torch.cuda.memory_stats()["active_bytes.all.allocated"]
            return finish - start

        # check default
        os.environ["CUBLAS_WORKSPACE_CONFIG"] = ""
        self.assertTrue(abs(check_workspace_size(a) - default_workspace_size) < 524288)

        # check default with bad user config
        os.environ["CUBLAS_WORKSPACE_CONFIG"] = "-1"
        self.assertTrue(abs(check_workspace_size(a) - default_workspace_size) < 524288)

        # check valid config
        os.environ["CUBLAS_WORKSPACE_CONFIG"] = ":128:8:64:16:32:32"
        self.assertTrue(abs(check_workspace_size(a) - (3072 * 1024)) < 524288)

        torch._C._cuda_clearCublasWorkspaces()

    def test_cublas_allow_tf32_get_set(self):
        skip_tf32_cublas = "TORCH_ALLOW_TF32_CUBLAS_OVERRIDE" in os.environ and int(
            os.environ["TORCH_ALLOW_TF32_CUBLAS_OVERRIDE"]
        )
        if skip_tf32_cublas:
            self.assertTrue(torch.backends.cuda.matmul.allow_tf32)
            return

        orig = torch.backends.cuda.matmul.allow_tf32
        self.assertEqual(torch._C._get_cublas_allow_tf32(), orig)
        torch.backends.cuda.matmul.allow_tf32 = not orig
        self.assertEqual(torch._C._get_cublas_allow_tf32(), not orig)
        torch.backends.cuda.matmul.allow_tf32 = orig

    def test_float32_matmul_precision_get_set(self):
        orig = torch.get_float32_matmul_precision()
        skip_tf32_cublas = "TORCH_ALLOW_TF32_CUBLAS_OVERRIDE" in os.environ and int(
            os.environ["TORCH_ALLOW_TF32_CUBLAS_OVERRIDE"]
        )
        # this is really just checking that the environment variable is respected during testing
        # and not overwritten by another function that doesn't revert it to the intitial value
        if not skip_tf32_cublas:
            self.assertFalse(torch.backends.cuda.matmul.allow_tf32)
            self.assertEqual(torch.get_float32_matmul_precision(), "highest")
        else:
            self.assertTrue(torch.backends.cuda.matmul.allow_tf32)
        for p in ("medium", "high"):
            torch.set_float32_matmul_precision(p)
            self.assertEqual(torch.get_float32_matmul_precision(), p)
            self.assertTrue(torch.backends.cuda.matmul.allow_tf32)
        torch.set_float32_matmul_precision("highest")
        self.assertEqual(torch.get_float32_matmul_precision(), "highest")
        self.assertFalse(torch.backends.cuda.matmul.allow_tf32)
        torch.set_float32_matmul_precision(orig)

    def test_cublas_allow_fp16_reduced_precision_reduction_get_set(self):
        orig = torch.backends.cuda.matmul.allow_fp16_reduced_precision_reduction
        self.assertEqual(
            torch._C._get_cublas_allow_fp16_reduced_precision_reduction(), orig
        )
        torch.backends.cuda.matmul.allow_fp16_reduced_precision_reduction = not orig
        self.assertEqual(
            torch._C._get_cublas_allow_fp16_reduced_precision_reduction(), not orig
        )
        torch.backends.cuda.matmul.allow_fp16_reduced_precision_reduction = orig

    def test_cublas_allow_bf16_reduced_precision_reduction_get_set(self):
        orig = torch.backends.cuda.matmul.allow_bf16_reduced_precision_reduction
        self.assertEqual(
            torch._C._get_cublas_allow_bf16_reduced_precision_reduction(), orig
        )
        torch.backends.cuda.matmul.allow_bf16_reduced_precision_reduction = not orig
        self.assertEqual(
            torch._C._get_cublas_allow_bf16_reduced_precision_reduction(), not orig
        )
        torch.backends.cuda.matmul.allow_bf16_reduced_precision_reduction = orig

    def test_cudnn_allow_tf32_get_set(self):
        with torch.backends.cudnn.flags(
            enabled=None, benchmark=None, deterministic=None, allow_tf32=False
        ):
            self.assertFalse(torch.backends.cudnn.allow_tf32)
        with torch.backends.cudnn.flags(
            enabled=None, benchmark=None, deterministic=None, allow_tf32=True
        ):
            self.assertTrue(torch.backends.cudnn.allow_tf32)

    def test_type_conversions(self):
        x = torch.randn(5, 5)
        self.assertIsInstance(x.float(), torch.FloatTensor)
        self.assertIsInstance(x.cuda().double(), torch.cuda.DoubleTensor)
        self.assertIsInstance(x.cuda().float(), torch.cuda.FloatTensor)
        self.assertIsInstance(x.cuda().float().cpu(), torch.FloatTensor)
        self.assertIsInstance(x.cuda().float().cpu().int(), torch.IntTensor)

        y = x.storage()
        self.assertIsInstance(y.float(), torch.FloatStorage)
        self.assertIsInstance(y.cuda().double(), torch.cuda.DoubleStorage)
        self.assertIsInstance(y.cuda().float(), torch.cuda.FloatStorage)
        self.assertIsInstance(y.cuda().float().cpu(), torch.FloatStorage)
        self.assertIsInstance(y.cuda().float().cpu().int(), torch.IntStorage)

    @unittest.skip("was disabled due to not enough memory, but actually it always fail")
    def test_arithmetic_large_tensor(self):
        x = torch.empty(2**30, device="cuda")

        x.fill_(1)
        self.assertEqual(x.sum(), 2**30)

        x += 1
        self.assertEqual(x.sum(), 2**31)

        x.fill_(1)
        x -= 0.5
        self.assertEqual(x.sum(), 2**29)

        x.fill_(1)
        x *= 2
        self.assertEqual(x.sum(), 2**31)

        x.fill_(1)
        x /= 2
        self.assertEqual(x.sum(), 2**29)

    def test_gather_bool(self):
        t = torch.tensor([[False, True], [True, True]], device="cuda")
        self.assertEqual(
            torch.gather(t, 1, torch.tensor([[0, 0], [1, 0]], device="cuda")),
            torch.tensor([[False, False], [True, True]], device="cuda"),
        )

    def test_torch_manual_seed_seeds_cuda_devices(self):
        with freeze_rng_state():
            x = torch.zeros(4, 4).float().cuda()
            torch.manual_seed(2)
            self.assertEqual(torch.cuda.initial_seed(), 2)
            x.uniform_()
            torch.manual_seed(2)
            y = x.clone().uniform_()
            self.assertEqual(x, y)
            self.assertEqual(torch.cuda.initial_seed(), 2)

    def test_manual_seed(self):
        with freeze_rng_state():
            x = torch.zeros(4, 4).float().cuda()
            torch.cuda.manual_seed(2)
            self.assertEqual(torch.cuda.initial_seed(), 2)
            x.uniform_()
            a = torch.bernoulli(torch.full_like(x, 0.5))
            torch.cuda.manual_seed(2)
            y = x.clone().uniform_()
            b = torch.bernoulli(torch.full_like(x, 0.5))
            self.assertEqual(x, y)
            self.assertEqual(a, b)
            self.assertEqual(torch.cuda.initial_seed(), 2)

    def test_specify_improper_device_name(self):
        import os

        fname = "tempfile.pt"
        try:
            with self.assertRaisesRegex(RuntimeError, "Invalid device string"):
                torch.save(
                    [torch.nn.Parameter(torch.randn(10, 10))],
                    fname,
                    _use_new_zipfile_serialization=True,
                )
                torch.load(fname, "cuda0")
        finally:
            if os.path.exists(fname):
                os.remove(fname)

    def test_get_device_index(self):
        from torch.cuda._utils import _get_device_index

        with self.assertRaisesRegex(RuntimeError, "Invalid device string"):
            _get_device_index("cuda0", optional=True)

        with self.assertRaisesRegex(ValueError, "Expected a cuda device"):
            cpu_device = torch.device("cpu")
            _get_device_index(cpu_device, optional=True)

    def test_serialization_array_with_empty(self):
        x = [torch.randn(4, 4).cuda(), torch.cuda.FloatTensor()]
        with tempfile.NamedTemporaryFile() as f:
            torch.save(x, f)
            f.seek(0)
            x_copy = torch.load(f)
        for original, copy in zip(x, x_copy):
            self.assertEqual(copy, original)
            self.assertIs(type(copy), type(original))
            self.assertEqual(copy.get_device(), original.get_device())

    @skipCUDANonDefaultStreamIf(True)
    def test_streams(self):
        default_stream = torch.cuda.current_stream()
        user_stream = torch.cuda.Stream()
        self.assertEqual(torch.cuda.current_stream(), default_stream)
        self.assertNotEqual(default_stream, user_stream)
        self.assertEqual(default_stream.cuda_stream, 0)
        self.assertNotEqual(user_stream.cuda_stream, 0)
        with torch.cuda.stream(user_stream):
            self.assertEqual(torch.cuda.current_stream(), user_stream)
        self.assertTrue(user_stream.query())
        tensor1 = torch.ByteTensor(5).pin_memory()
        default_stream.synchronize()
        self.assertTrue(default_stream.query())

    def test_stream_event_repr(self):
        s = torch.cuda.current_stream()
        self.assertTrue("torch.cuda.Stream" in s.__repr__())
        e = torch.cuda.Event()
        self.assertTrue("torch.cuda.Event" in e.__repr__())
        s.record_event(e)
        self.assertTrue("torch.cuda.Event" in e.__repr__())

    def test_events(self):
        stream = torch.cuda.current_stream()
        event = torch.cuda.Event(enable_timing=True)
        self.assertTrue(event.query())
        start_event = torch.cuda.Event(enable_timing=True)
        stream.record_event(start_event)
        torch.cuda._sleep(int(50 * get_cycles_per_ms()))
        stream.record_event(event)
        self.assertFalse(event.query())
        event.synchronize()
        self.assertTrue(event.query())
        self.assertGreater(start_event.elapsed_time(event), 0)

    def test_generic_stream_event(self):
        stream = torch.Stream("cuda")
        self.assertEqual(stream.device_index, torch.cuda.current_device())
        cuda_stream = torch.cuda.Stream(
            stream_id=stream.stream_id,
            device_index=stream.device_index,
            device_type=stream.device_type,
        )
        self.assertIsInstance(cuda_stream, torch.Stream)
        self.assertTrue(issubclass(type(cuda_stream), torch.Stream))
        self.assertTrue(torch.Stream in type(cuda_stream).mro())
        self.assertEqual(stream.stream_id, cuda_stream.stream_id)
        self.assertNotEqual(stream.stream_id, torch.cuda.current_stream().stream_id)

        event1 = torch.Event("cuda", enable_timing=True)
        event2 = torch.Event("cuda", enable_timing=True)
        self.assertEqual(event1.event_id, 0)
        a = torch.randn(1000)
        b = torch.randn(1000)
        with torch.cuda.stream(cuda_stream):
            a_cuda = a.to("cuda", non_blocking=True)
            b_cuda = b.to("cuda", non_blocking=True)
            self.assertEqual(stream.stream_id, torch.cuda.current_stream().stream_id)
        event1.record(stream)
        event1.synchronize()
        self.assertTrue(event1.query())
        c_cuda = a_cuda + b_cuda
        event2.record()
        event2.synchronize()
        self.assertTrue(event2.query())
        self.assertNotEqual(event1.event_id, event2.event_id)
        self.assertEqual(c_cuda.cpu(), a + b)
        self.assertTrue(event1.elapsed_time(event2) > 0)
        cuda_event = torch.cuda.Event()
        self.assertIsInstance(cuda_event, torch.Event)
        self.assertTrue(issubclass(type(cuda_event), torch.Event))
        self.assertTrue(torch.Event in type(cuda_event).mro())

    def test_record_stream(self):
        cycles_per_ms = get_cycles_per_ms()

        t = torch.FloatTensor([1, 2, 3, 4]).pin_memory()
        result = torch.cuda.FloatTensor(t.size())
        stream = torch.cuda.Stream()
        ptr = [None]

        # Performs the CPU->GPU copy in a background stream
        def perform_copy():
            with torch.cuda.stream(stream):
                tmp = t.cuda(non_blocking=True)
                ptr[0] = tmp.data_ptr()
            torch.cuda.current_stream().wait_stream(stream)
            tmp.record_stream(torch.cuda.current_stream())
            torch.cuda._sleep(int(50 * cycles_per_ms))  # delay the copy
            result.copy_(tmp)

        perform_copy()
        with torch.cuda.stream(stream):
            tmp2 = torch.cuda.FloatTensor(t.size())
            tmp2.zero_()
            self.assertNotEqual(
                tmp2.data_ptr(), ptr[0], msg="allocation re-used to soon"
            )

        self.assertEqual(result.tolist(), [1, 2, 3, 4])

        if not TEST_CUDAMALLOCASYNC:
            # In the native allocator, we expect "tmp"'s side-stream-tagged block will be reused
            # in that side stream after result.copy_(tmp) in the main stream finishes.
            torch.cuda.current_stream().synchronize()
            with torch.cuda.stream(stream):
                tmp3 = torch.cuda.FloatTensor(t.size())
                self.assertEqual(tmp3.data_ptr(), ptr[0], msg="allocation not re-used")

    def test_record_stream_on_shifted_view(self):
        # See issue #27366

        # This test detects unexpected block reallocation. For reliable test,
        # the stream to allocate tensors is isolated. The allocator will not
        # reuse free blocks which were allocated from another stream.
        stream_alloc = torch.cuda.Stream()
        with torch.cuda.stream(stream_alloc):
            base = torch.cuda.FloatTensor([10, 10])

        # Record another stream on a shifted view tensor.
        view = base[5:]
        self.assertTrue(view.storage_offset() > 0)

        stream_record = torch.cuda.Stream()
        with torch.cuda.stream(stream_record):
            torch.cuda._sleep(int(50 * get_cycles_per_ms()))

        view.record_stream(stream_record)

        # Delete those tensors to make the block free soon.
        data_ptr = base.data_ptr()
        del base, view

        # A new tensor should not be allocated to the block above.
        stream_alloc.synchronize()

        with torch.cuda.stream(stream_alloc):
            try_realloc = torch.cuda.FloatTensor([10, 10])

        self.assertNotEqual(try_realloc.data_ptr(), data_ptr)

    def test_noncontiguous_pinned_memory(self):
        # See issue #3266
        x = torch.arange(0, 10).view((2, 5))
        self.assertEqual(x.t(), x.t().pin_memory())

    def test_caching_pinned_memory(self):
        cycles_per_ms = get_cycles_per_ms()

        # check that allocations are re-used after deletion
        t = torch.FloatTensor([1]).pin_memory()
        ptr = t.data_ptr()
        del t
        t = torch.FloatTensor([1]).pin_memory()
        self.assertEqual(t.data_ptr(), ptr, msg="allocation not reused")

        # check that the allocation is not re-used if it's in-use by a copy
        gpu_tensor = torch.cuda.FloatTensor([0])
        torch.cuda._sleep(int(1000 * cycles_per_ms))  # delay the copy by 1s
        gpu_tensor.copy_(t, non_blocking=True)
        del t
        t = torch.FloatTensor([1]).pin_memory()
        self.assertNotEqual(t.data_ptr(), ptr, msg="allocation re-used too soon")
        self.assertEqual(list(gpu_tensor), [1])

    def test_caching_allocator_record_stream_oom(self):
        """allocations delayed by a record_stream call should still be freed on
        an out-of-memory in cuda_malloc_retry. see issue #19219"""
        stream = torch.cuda.Stream()

        with torch.cuda.stream(stream):
            y = torch.zeros(40 * 1024 * 1024, device="cuda")

        for _ in range(100):
            x = torch.empty(40 * 1024 * 1024, device="cuda")
            with torch.cuda.stream(stream):
                y += x
            # delays re-use of `x` until after all operations in `stream`
            x.record_stream(stream)
            del x

        # we've made a mess by allocating up to the device capacity. free any
        # cached blocks in case it affects future tests.
        torch.cuda.empty_cache()

    # Tests for historic illegal memory access, see #17040.
    def test_reduction_gpu_memory_accessing(self):
        x = torch.ones(512, 8, dtype=torch.float32, device="cuda")
        torch.sum(x, 0)

    def test_sum_fp16(self):
        x = torch.zeros(10, device="cuda", dtype=torch.float16)
        self.assertEqual(x.sum(), 0)

        x = torch.ones(65504, device="cuda", dtype=torch.float16)
        self.assertEqual(x.sum(), 65504)
        self.assertEqual(x.sum(dtype=torch.float32), 65504)

        x = torch.ones(65536, device="cuda", dtype=torch.float16)
        self.assertEqual(x.sum(dtype=torch.float32), 65536)

        a = torch.zeros(1203611).bernoulli_(0.0005)
        x = a.to(device="cuda", dtype=torch.float16)
        self.assertEqual(x.sum().item(), a.sum().item())

        a = torch.zeros(100, 121, 80).bernoulli_(0.0005)
        x = a.to(device="cuda", dtype=torch.float16)
        self.assertEqual(x.sum((0, 2)).float().cpu(), a.sum((0, 2)))

    def test_mean_fp16(self):
        x = torch.ones(65536, device="cuda", dtype=torch.float16)
        self.assertEqual(x.mean(), 1)

        x = torch.ones(65536, device="cuda", dtype=torch.float16)
        self.assertEqual(x.mean(dtype=torch.float32), 1)

    def test_prod_large(self):
        # tests global reduction (should_global_reduce = true) in case of non-zero identity element
        x = torch.ones(240000, device="cuda", dtype=torch.float32)
        self.assertEqual(x.prod(), 1)

        # test for complex types. Note 240k is divisible by 4
        for dtype in [torch.cfloat, torch.cdouble]:
            x = torch.ones(240000, device="cuda", dtype=dtype) * (0 + 1j)
            self.assertEqual(x.prod(), 1)

    def test_multinomial_ext(self):
        # Test two corner cases from older PyTorch (Issue #4858)
        freqs = torch.cuda.FloatTensor(
            [
                0.0,
                0.0,
                0.0,
                0.0,
                0.0,
                0.0,
                0.0,
                0.0,
                0.0,
                0.03178183361887932,
                0.027680952101945877,
                0.033176131546497345,
                0.046052902936935425,
                0.07742464542388916,
                0.11543981730937958,
                0.14148041605949402,
                0.15784293413162231,
                0.13180233538150787,
                0.08271478116512299,
                0.049702685326337814,
                0.027557924389839172,
                0.018125897273421288,
                0.011851548217236996,
                0.010252203792333603,
                0.007422595750540495,
                0.005372154992073774,
                0.0045109698548913,
                0.0036087757907807827,
                0.0035267581697553396,
                0.0018864056328311563,
                0.0024605290964245796,
                0.0022964938543736935,
                0.0018453967059031129,
                0.0010662291897460818,
                0.0009842115687206388,
                0.00045109697384759784,
                0.0007791675161570311,
                0.00020504408166743815,
                0.00020504408166743815,
                0.00020504408166743815,
                0.00012302644609007984,
                0.0,
                0.00012302644609007984,
                4.100881778867915e-05,
                0.0,
                0.0,
                0.0,
                0.0,
                0.0,
                0.0,
            ]
        )

        torch.cuda.manual_seed(11042)
        sample = torch.multinomial(freqs, 1000, True)
        self.assertNotEqual(freqs[sample].min(), 0)

        p = torch.zeros(3421, 2, device="cuda", dtype=torch.float)
        p[:, 1] = 1
        torch.cuda.manual_seed(5214)
        r = torch.multinomial(p, 1)
        self.assertNotEqual(r.min().item(), 0)

        # test corner case from Issue #13867
        torch.cuda.manual_seed(33)
        probs = torch.randn(1000000, device="cuda").clamp(min=0) * 3e-5
        samples = probs.multinomial(1000000, replacement=True)
        self.assertGreater(probs[samples].min().item(), 0)

    def _spawn_test_multinomial_invalid_probs_cuda(self, probs):
        import subprocess

        try:
            p = subprocess.Popen(
                [
                    sys.executable,
                    "-c",
                    f"""\
import sys
import torch
from torch import inf, nan
try:
    with torch.random.fork_rng(devices=[0]):
        torch.multinomial(torch.tensor({probs}).to('cuda'), 2, replacement=True)
        torch.cuda.synchronize()
    sys.exit(-1) # Should not be reached
except RuntimeError as e:
    sys.exit(-2)
""",
                ],
                stdout=subprocess.PIPE,
                stderr=subprocess.PIPE,
                universal_newlines=True,
            )
            out, err = p.communicate(timeout=10)
            p.wait(timeout=10)
        except subprocess.TimeoutExpired:
            p.kill()
            out, err = p.communicate()
        expected_messages = [
            "device-side assert triggered",  # CUDA
            "Assertion",  # CUDA
            "HSA_STATUS_ERROR_EXCEPTION",  # ROCm
            "Device-side assertion",  # ROCm
        ]
        self.assertTrue(any(msg in out or msg in err for msg in expected_messages))

    @slowTest
    @unittest.skipIf(TEST_WITH_ROCM, "ROCm doesn't support device side asserts")
    @unittest.skipIf(
        NO_MULTIPROCESSING_SPAWN,
        "Disabled for environments that \
                     don't support multiprocessing with spawn start method",
    )
    def test_multinomial_invalid_probs_cuda(self):
        self._spawn_test_multinomial_invalid_probs_cuda([1.0, -1.0, 1.0])
        self._spawn_test_multinomial_invalid_probs_cuda([1.0, inf, 1.0])
        self._spawn_test_multinomial_invalid_probs_cuda([1.0, -inf, 1.0])
        self._spawn_test_multinomial_invalid_probs_cuda([1.0, 1.0, nan])

    @staticmethod
    def _mute_init():
        os.dup2(os.open(os.devnull, os.O_WRONLY), sys.stderr.fileno())

    def _spawn_method(self, method, arg):
        ctx = torch.multiprocessing.get_context("spawn")
        with ctx.Pool(1, initializer=self._mute_init) as pool:
            errors = pool.map(method, [arg])
            for e in errors:
                if "device-side assert triggered" not in str(e):
                    self.fail(e)

    @staticmethod
    def _test_index_bounds_cuda(idx):
        x = torch.arange(10, device="cuda")
        try:
            y = x[torch.tensor([idx])]
            return f"x[torch.tensor([{idx})]={y}"
        except RuntimeError as err:
            return err

    @slowTest
    @unittest.skipIf(
        NO_MULTIPROCESSING_SPAWN,
        "Disabled for environments that \
                     don't support multiprocessing with spawn start method",
    )
    @skipIfRocm
    def test_index_out_of_bounds_exception_cuda(self):
        test_method = TestCuda._test_index_bounds_cuda
        # Test in-bound access works fine
        self.assertEqual(
            test_method(1), "x[torch.tensor([1)]=tensor([1], device='cuda:0')"
        )
        # Test that indexing out of bounds causes assert
        self._spawn_method(test_method, 11)

    @slowTest
    @unittest.skipIf(not TEST_LARGE_TENSOR, "not enough memory")
    @serialTest()
    def test_huge_index(self):
        src = torch.empty(15000000, 45, device="cuda", dtype=torch.long).random_(
            0, 2**22
        )
        idx = torch.randperm(src.shape[0], device="cuda")
        res = src[idx]
        res_cpu = src.cpu()[idx.cpu()]
        self.assertEqual(res.cpu(), res_cpu)

    def test_randint_randomness_for_large_range(self) -> None:
        # For large ranges, randint generation is slightly different. This lead to a subtle bug where some Philox
        # offsets were not calculated correctly, resulting in reused random states.
        # See https://github.com/pytorch/pytorch/issues/125224
        size = 1_000_000
        high = 6_000_000_000  # Keep this above 2**32

        def run(dev: torch.device) -> int:
            # Measure how many unique numbers are generated in 2 consecutive calls to randint. If random states are
            # reused, this will yield fewer unique numbers.
            gen = torch.Generator(device=dev)
            gen.manual_seed(0)
            t1 = torch.randint(
                0, high, [size], device=dev, generator=gen, dtype=torch.int64
            )
            t2 = torch.randint(
                0, high, [size], device=dev, generator=gen, dtype=torch.int64
            )
            return torch.stack([t1, t2]).unique().shape[0]

        # Use CPU as reference. The results should not deviate too much.
        self.assertTrue(
            abs(run(torch.device("cuda")) - run(torch.device("cpu"))) < 10_000
        )

    @parametrize("dtype", [torch.float32, torch.double])
    def test_random_no_reused_random_states(self, dtype: torch.dtype) -> None:
        # Test if random states do not overlap between consecutive rand/randn calls.
        # See https://github.com/pytorch/pytorch/issues/125224

        def run(func, dev: torch.device, dtype: torch.dtype) -> int:
            # Measure how many unique numbers are generated in 2 consecutive calls. If random states are
            # reused, this will yield fewer unique numbers.
            size = 1000000
            gen = torch.Generator(device=dev)
            gen.manual_seed(0)
            t1 = func((size,), device=dev, generator=gen, dtype=dtype)
            t2 = func((size,), device=dev, generator=gen, dtype=dtype)
            return torch.stack([t1, t2]).unique().shape[0]

        # Use CPU as reference. The results should not deviate too much.
        for func in [torch.rand, torch.randn]:
            deviation = abs(
                run(func, torch.device("cuda"), dtype)
                - run(func, torch.device("cpu"), dtype)
            )
            self.assertTrue(deviation < 50_000, deviation)

    def test_min_max_inits(self):
        # Testing if THC_reduceAll received the correct index initialization.
        # This affects the result of THC_reduceAll operations at extreme values
        x = torch.cuda.ByteTensor([0])
        y = torch.cuda.ByteTensor([255])
        expected = torch.cuda.LongTensor([0])[0]

        _, v = x.max(dim=0)
        self.assertEqual(v, expected)

        _, v = y.min(dim=0)
        self.assertEqual(v, expected)

    def test_nvtx(self):
        # Just making sure we can see the symbols
        torch.cuda.nvtx.range_push("foo")
        torch.cuda.nvtx.mark("bar")
        torch.cuda.nvtx.range_pop()
        range_handle = torch.cuda.nvtx.range_start("range_start")
        torch.cuda.nvtx.range_end(range_handle)

    def test_bincount_ext(self):
        # ensure CUDA code coverage
        input_size = (100000,)
        w = torch.randn(input_size, dtype=torch.double, device="cuda")
        w_cpu = w.cpu()
        # test shared memory impl
        t = torch.randint(50, input_size, dtype=torch.int8, device="cuda")
        self.assertEqual(t.cpu().bincount(), t.bincount())
        self.assertEqual(t.cpu().bincount(w_cpu), t.bincount(w))
        # test global memory impl
        #   see `CUDAHistogramMemoryType` in SummaryOps.cu
        #   50000 * sizeof(int64_t) == 390 KiB, which should exceed smem of any known GPU
        t = torch.randint(50000, input_size, dtype=torch.int64, device="cuda")
        self.assertEqual(t.cpu().bincount(), t.bincount())
        self.assertEqual(t.cpu().bincount(w_cpu), t.bincount(w))

        t = torch.zeros([10], dtype=torch.int32, device="cuda")
        # 35488 * 65536 as int32 would cause overflow to negative value
        # giving negative bin offset
        t[0] = 35488
        counted = t.bincount(minlength=65536)
        self.assertEqual(torch.sum(counted), 10)

    def test_tiny_half_norm_(self):
        a = torch.arange(25).cuda().float()
        a /= 100000000
        b = a.half()
        self.assertGreater(b.norm().item(), 0)

    def test_norm_type_conversion(self):
        a = torch.ones(65536).cuda().half()
        self.assertEqual(a.norm(p=0, dtype=torch.float32), 65536)

    def test_cuda_memory_leak_detection_propagates_errors(self):
        with self.assertRaisesRegex(
            RuntimeError, r"The size of tensor a \(3\) must match"
        ):
            with self.assertLeaksNoCudaTensors():
                x = torch.randn(3, 1, device="cuda")
                y = torch.randn(2, 1, device="cuda")
                x + y

    @unittest.skipIf(not TEST_MEDIUM_TENSOR, "not enough memory")
    @serialTest()
    def test_cuda_kernel_loop_overflow(self):
        # Issue #24309: In extreme cases, the loop variable could overflow and continue
        # the kernel loop with a negative index, causing a RuntimeError (invalid write):
        x = torch.randn(1, 1, 1, 2**30 + 1, dtype=torch.float16, device="cuda")
        expected = x[0, 0, 0, 2**30]
        y = torch.nn.functional.avg_pool2d(x, kernel_size=1)
        torch.cuda.synchronize()
        self.assertEqual(y[0, 0, 0, 2**30], expected)

    @unittest.skipIf(not TEST_LARGE_TENSOR, "not enough memory")
    @gcIfJetson
    @serialTest()
    def test_cuda_kernel_loop_overflow_large(self):
        # Make sure input.numel() > INT_MAX is handled:
        x = torch.randn(1, 1, 1, 2**31, dtype=torch.float16, device="cuda")
        with self.assertRaisesRegex(RuntimeError, "integer out of range"):
            y = torch.nn.functional.avg_pool2d(x, kernel_size=1)

        # Issue #24309: In extreme cases, the loop variable could overflow and continue
        # the kernel loop with a negative index, causing a RuntimeError (invalid write):
        x = torch.randn(1, 1, 1, 2**31 - 1, dtype=torch.float16, device="cuda")
        expected = x[0, 0, 0, 2**31 - 2]
        y = torch.nn.functional.avg_pool2d(x, kernel_size=1)
        torch.cuda.synchronize()
        self.assertEqual(y[0, 0, 0, 2**31 - 2], expected)

    # this might create a reference cycle on self...
    def _make_multiply_in_stream(self):
        class MultiplyInStream(torch.autograd.Function):
            @staticmethod
            def forward(ctx, x, val):
                ctx.val = val
                ctx.stream = torch.cuda.current_stream()
                return x * val

            @staticmethod
            def backward(ctx, grad):
                self.assertEqual(torch.cuda.current_stream(), ctx.stream)
                # delays the operation in the background stream
                torch.cuda._sleep(1000 * 5000)
                return grad * ctx.val, None

        return MultiplyInStream

    @skipCUDANonDefaultStreamIf(True)
    def test_streaming_backwards_sync(self):
        default_stream = torch.cuda.current_stream()
        stream = torch.cuda.Stream()

        MultiplyInStream = self._make_multiply_in_stream()

        # Tests using grads outside the backward() stream context
        # See "Stream semantics of backward passes" on https://pytorch.org/docs/stable/notes/cuda.html
        x = torch.randn(5, 5, device="cuda", requires_grad=True)
        with torch.cuda.stream(stream):
            stream.wait_stream(default_stream)
            output = MultiplyInStream.apply(x, 2)
            output.sum().backward()
        # sync needed
        default_stream.wait_stream(stream)
        self.assertEqual(x.grad, torch.ones_like(x) * 2)
        self.assertEqual(torch.cuda.current_stream(), default_stream)

        # Tests that using grads in the same stream context as backward()
        # is safe regardless what streams bwd ops ran on
        bwd_ambient_stream = torch.cuda.Stream()
        x = torch.randn(5, 5, device="cuda", requires_grad=True)
        with torch.cuda.stream(stream):
            stream.wait_stream(default_stream)
            output = MultiplyInStream.apply(x, 3)
        with torch.cuda.stream(bwd_ambient_stream):
            bwd_ambient_stream.wait_stream(stream)
            output.sum().backward()
            # x was first used on "stream" so its AccumulateGrad leaf should run on "stream".
            # The end of backward() should have synced "bwd_ambient_stream" with "stream"
            # so it should be safe to use x.grad here without any syncs.
            self.assertEqual(x.grad, torch.ones_like(x) * 3)
            self.assertEqual(torch.cuda.current_stream(), bwd_ambient_stream)

    # Skip the test for ROCm as per https://github.com/pytorch/pytorch/issues/53190
    @skipIfRocm(msg="flakey on ROCm https://github.com/pytorch/pytorch/issues/53190")
    def test_streaming_backwards_multiple_streams(self):
        MultiplyInStream = self._make_multiply_in_stream()

        class StreamModel(torch.nn.Module):
            def __init__(self) -> None:
                super().__init__()
                self.event = torch.cuda.Event()
                self.stream0 = torch.cuda.Stream()
                self.stream1 = torch.cuda.Stream()

            def forward(self, x, x_first_use_on_ambient):
                if x_first_use_on_ambient:
                    x0 = x.clone()
                self.stream0.wait_stream(torch.cuda.current_stream())
                self.stream1.wait_stream(torch.cuda.current_stream())
                with torch.cuda.stream(self.stream0):
                    if not x_first_use_on_ambient:
                        x0 = x.clone()
                    y0 = MultiplyInStream.apply(x0, 2)
                    self.event.record(stream=torch.cuda.current_stream())

                with torch.cuda.stream(self.stream1):
                    y1 = MultiplyInStream.apply(x, 3)
                    self.stream1.wait_event(self.event)
                    return y0 + y1

        stream = torch.cuda.Stream()

        for x_first_use_on_ambient in (True, False):
            # the out_of_place=False, iters=1 case stresses if proper syncs are inserted
            # when grads are initially None and stolen by backward ops.
            for out_of_place, iters in ((True, 1), (False, 1), (False, 5)):
                with torch.cuda.stream(stream):
                    x = torch.randn(5, 5, device="cuda", requires_grad=True)
                    model = StreamModel().cuda()
                    x.register_hook(
                        lambda grad: self.assertEqual(
                            torch.cuda.current_stream(),
                            stream if x_first_use_on_ambient else model.stream0,
                        )
                    )
                    for p in model.parameters():
                        self.assertTrue(p.grad is None)
                    for _ in range(iters):
                        loss = model(x, x_first_use_on_ambient).sum()
                        if out_of_place:
                            x_grad = torch.autograd.grad((loss,), (x,))[0]
                        else:
                            loss.backward()
                # See "Stream semantics of backward passes" on https://pytorch.org/docs/stable/notes/cuda.html
                torch.cuda.current_stream().wait_stream(stream)

                if out_of_place:
                    self.assertEqual(x_grad, torch.ones_like(x) * 5 * iters)
                else:
                    self.assertEqual(x.grad, torch.ones_like(x) * 5 * iters)

    def test_streaming_backwards_sync_graph_root(self):
        # This function tests if bwd ops running on a side stream properly sync with the GraphRoot.
        # The potential bug it targets is a race condition. The test uses multiple trials and
        # torch.cuda._sleep such that if the race condition exists, the test will almost certainly fail,
        # but there's a chance it may spuriously pass. Passing does not guarantee the backend is bug-free,
        # but failure does guarantee there is a bug.
        fwd_bwd_op_stream = torch.cuda.Stream()
        bwd_ambient_stream = torch.cuda.Stream()
        # We need these streams to be different otherwise the test is meaningless.
        self.assertTrue(fwd_bwd_op_stream != bwd_ambient_stream)

        size = int(1e3)

        a = torch.full((size,), 2.0, device="cuda", requires_grad=True)
        b = torch.full((size,), 3.0, device="cuda", requires_grad=True)

        # I don't think we need any manual record_streams below.
        # a and b remain in scope for the entire test.
        # c and grad remain in scope for each iteration, and there's a full sync between iterations.
        for trial in range(5):
            torch.cuda.synchronize()
            a.grad = b.grad = None
            with torch.cuda.stream(fwd_bwd_op_stream):
                c = a * b

            with torch.cuda.stream(bwd_ambient_stream):
                torch.cuda.synchronize()
                # Long-running dummy kernel on bwd_ambient_stream delays filling of grad
                torch.cuda._sleep(int(50 * get_cycles_per_ms()))
                # Fills grad on bwd_ambient_stream
                grad = torch.full((size,), float(trial + 1), device="cuda")

                # Bwd ops still run on fwd_bwd_ops_stream, so the following will likely fail if
                # bwd ops don't sync with bwd_ambient_stream before consuming grad.
                torch.autograd.backward(tensors=c, grad_tensors=grad)

                # See https://github.com/pytorch/pytorch/issues/47028
                # assertEquals below run on bwd_ambient_stream, so this test may also fail
                # if backward() fails to sync with bwd_ambient_stream at the end.
                # Synchronizing here works around the issue until a proper fix can be made.
                torch.cuda.synchronize()
                with torch.no_grad():
                    self.assertEqual(a.grad, grad * b)
                    self.assertEqual(b.grad, grad * a)

    def test_streaming_backwards_callback(self):
        # Tests if autograd callbacks sync properly with respect to leaf streams and
        # the user-facing stream surrounding backward(). If it fails, first suspect is
        # sync logic where  "final_callbacks_" are called in torch/csrc/autograd/engine.cpp
        MultiplyInStream = self._make_multiply_in_stream()

        size = int(1e3)
        a = torch.full((size,), 1, device="cuda", dtype=torch.float, requires_grad=True)
        b = torch.full((size,), 1, device="cuda", dtype=torch.float, requires_grad=True)

        s0 = torch.cuda.Stream()
        s1 = torch.cuda.Stream()
        s2 = torch.cuda.Stream()

        stash = []

        # sets up a nontrivial structure of leaf streams
        s0.wait_stream(torch.cuda.current_stream())
        with torch.cuda.stream(s0):
            c = MultiplyInStream.apply(a, 2)

        s1.wait_stream(torch.cuda.current_stream())
        with torch.cuda.stream(s1):
            d = MultiplyInStream.apply(b, 3)
            s1.wait_stream(s0)
            e = c * d

            def clone_leaf_grads():
                stash.append(a.grad.clone())
                stash.append(b.grad.clone())

            # Use a hook on e to install the callback
            e.register_hook(
                lambda grad: torch.autograd.Variable._execution_engine.queue_callback(
                    clone_leaf_grads
                )
            )

        s2.wait_stream(s1)
        with torch.cuda.stream(s2):
            e.sum().backward()
            # The autograd engine should sync s2 with all leaf streams then run the callback clone_leaf_grads on s2.
            # If those things happened properly, checking the values of the cloned grads on s2 should be safe:
            self.assertEqual(stash[0], torch.full_like(a, 6))
            self.assertEqual(stash[1], torch.full_like(a, 6))

    @unittest.skipIf(
        TEST_WITH_ROCM,
        "In ROCm, kernel asserts are disabled due to performance overhead",
    )
    def test_fixed_cuda_assert_async(self):
        with self.assertRaisesRegex(
            RuntimeError, "Boolean value of Tensor with no values is ambiguous"
        ):
            torch._assert_async(torch.tensor([], device="cuda"))
        with self.assertRaisesRegex(
            RuntimeError,
            "Boolean value of Tensor with more than one value is ambiguous",
        ):
            torch._assert_async(torch.tensor([0, 0], device="cuda"))

        torch._assert_async(torch.tensor(1, device="cuda"))
        torch._assert_async(torch.tensor(0.1, device="cuda"))
        torch._assert_async(torch.tensor(-0.1, device="cuda"))
        torch._assert_async(torch.tensor(True, device="cuda"))
        torch._assert_async(torch.tensor(0 + 0.1j, device="cuda"))

        fail_stmts = [
            "torch._assert_async(torch.tensor(0, device='cuda'))",
            "torch._assert_async(torch.tensor(0.0, device='cuda'))",
            "torch._assert_async(torch.tensor(False, device='cuda'))",
            "torch._assert_async(torch.tensor(0 + 0j, device='cuda'))",
        ]

        import subprocess

        for stmt in fail_stmts:
            with self.subTest(stmt=stmt):
                r = subprocess.call(
                    [
                        sys.executable,
                        "-c",
                        f"""\
import torch

{stmt}
torch.cuda.synchronize()
""",
                    ]
                )
                self.assertTrue(r != 0)

    @unittest.skipIf(TEST_CUDAMALLOCASYNC, "FAIL")
    def test_cublas_multiple_threads_same_device(self):
        # Note, these parameters should be very carefully tuned
        # Too small number makes it hard for the racing condition
        # to happen, while too large number sometimes cause hang
        size = 1024
        num_threads = 2
        trials = 3
        test_iters = 100

        weight = torch.ones((size, size), device="cuda")
        results = {}
        barrier = threading.Barrier(num_threads)

        def _worker(t):
            my_stream = torch.cuda.Stream()
            # Hard sync so we don't need to worry about creating and using tensors
            # across streams or the fact that default streams are thread-local.
            # Those issues are not the target of this test.
            torch.cuda.synchronize()
            # Line up threads to increase likelihood of race conditions.
            barrier.wait()
            with torch.cuda.stream(my_stream):
                for _ in range(test_iters):
                    # If all threads are sharing the same cublas handle,
                    # the following sequence may occur:
                    # thread 0 calls cublasSetStream()
                    # thread 1 calls cublasSetStream()
                    # thread 0 launches its raw gemm, which it thinks is in
                    #          its own stream, but is actually in thread 1's stream.
                    # thread 0 enqueues its div_, which IS is its own stream,
                    #          but actually now races with its gemm.
                    results[t] = torch.mm(results[t], weight)
                    results[t].div_(float(size))
            torch.cuda.synchronize()

        for _ in range(trials):
            for t in range(num_threads):
                results[t] = torch.ones((size, size), device="cuda")

            threads = [
                threading.Thread(target=_worker, args=(t,)) for t in range(num_threads)
            ]

            for thread in threads:
                thread.start()
            for thread in threads:
                thread.join()

            for t in range(num_threads):
                self.assertEqual(results[t].sum().item(), size * size)

    # Test is flaky on Windows (https://github.com/pytorch/pytorch/issues/57401)
    @unittest.skipIf(IS_WINDOWS, "Test is flaky on Windows (see issue 57401)")
    @unittest.skipIf(not TEST_CUDNN, "CUDNN not available")
    @skipIfRocm
    def test_cudnn_multiple_threads_same_device(self):
        # This function is intended to test the lazy creation and reuse of per-thread
        # cudnn handles on each device in aten/src/ATen/cudnn/Handles.cpp.
        # Failure here likely indicates something wrong with that logic.
        weight = torch.ones((1, 1, 2, 2), device="cuda")

        results = {}

        num_threads = 2
        trials = 3
        test_iters = 1000
        barrier = threading.Barrier(num_threads)

        with torch.backends.cudnn.flags(enabled=True):

            def _worker(t):
                my_stream = torch.cuda.Stream()
                # Hard sync so we don't need to worry about creating and using tensors
                # across streams or the fact that default streams are thread-local.
                # Those issues are not the target of this test.
                torch.cuda.synchronize()
                # Line up threads to increase likelihood of race conditions.
                barrier.wait()
                with torch.cuda.stream(my_stream):
                    for _ in range(test_iters):
                        # If all threads are sharing the same cudnn handle,
                        # the following sequence may occur:
                        # thread 0 calls setCuDNNStreamToCurrent()
                        # thread 1 calls setCuDNNStreamToCurrent()
                        # thread 0 launches its raw convolution, which it thinks is in
                        #          its own stream, but is actually in thread 1's stream.
                        # thread 0 enqueues its div_, which IS is its own stream,
                        #          but now races with its convolution.
                        results[t] = torch.nn.functional.conv2d(
                            results[t], weight, padding=0
                        )
                        results[t].div_(4.0)
                torch.cuda.synchronize()

            for _ in range(trials):
                for t in range(num_threads):
                    results[t] = torch.ones((1, 1, 2048, 2048), device="cuda")

                threads = [
                    threading.Thread(target=_worker, args=(t,))
                    for t in range(num_threads)
                ]

                for thread in threads:
                    thread.start()
                for thread in threads:
                    thread.join()

                for t in range(num_threads):
                    self.assertEqual(
                        results[t].sum().item(),
                        (2048 - test_iters) * (2048 - test_iters),
                    )

    def test_cusparse_multiple_threads_same_device(self):
        size = 1024
        num_threads = 2
        trials = 3
        test_iters = 500

        def ones_sparse(size):
            a = torch.arange(size, device="cuda")
            indices = torch.cartesian_prod(a, a).t()
            values = torch.ones(size * size, device="cuda")
            return torch.sparse_coo_tensor(indices, values)

        weight = ones_sparse(size)
        results = {}
        barrier = threading.Barrier(num_threads)

        def _worker(t):
            my_stream = torch.cuda.Stream()
            # Hard sync so we don't need to worry about creating and using tensors
            # across streams or the fact that default streams are thread-local.
            # Those issues are not the target of this test.
            torch.cuda.synchronize()
            # Line up threads to increase likelihood of race conditions.
            barrier.wait()
            with torch.cuda.stream(my_stream):
                for _ in range(test_iters):
                    # If all threads are sharing the same cublas handle,
                    # the following sequence may occur:
                    # thread 0 calls cublasSetStream()
                    # thread 1 calls cublasSetStream()
                    # thread 0 launches its raw gemm, which it thinks is in
                    #          its own stream, but is actually in thread 1's stream.
                    # thread 0 enqueues its div_, which IS is its own stream,
                    #          but actually now races with its gemm.
                    results[t] = weight.mm(results[t])
                    results[t].div_(float(size))
            torch.cuda.synchronize()

        for _ in range(trials):
            for t in range(num_threads):
                results[t] = torch.ones((size, size), device="cuda")

            threads = [
                threading.Thread(target=_worker, args=(t,)) for t in range(num_threads)
            ]

            for thread in threads:
                thread.start()
            for thread in threads:
                thread.join()

            for t in range(num_threads):
                self.assertEqual(results[t].sum().item(), size * size)

    @slowTest
    @unittest.skipIf(not TEST_LARGE_TENSOR, "not enough memory")
    @serialTest()
    def test_max_large_axis(self):
        x = torch.zeros(2**32, device="cuda", dtype=torch.int8)
        x[-1] = 1
        val, idx = x.max(0)
        self.assertEqual(val, 1)
        self.assertEqual(idx, x.shape[0] - 1)

    @unittest.skipIf(not TEST_NUMPY, "Numpy not found")
    def test_to_numpy(self):
        self.assertRaises(TypeError, lambda: torch.empty(1, device="cuda").numpy())

    def test_graph_is_current_stream_capturing(self):
        self.assertFalse(torch.cuda.is_current_stream_capturing())

        if TEST_CUDA and (not TEST_WITH_ROCM):
            s = torch.cuda.Stream()
            with torch.cuda.stream(s):
                g = torch.cuda.CUDAGraph()
                self.assertFalse(torch.cuda.is_current_stream_capturing())
                g.capture_begin()
                self.assertTrue(torch.cuda.is_current_stream_capturing())
                g.capture_end()

    @unittest.skipIf(
        not TEST_CUDA_GRAPH, "CUDA >= 11.0 or ROCM >= 5.3 required for graphs"
    )
    def test_graph_capture_simple(self):
        s = torch.cuda.Stream()

        with torch.cuda.stream(s):
            a = torch.full((1000,), 1, device="cuda")
            g = torch.cuda.CUDAGraph()
            torch.cuda.empty_cache()
            g.capture_begin()
            b = a
            for _ in range(10):
                b = b + 1
            g.capture_end()
        torch.cuda.current_stream().wait_stream(s)

        g.replay()

        self.assertEqual(b.sum().item(), 11000.0)

    @unittest.skipIf(
        not TEST_CUDA_GRAPH, "CUDA >= 11.0 or ROCM >= 5.3 required for graphs"
    )
    def test_graphsafe_set_get_rng_state(self):
        # Define a function to create generator states, with optional graph registration
        def create_states(generator):
            """Initializes generator states and registers them with a CUDA graph if provided."""
            # Ensure the CUDA generator is initialized
            torch.rand(1, device="cuda")
            generator.manual_seed(0)

            # Save the current state of the generator
            old_state = generator.graphsafe_get_state()
            # Create and save a cloned state of the generator
            new_state = generator.clone_state()
            # Return the original generator and its two states
            return generator, old_state, new_state

        def register_states_to_graph(generator_state, graph):
            _, old_state, new_state = generator_state
            graph.register_generator_state(old_state)
            graph.register_generator_state(new_state)

        # Define a function to perform specific RNG actions using the generator's states
        def perform_random_generation_steps(generator_state):
            generator, old_state, new_state = generator_state
            random_values = []

            # Generate random numbers with the new generator state
            generator.graphsafe_set_state(new_state)
            random_values.append(torch.rand(5, device="cuda", generator=generator))

            # Generate random numbers twice with the old generator state
            generator.graphsafe_set_state(old_state)
            random_values.extend(
                [torch.rand(5, device="cuda", generator=generator) for _ in range(2)]
            )

            return random_values

        # Define a function to retrieve the final offsets of the original and new generator states
        def get_final_offsets_of_states(generator_state):
            _, old_state, new_state = generator_state
            old_state_offset = old_state.get_offset()
            new_state_offset = new_state.get_offset()
            return old_state_offset, new_state_offset

        # Set up and test a new CUDA generator
        generator = torch.Generator(device="cuda")
        generator_state = create_states(generator)

        # Set up and test the default CUDA generator with a CUDA Graph
        g = torch.cuda.CUDAGraph()
        s = torch.cuda.Stream()
        default_generator = torch.cuda.default_generators[0]
        default_generator_state = create_states(default_generator)
        register_states_to_graph(default_generator_state, g)

        # Perform random number generation within a CUDA graph
        with torch.cuda.stream(s):
            g.capture_begin()
            graphed_random_values = perform_random_generation_steps(
                default_generator_state
            )
            g.capture_end()

        # Synchronize the streams and replay the graph
        torch.cuda.current_stream().wait_stream(s)
        for _ in range(3):
            random_values = perform_random_generation_steps(generator_state)
            g.replay()
            offset = get_final_offsets_of_states(generator_state)
            graph_offset = get_final_offsets_of_states(default_generator_state)

            # Compare the final offsets of states for both generators to ensure consistency
            self.assertEqual(offset, graph_offset)
            # Compare the states generated outside and inside the graph
            self.assertEqual(random_values, graphed_random_values)

    @unittest.skipIf(
        not TEST_CUDA_GRAPH, "CUDA >= 11.0 or ROCM >= 5.3 required for graphs"
    )
    def test_memory_stats_of_multiple_generators_and_graphs(self):
        # Function to clear CUDA cache and collect garbage
        def clear_cuda_cache():
            gc.collect()
            torch.cuda.empty_cache()

        # Executes a simple graph task which includes capturing and executing a random number generation within a CUDA graph.
        def simple_graph_task(graph):
            s = torch.cuda.Stream()
            with torch.cuda.stream(s):
                graph.capture_begin()
                torch.rand(1, device="cuda")
                graph.capture_end()
            torch.cuda.current_stream().wait_stream(s)
            graph.replay()  # Replays the captured operations

        def get_memory_stats():
            stats = torch.cuda.memory_stats()
            num_blocks = stats["active.all.current"]
            total_size = stats["active_bytes.all.current"]
            return num_blocks, total_size

        def test(num_graphs, num_generators):
            baseline = get_memory_stats()
            baseline_num_blocks, baseline_total_size = baseline

            # Allocate CUDA graphs
            graphs = [torch.cuda.CUDAGraph() for _ in range(num_graphs)]

            # Allocate and manage generator states
            default_generator = torch.cuda.default_generators[0]
            generators = [default_generator.graphsafe_get_state()]

            # Starts from 1 as one state is already added
            for _ in range(1, num_generators):
                generators.append(default_generator.clone_state())

            for graph in graphs:
                for generator_state in generators:
                    graph.register_generator_state(generator_state)
                simple_graph_task(graph)

            # Assert conditions after graph tasks
            num_blocks, total_size = get_memory_stats()
            # The allocated blocks should only be proportional to the number of generators
            expected_blocks_diff = 2 * num_generators
            expected_size_diff = 2 * 512 * num_generators  # Each block's size is 512

            self.assertEqual(
                (num_blocks - baseline_num_blocks),
                expected_blocks_diff,
                "Unexpected number of active blocks.",
            )
            self.assertEqual(
                (total_size - baseline_total_size),
                expected_size_diff,
                "Unexpected total memory size.",
            )

            # Cleanup graphs and clear CUDA cache
            while graphs:
                graph = graphs.pop()
                del graph
            clear_cuda_cache()

            # Assert that memory stats return to baseline after cleanup
            self.assertEqual(
                get_memory_stats(),
                baseline,
                "Memory stats do not match baseline after cleanup.",
            )

        # Running the test function with different parameters
        test(1, 1)
        test(3, 2)
        test(10, 20)

    @unittest.skipIf(
        not TEST_CUDA_GRAPH, "CUDA >= 11.0 or ROCM >= 5.3 required for graphs"
    )
    def test_graph_capture_reset_recapture(self):
        s = torch.cuda.Stream()

        with torch.cuda.stream(s):
            a = torch.full((1000,), 1, device="cuda")
            g = torch.cuda.CUDAGraph()
            torch.cuda.empty_cache()
            g.capture_begin()
            b = a
            for _ in range(10):
                b = b + 1
            g.capture_end()
        torch.cuda.current_stream().wait_stream(s)

        g.replay()

        self.assertEqual(b.sum().item(), 11000.0)

        g.reset()

        with torch.cuda.stream(s):
            g.capture_begin()
            b.fill_(2.0)
            for _ in range(10):
                b = b + 2
            g.capture_end()
        torch.cuda.current_stream().wait_stream(s)

        g.replay()
        self.assertEqual(b.sum().item(), 22000.0)

        g.reset()
        del g

    @unittest.skipIf(
        not TEST_CUDA_GRAPH, "CUDA >= 11.0 or ROCM >= 5.3 required for graphs"
    )
    def test_graph_debugdump(self):
        torch.cuda.empty_cache()
        x = torch.randn(10240000, device="cuda")
        y = torch.rand_like(x)
        g = torch.cuda.CUDAGraph()
        g.enable_debug_mode()
        s0 = torch.cuda.Stream()
        s1 = torch.cuda.Stream()
        s0.wait_stream(torch.cuda.current_stream())
        with torch.cuda.stream(s0):
            g.capture_begin()
            z = x + y
            with torch.cuda.stream(s1):
                s1.wait_stream(s0)
                z + y
            s0.wait_stream(s1)
            g.capture_end()
        s0.synchronize()
        torch.cuda.synchronize()
        with tempfile.TemporaryDirectory() as tempdir:
            g.debug_dump(os.path.join(tempdir, "out_multi_stream.dot"))

    @unittest.skipIf(
        not TEST_CUDA_GRAPH, "CUDA >= 11.0 or ROCM >= 5.3 required for graphs"
    )
    def test_graph_error(self):
        # We need to run this test in a separate thread as the error we trigger
        # puts the cuda context in a bad state
        script = """
import torch

g = torch.cuda.CUDAGraph()
try:
    g.capture_begin()
except RuntimeError as e:
    if "CUDA graphs must be captured on a non-default stream." in str(e):
        exit(0)
    else:
        exit(1)
exit(2)
"""
        try:
            subprocess.check_output(
                [sys.executable, "-c", script],
                stderr=subprocess.STDOUT,
                # On Windows, opening the subprocess with the default CWD makes `import torch`
                # fail, so just set CWD to this script's directory
                cwd=os.path.dirname(os.path.realpath(__file__)),
            )
        except subprocess.CalledProcessError as e:
            if e.returncode == 1:
                self.assertTrue(
                    False,
                    "Error raise by starting capture without a stream is not the expected one",
                )
            elif e.returncode == 2:
                self.assertTrue(
                    False,
                    "Error raised by starting capture without a stream was not caught",
                )

    @unittest.skipIf(
        (not TEST_CUDA) or TEST_WITH_ROCM or int(torch.version.cuda.split(".")[0]) < 11,
        "CUDA >= 11.0 required for graphs",
    )
    def test_graph_warn_if_has_zero_nodes(self):
        with warnings.catch_warnings(record=True) as caught:
            g = torch.cuda.CUDAGraph()
            s = torch.cuda.Stream()
            with torch.cuda.stream(s):
                g.capture_begin()
                g.capture_end()
        self.assertTrue(
            any("The CUDA Graph is empty" in str(w.message) for w in caught)
        )

    @unittest.skipIf(
        not TEST_CUDA_GRAPH, "CUDA >= 11.0 or ROCM >= 5.3 required for graphs"
    )
    @unittest.skipIf(
        IS_JETSON, "oom reporting has issues on jetson igx due to partial nvml support"
    )
    def test_graph_capture_oom(self):
        oom_regex = (
            "would exceed allowed memory" if TEST_CUDAMALLOCASYNC else "out of memory"
        )
        with self.assertRaisesRegex(RuntimeError, oom_regex):
            with torch.cuda.graph(torch.cuda.CUDAGraph()):
                torch.zeros(2**40, device="cuda")

    @unittest.skipIf(
        not TEST_CUDA_GRAPH, "CUDA >= 11.0 or ROCM >= 5.3 required for graphs"
    )
    @serialTest()
    def test_repeat_graph_capture_cublas_workspace_memory(self):
        (x, y, z) = 1024, 512, 64
        a = torch.rand((x, y), device="cuda")
        b = torch.rand((y, z), device="cuda")

        # warmup
        torch.mm(a, b)

        free_bytes_before, total_bytes = torch.cuda.mem_get_info()
        used_gb_before = (total_bytes - free_bytes_before) / 1e9

        for _ in range(100):
            torch_graph = torch.cuda.CUDAGraph()
            with torch.cuda.graph(torch_graph):
                torch.mm(a, b)
            torch_graph.replay()

        free_bytes_after, _ = torch.cuda.mem_get_info()
        used_gb_after = (total_bytes - free_bytes_after) / 1e9

        self.assertFalse(used_gb_before + 0.1 < used_gb_after)

    @unittest.skipIf(
        not TEST_CUDA_GRAPH, "CUDA >= 11.0 or ROCM >= 5.3 required for graphs"
    )
    def test_graph_rng_functional(self):
        ops_with_kwargs = (
            (torch.nn.functional.dropout, {"p": 0.1}),
            (torch.nn.functional.rrelu, {"training": True}),
        )
        size = 10000

        def run(op, kwargs):
            a = torch.randn((size,), device="cuda", dtype=torch.float)

            # Control
            torch.cuda.manual_seed(5)
            eager_out = a
            for _ in range(6):
                eager_out = op(eager_out, **kwargs)

            graph_in = a.clone()
            stream = torch.cuda.Stream()
            stream.wait_stream(torch.cuda.current_stream())
            with torch.cuda.stream(stream):
                torch.cuda.manual_seed(5)

                g = torch.cuda.CUDAGraph()
                torch.cuda.empty_cache()
                g.capture_begin()
                graph_out = graph_in
                for _ in range(2):
                    graph_out = op(graph_out, **kwargs)
                g.capture_end()
            torch.cuda.current_stream().wait_stream(stream)

            # Runs a graphed->eager->graphed sequence of RNG ops.
            # replay() plays 2 invocations of the op, so the sequence has 6
            # invocations total, matching Control.
            # replay() reads from graph_in and writes to graph_out.
            g.replay()
            out = op(graph_out, **kwargs)
            out = op(out, **kwargs)
            graph_in.copy_(out)
            g.replay()

            # If replay() updated RNG state correctly, graph_out
            # should now hold data equal to eager_out.
            try:
                self.assertEqual(eager_out, graph_out)
            except Exception as e:
                raise RuntimeError("Failed on ", op) from e

            # Do the same operations varying seeds
            seeds = [6, 128, 9999]

            for seed in seeds:
                torch.cuda.manual_seed(seed)
                graph_in.copy_(a)
                for _ in range(3):
                    g.replay()

                # If the random seed was not updated then the graph would
                # generate the same output as in previous check.
                try:
                    self.assertNotEqual(eager_out, graph_out)
                except Exception as e:
                    raise RuntimeError("Failed on ", op) from e

                # Now repeat the same operations in non-graphed mode.
                torch.cuda.manual_seed(seed)
                for _ in range(3):
                    eager_out.copy_(a)
                    eager_out = op(eager_out, **kwargs)
                    eager_out = op(eager_out, **kwargs)

                # In the end, graph_out and eager_out must be equal
                # as they went under the same set of operations.
                try:
                    self.assertEqual(eager_out, graph_out)
                except Exception as e:
                    raise RuntimeError("Failed on ", op) from e

            # We hold references to all tensors used across streams up til this sync,
            # so no need to call record_stream on those tensors.
            torch.cuda.synchronize()

        for op, kwargs in ops_with_kwargs:
            run(op, kwargs)

    @unittest.skipIf(
        not TEST_CUDA_GRAPH, "CUDA >= 11.0 or ROCM >= 5.3 required for graphs"
    )
    def test_graph_rng_distributions(self):
        size = 10000
        input = torch.rand((size,), device="cuda", dtype=torch.float)
        alloc = torch.empty((size,), device="cuda", dtype=torch.float)

        # Torch ops to test with sample args (tuple) and kwargs (dict)
        torch_with_args = (
            ("bernoulli", (input.clone(),), {}),
            # multinomial uses some uncapturable CUDA calls.
            # TODO: reenable multinomial tests if/when the implementation is capturable.
            # ("multinomial", (input.clone(), size, True), {}),
            # ("multinomial", (input.clone(), size // 2, False), {}),
            # TODO: reenable normal test, where std is a device
            # tensor, when graph test failures are fixed
            # ("normal", (input.clone() + 1, input.clone()), {}),
            ("normal", (input.clone() + 1, 1.0), {}),
            ("poisson", (input.clone(),), {}),
            ("rand", (size,), {"device": "cuda", "dtype": torch.float}),
            ("randint", (0, 3, (size,)), {"device": "cuda", "dtype": torch.float}),
            ("randn", (size,), {"device": "cuda", "dtype": torch.float}),
        )

        # Tensor methods to test with sample args (tuple)
        tensor_with_args = (
            ("bernoulli_", (input.clone(),)),
            ("cauchy_", ()),
            ("exponential_", ()),
            ("geometric_", (0.3,)),
            ("log_normal_", ()),
            ("normal_", ()),
            ("random_", ()),
            ("uniform_", ()),
        )

        def run(module, op, args, kwargs):
            torch.cuda.manual_seed(5)

            # Each path runs a dummy op to increment the state a bit before creating controls.
            if module == "torch":
                dummy = getattr(torch, op)(*args, **kwargs)
                control1 = getattr(torch, op)(*args, **kwargs)
                control2 = getattr(torch, op)(*args, **kwargs)
            else:
                dummy = alloc.clone()
                control1 = alloc.clone()
                control2 = alloc.clone()
                getattr(dummy, op)(*args)
                getattr(control1, op)(*args)
                getattr(control2, op)(*args)

            stream = torch.cuda.Stream()
            stream.wait_stream(torch.cuda.current_stream())
            with torch.cuda.stream(stream):
                torch.cuda.manual_seed(5)

                g = torch.cuda.CUDAGraph()
                torch.cuda.empty_cache()
                if module == "torch":
                    g.capture_begin()
                    t1 = getattr(torch, op)(*args, **kwargs)
                    t2 = getattr(torch, op)(*args, **kwargs)
                    g.capture_end()
                else:
                    t1 = alloc.clone()
                    t2 = alloc.clone()
                    g.capture_begin()
                    getattr(t1, op)(*args)
                    getattr(t2, op)(*args)
                    g.capture_end()
            torch.cuda.current_stream().wait_stream(stream)

            if not TEST_CUDAMALLOCASYNC:
                # Makes sure values haven't been populated yet
                # (in other words, makes sure capture didn't actually run ops).
                # We can only try this with the native allocator, for which captured
                # addresses are already backed by cudaMalloced memory.
                # If we try it with cudaMallocAsync, CUDA won't event consider
                # the captured addresses allocated until replay(), and if we
                # access them before replay() we get IMAs.
                try:
                    self.assertNotEqual(control1, t1)
                    self.assertNotEqual(control2, t2)
                except Exception as e:
                    raise RuntimeError("Failed on " + module + "." + op) from e

            # Set a new seed to check if graph would use it
            for seed in [6, 314, 271]:
                torch.cuda.manual_seed(seed)
                # Runs a dummy op prelude, as for controls, to make sure replay()
                # picks up the dummy op's state increment.
                if module == "torch":
                    dummy = getattr(torch, op)(*args, **kwargs)
                    control1 = getattr(torch, op)(*args, **kwargs)
                    control2 = getattr(torch, op)(*args, **kwargs)
                else:
                    getattr(dummy, op)(*args)
                    getattr(control1, op)(*args)
                    getattr(control2, op)(*args)

                torch.cuda.manual_seed(seed)
                if module == "torch":
                    dummy = getattr(torch, op)(*args, **kwargs)
                else:
                    getattr(dummy, op)(*args)

                # see above comment on TEST_CUDAMALLOCASYNC
                if not TEST_CUDAMALLOCASYNC:
                    t1.copy_(alloc)
                    t2.copy_(alloc)

                # Runs RNG ops that fill t1 and t2.
                g.replay()

                try:
                    self.assertEqual(control1, t1)
                    self.assertEqual(control2, t2)
                except Exception as e:
                    raise RuntimeError("Failed on " + module + "." + op) from e

            # We hold references to all tensors used across streams up til this sync,
            # so no need to call record_stream on those tensors.
            torch.cuda.synchronize()

        for op_with_args in torch_with_args:
            run("torch", *op_with_args)

        for meth_with_args in tensor_with_args:
            # Adds an empty dict for kwargs, which none of the Tensor methods use
            run("Tensor", *(meth_with_args + ({},)))

    @unittest.skipIf(
        not TEST_CUDA_GRAPH, "CUDA >= 11.0 or ROCM >= 5.3 required for graphs"
    )
    def test_graph_two_successive(self):
        torch.cuda.empty_cache()

        size = 1000
        kSmallBuffer = 2097152

        def func_with_temps(t, val):
            x = t.clone() + val
            y = t.clone() + val
            return x + y

        s = torch.cuda.Stream()

        for share_mem in ("Don't share", "via pool()", "via graph_pool_handle()"):
            g0 = torch.cuda.CUDAGraph()
            g1 = torch.cuda.CUDAGraph()

            a = torch.ones((size,), device="cuda")

            s.wait_stream(torch.cuda.current_stream())
            with torch.cuda.stream(s):
                g0_args = (
                    (torch.cuda.graph_pool_handle(),)
                    if share_mem == "via graph_pool_handle()"
                    else ()
                )
                g0.capture_begin(*g0_args)
                b = a.clone()
                for _ in range(5):
                    b = func_with_temps(b, 1)
                g0.capture_end()

                g1_args = (g0.pool(),) if share_mem == "via pool()" else g0_args
                g1.capture_begin(*g1_args)
                for _ in range(5):
                    b = func_with_temps(b, 1)
                g1.capture_end()
            torch.cuda.current_stream().wait_stream(s)

            # mixes unrelated eager ops with replays
            c = a.clone()
            for _ in range(2):
                c = func_with_temps(c, 3)
            g0.replay()
            for _ in range(2):
                c = func_with_temps(c, 3)
            g1.replay()
            for _ in range(2):
                c = func_with_temps(c, 3)

            self.assertEqual(b.sum().item(), size * 3070)
            self.assertEqual(c.sum().item(), size * 442)

            if not TEST_CUDAMALLOCASYNC:
                # These stat checks are specific to the native allocator.
                if share_mem != "Don't share":
                    self.assertEqual(
                        reserved_no_sharing  # noqa: F821
                        - torch.cuda.memory_stats()["reserved_bytes.all.current"],
                        kSmallBuffer,
                    )
                else:
                    reserved_no_sharing = torch.cuda.memory_stats()[
                        "reserved_bytes.all.current"
                    ]

            del a, b, c, g0, g1
            # Tensors used across streams (a and b) were held until just now, so no need to call record_stream on them.
            torch.cuda.synchronize()
            torch.cuda.empty_cache()

    @unittest.skipIf(
        (not TEST_CUDA_GRAPH)
        or IS_WINDOWS
        or (  # appears to still be broken on Windows as of 11.4+
            torch.version.cuda
            and int(torch.version.cuda.split(".")[0]) == 11
            and int(torch.version.cuda.split(".")[1]) < 4
        ),
        "Graph bindings disallow concurrent replay for CUDA < 11.4, see "
        + "https://github.com/pytorch/pytorch/pull/57556",
    )
    @unittest.skipIf(
        not TEST_CUDA_GRAPH, "CUDA >= 11.0 or ROCM >= 5.3 required for graphs"
    )
    def test_graph_concurrent_replay(self):
        torch.cuda.empty_cache()

        size = 1000000  # largeish to help expose race conditions

        def func_with_temps(t, val):
            x = t.clone() + val
            y = t.clone() + val
            return x + y

        s = torch.cuda.Stream()

        for share_mem in ("Don't share", "via pool()", "via graph_pool_handle()"):
            g0 = torch.cuda.CUDAGraph()
            g1 = torch.cuda.CUDAGraph()

            s0 = torch.cuda.Stream()
            s1 = torch.cuda.Stream()

            a = torch.ones((size,), device="cuda")

            s.wait_stream(torch.cuda.current_stream())
            with torch.cuda.stream(s):
                g0_args = (
                    (torch.cuda.graph_pool_handle(),)
                    if share_mem == "via graph_pool_handle()"
                    else ()
                )
                g0.capture_begin(*g0_args)
                b = a.clone()
                for _ in range(5):
                    b = func_with_temps(b, 1)
                g0.capture_end()

                g1_args = (g0.pool(),) if share_mem == "via pool()" else g0_args
                g1.capture_begin(*g1_args)
                c = a.clone()
                for _ in range(5):
                    c = func_with_temps(c, 2)
                g1.capture_end()

            # To reproduce data corruption, I need g0 and g1's kernels to run concurrently.
            # But replay() (especially cudaGraphLaunch) can incur significant CPU overhead.
            # The following pattern helps align device-side execution of g0 and g1's kernels.
            torch.cuda.synchronize()
            with torch.cuda.stream(s0):
                torch.cuda._sleep(1000000)
                s1.wait_stream(s0)
                g0.replay()
            with torch.cuda.stream(s1):
                g1.replay()
            torch.cuda.current_stream().wait_stream(s0)
            torch.cuda.current_stream().wait_stream(s1)

            if (not TEST_CUDAMALLOCASYNC) and (share_mem != "Don't share"):
                # If we used the native allocator and shared mempools,
                # we expect the concurrent replays corrupted each other.
                self.assertNotEqual(b.sum().item(), size * 94)
                self.assertNotEqual(c.sum().item(), size * 156)
            else:
                # If we EITHER
                #   - used the native allocator without sharing mempools, OR
                #   - used cudaMallocAsync, which ignores graph pool-sharing hints and should always be safe
                # we don't expect memory corruption.
                self.assertEqual(b.sum().item(), size * 94)
                self.assertEqual(c.sum().item(), size * 156)

            del a, b, c, g0, g1
            # Tensors used across streams (a, b, c) were held until just now, so no need to call record_stream on them.
            torch.cuda.synchronize()
            torch.cuda.empty_cache()

    @unittest.skipIf(
        not TEST_CUDA_GRAPH, "CUDA >= 11.0 or ROCM >= 5.3 required for graphs"
    )
    def test_graph_three_successive(self):
        torch.cuda.empty_cache()

        size = 1000

        s = torch.cuda.Stream()

        for share_mem in ("Don't share", "via pool()", "via graph_pool_handle()"):
            a = torch.ones((size,), device="cuda")

            g0 = torch.cuda.CUDAGraph()
            g1 = torch.cuda.CUDAGraph()
            g2 = torch.cuda.CUDAGraph()

            s.wait_stream(torch.cuda.current_stream())
            with torch.cuda.stream(s):
                g0_args = (
                    (torch.cuda.graph_pool_handle(),)
                    if share_mem == "via graph_pool_handle()"
                    else ()
                )
                g0.capture_begin(*g0_args)
                b = a.clone()
                c = b + 1
                d = b + 2
                g0.capture_end()

                args = (g0.pool(),) if share_mem == "via pool()" else g0_args

                g1.capture_begin(*args)
                e = c + 3
                del c
                g1.capture_end()

                g2.capture_begin(*args)
                f = d + 4
                g2.capture_end()
            torch.cuda.current_stream().wait_stream(s)

            # Tests that replaying in capture order is valid
            g0.replay()
            g1.replay()
            g2.replay()

            self.assertEqual(e.sum().item(), size * 5)
            self.assertEqual(f.sum().item(), size * 7)

            # Tests that replaying as g0, g2, g1 is only valid if they don't share a pool
            g0.replay()
            g2.replay()
            g1.replay()

            expect_corruption = (not TEST_CUDAMALLOCASYNC) and (
                share_mem != "Don't share"
            )
            # If we used the native allocator and shared mempools, g2's capture should have reused c's memory for f.
            # We replayed g2 then g1, so we expect g1's captured "e = c + 3" mistakenly filled e with "f's vals + 3".
            self.assertEqual(
                e.sum().item(), size * (7 + 3) if expect_corruption else size * 5
            )
            self.assertEqual(f.sum().item(), size * 7)

            del a, b, d, e, f, g0, g1, g2
            # Tensors used across streams (a, e, f) were held until just now, so no need to call record_stream on them.
            torch.cuda.synchronize()
            torch.cuda.empty_cache()

    @unittest.skipIf(
        (not TEST_CUDA_GRAPH) or TEST_CUDAMALLOCASYNC,
        "CUDA >= 11.0 or ROCM >= 5.3 required for graphs",
    )
    def test_graph_memory_stats_and_use_result_after_destroy_graph(self):
        kSmallSize = 1048576
        kSmallBuffer = 2097152
        kLargeBuffer = 20971520
        kMinLargeAlloc = 10485760
        kRoundLarge = 2097152

        elem = 4

        # this was annoying to write but stresses the expectations pretty rigorously
        cases = (
            (512 // elem, 1, kSmallBuffer, kSmallBuffer, "small_pool"),
            (kSmallSize // elem, 2, 2 * kSmallBuffer, kSmallBuffer, "small_pool"),
            ((kSmallSize + 512) // elem, 1, kLargeBuffer, kLargeBuffer, "large_pool"),
            (
                (kMinLargeAlloc - 512) // elem,
                2,
                2 * kLargeBuffer,
                kLargeBuffer,
                "large_pool",
            ),
            (
                (kMinLargeAlloc + 512) // elem,
                3,
                3
                * (
                    kRoundLarge
                    * ((kMinLargeAlloc + 512 + kRoundLarge - 1) // kRoundLarge)
                ),
                kRoundLarge * ((kMinLargeAlloc + 512 + kRoundLarge - 1) // kRoundLarge),
                "large_pool",
            ),
        )

        stats_to_check = ("segment.", "reserved_bytes.", "active.", "active_bytes.")

        gc.collect()
        torch.cuda.empty_cache()

        s = torch.cuda.Stream()

        for (
            numel,
            delta_cudaMallocs,
            delta_cudaMalloc_bytes,
            delta_cudaMalloc_bytes_post_del_g,
            pool_string,
        ) in cases:
            if pool_string == "small_pool":
                delta_active_blocks = 3  # one from "b" plus a sneaky two from CUDAGraph's one-element rng seed and offset holders
                delta_active_bytes = (
                    numel * elem + 1024
                )  # + 1024 for CUDAGraph's rng seed and offset holders each
            else:
                delta_active_blocks = 1  # We only check the large pool, which isn't affected by rng offset holder
                delta_active_bytes = numel * elem

            g = torch.cuda.CUDAGraph()
            s.wait_stream(torch.cuda.current_stream())
            with torch.cuda.stream(s):
                # Allocation stat estimates assume input is created on the same stream as capture_begin()
                # (in other words, the same stream silo as the rng offset holder, which is not allocated from the
                # capture's private pool).
                a = torch.ones((numel,), device="cuda")

                precapture_stats = torch.cuda.memory_stats()

                g.capture_begin()
                b = a.clone()
                for _ in range(5):
                    b = b.clone() + 1
                g.capture_end()
            torch.cuda.current_stream().wait_stream(s)

            gc.collect()

            postcapture_stats = torch.cuda.memory_stats()

            expecteds = (
                delta_cudaMallocs,
                delta_cudaMalloc_bytes,
                delta_active_blocks,
                delta_active_bytes,
            )
            # Double checks replay and stats before and after a call to empty_cache
            for i in range(2):
                for stat, expected in zip(stats_to_check, expecteds):
                    stat = stat + pool_string + ".current"
                    current = postcapture_stats[stat] - precapture_stats[stat]

                    # There will only ever be one expandable segment in each of the small and large pools. The way the
                    # bookeeping is done in the allocator means that we never increment the number of segments.
                    if self.expandable_segments and "segment" in stat:
                        expected = 0
                    # These two cases hit an edge case where the PyTorch allocator won't immediately unmap part of an
                    # expandable segment (and as a result reduce the number of reserved bytes) if the block to unmap is
                    # smaller than the page size
                    if (
                        self.expandable_segments
                        and "reserved" in stat
                        and (numel == cases[3][0] or numel == cases[4][0])
                    ):
                        expected = 2 * kLargeBuffer

                    self.assertEqual(
                        current,
                        expected,
                        "Pre to post capture delta of "
                        + stat
                        + f" = {current}, expected = {expected}, numel = {numel}",
                    )

                g.replay()
                self.assertEqual(b.sum().item(), 6 * numel)
                if i == 0:
                    torch.cuda.empty_cache()

            del g
            gc.collect()
            torch.cuda.empty_cache()
            postdel_stats = torch.cuda.memory_stats()

            # Uses graph result b after graph has been deleted
            self.assertEqual(b.sum().item(), 6 * numel)

            # b should be the only live reference remaining from the graph's private pool
            expecteds = (1, delta_cudaMalloc_bytes_post_del_g, 1, numel * elem)
            for stat, expected in zip(stats_to_check, expecteds):
                stat = stat + pool_string + ".current"
                current = postdel_stats[stat] - precapture_stats[stat]

                # There will only ever be one expandable segment in each of the small and large pools. The way the
                # bookeeping is done in the allocator means that we never increment the number of segments.
                if self.expandable_segments and "segment" in stat:
                    expected = 0
                # These two cases hit an edge case where the PyTorch allocator won't immediately unmap part of an
                # expandable segment (and as a result reduce the number of reserved bytes) if the block to unmap is
                # smaller than the page size
                if (
                    self.expandable_segments
                    and "reserved" in stat
                    and numel == cases[3][0]
                ):
                    expected = 2 * kLargeBuffer
                if (
                    self.expandable_segments
                    and "reserved" in stat
                    and numel == cases[4][0]
                ):
                    expected = kLargeBuffer

                self.assertEqual(
                    current,
                    expected,
                    "Pre capture to post graph delete delta of "
                    + stat
                    + f" = {current}, expected = {expected}, numel = {numel}",
                )

            # del a, b before the next case is essential, otherwise overwriting a and b in the next case
            # can throw off its allocation/deallocation counts.
            del a, b
            # Tensors used across streams (a and b) were held until just now, so no need to call record_stream on them.
            torch.cuda.synchronize()
            torch.cuda.empty_cache()

    @unittest.skipIf(
        not TEST_CUDA_GRAPH, "CUDA >= 11.0 or ROCM >= 5.3 required for graphs"
    )
    def test_graph_record_stream(self):
        # Makes sure graph capture defers attempting to reclaim allocations used across streams. See
        # "Q. Why skip process_events if a capture might be underway?" in c10/cuda/CUDACachingAllocator.cpp
        torch.cuda.empty_cache()

        potential_problem = torch.zeros((3,), device="cuda")
        a = torch.zeros((3,), device="cuda")
        s0 = torch.cuda.Stream()
        s1 = torch.cuda.Stream()
        s2 = torch.cuda.Stream()
        g = torch.cuda.CUDAGraph()

        torch.cuda.synchronize()
        with torch.cuda.stream(s0):
            potential_problem.record_stream(s0)
            torch.cuda._sleep(TestCuda.FIFTY_MIL_CYCLES)
            potential_problem.fill_(1.0)
        del potential_problem

        with torch.cuda.stream(s1):
            g.capture_begin()
            # potential_problem's allocation should still be outstanding. if DeviceCachingAllocator::malloc
            # mistakenly calls process_events, it will trigger cudaEventQueries on potential_problem's end-of-life
            # event, which will cause the capture to error.
            b = a.clone()

            # Let's also see what happens if we record_stream on a tensor during capture.
            s2.wait_stream(s1)
            with torch.cuda.stream(s2):
                b.fill_(1.0)
                b.record_stream(s2)  # dummy record_stream
                del b
            s1.wait_stream(s2)
            g.capture_end()
        torch.cuda.synchronize()

        # dummy allocation triggers process_events, Hopefully successfully processes b's end-of-life event.
        torch.zeros((3,), device="cuda")

    @skipIfRocm
    @unittest.skipIf(
        not TEST_CUDA_GRAPH, "CUDA >= 11.0 or ROCM >= 5.3 required for graphs"
    )
    # If this test is the first in the process to try cudnn rnns with dropout, it'll initialize
    # DropoutState's long-lived internal buffer. Calling code perceives this (correct) behavior
    # as a memory leak unless we skip the leak check.
    @skipCUDAMemoryLeakCheckIf(True)
    @serialTest()
    def test_graph_cudnn_dropout(self):
        # Tests the interaction of cuda graph capture with DropoutState's syncs in ATen/native/cudnn/RNN.cpp.
        # In particular, if user runs a sequence of captured and noncaptured cudnn rnns, DropoutState should
        # avoid syncing noncapturing streams with captured events or vice versa.
        torch.cuda.empty_cache()

        model = torch.nn.LSTM(512, 512, 2, dropout=0.5).cuda()
        x = torch.ones(100, 192, 512, device="cuda")

        model(x)

        g = torch.cuda.CUDAGraph()
        s = torch.cuda.Stream()
        s.wait_stream(torch.cuda.current_stream())
        with torch.cuda.stream(s):
            g.capture_begin()
            model(x)
            g.capture_end()
        torch.cuda.current_stream().wait_stream(s)

        g.replay()

        model(x)

    @unittest.skipIf(
        not TEST_CUDA_GRAPH, "CUDA >= 11.0 or ROCM >= 5.3 required for graphs"
    )
    @parametrize(
        "with_amp,cache_enabled,allow_unused_input",
        [
            subtest((False, False, True), decorators=[skipIfRocm]),
            subtest((True, False, True), decorators=[skipIfRocm]),
            subtest((True, True, True), decorators=[unittest.expectedFailure]),
            subtest((False, False, False), decorators=[unittest.expectedFailure]),
        ],
        name_fn=lambda x, y, z: "{}{}{}".format(
            {True: "with_amp", False: "without_amp"}[x],
            {True: "_cache_enabled", False: "_cache_disabled"}[y] if x else "",
            {True: "_allow_unused_input", False: "_not_allow_unused_input"}[z],
        ),
    )
    @serialTest()
    def test_graph_make_graphed_callables(
        self, with_amp, cache_enabled, allow_unused_input
    ):
        torch.manual_seed(5)
        torch.cuda.manual_seed(5)

        N, D_in, H, D_out = 640, 4096, 2048, 1024

        class MLP1(torch.nn.Module):
            def __init__(self, D_in: int, H: int, D_out: int):
                super().__init__()
                self.net_1 = torch.nn.Sequential(
                    torch.nn.Linear(D_in, H), torch.nn.Dropout(p=0.1)
                ).cuda()
                self.net_2 = torch.nn.Sequential(
                    torch.nn.Linear(H, D_out), torch.nn.Dropout(p=0.2)
                ).cuda()

            def forward(self, input_dict: dict):
                x = input_dict["x"]
                return self.net_2(self.net_1(x))

        class MLP2(torch.nn.Module):
            def __init__(self, D_in: int, H: int, D_out: int):
                super().__init__()
                self.net_1 = torch.nn.Sequential(
                    torch.nn.Linear(D_in, H), torch.nn.Dropout(p=0.1)
                ).cuda()
                self.net_2 = torch.nn.Sequential(
                    torch.nn.Linear(H, D_out), torch.nn.Dropout(p=0.2)
                ).cuda()

            def forward(self, x):
                return self.net_2(self.net_1(x))

        class ParameterlessModule(torch.nn.Module):
            def forward(self, x):
                idx = (
                    torch.arange(x.size(0), device=x.device)
                    .view(-1, 1)
                    .repeat(1, x.size(1))
                )
                return {"output": torch.gather(x, 0, idx)}

        models = []
        for _ in range(2):
            model_section1 = MLP1(D_in, H, H).cuda()
            model_section2 = MLP2(H, H, D_out).cuda()
            model_section3 = ParameterlessModule().cuda()
            models.append(
                torch.nn.Sequential(model_section1, model_section2, model_section3)
            )

        model_graphed = models[0]
        model_control = models[1]

        model_graphed.load_state_dict(model_control.state_dict())

        opt_graphed = torch.optim.SGD(model_graphed.parameters(), lr=0.1)
        opt_control = torch.optim.SGD(model_control.parameters(), lr=0.1)

        x = torch.randn(N, D_in, device="cuda")
        h = torch.randn(N, H, device="cuda", requires_grad=True)
        h2 = torch.randn(N, D_out, device="cuda", requires_grad=True)
        unused_input = torch.randn(N, H, device="cuda", requires_grad=True)
        y_pred = torch.randn(N, D_out, device="cuda", requires_grad=True)
        y = torch.randn(N, D_out, device="cuda")

        loss_fn_control = torch.nn.functional.mse_loss
        relu_control = torch.nn.functional.relu

        # This is a good stress test. It graphs four callables: two Modules and two python functions.
        with torch.amp.autocast(
            device_type="cuda", enabled=with_amp, cache_enabled=cache_enabled
        ):
            (
                model_graphed[0],
                model_graphed[1],
                model_graphed[2],
                relu_graphed,
                loss_fn_graphed,
            ) = torch.cuda.make_graphed_callables(
                (
                    model_graphed[0],
                    model_graphed[1],
                    model_graphed[2],
                    relu_control,
                    loss_fn_control,
                ),
                (
                    ({"x": x, "unused_input": unused_input},),
                    (h,),
                    (h2,),
                    (y_pred,),
                    (y_pred, y),
                ),
                allow_unused_input=allow_unused_input,
            )

        real_inputs = [torch.rand_like(x) for _ in range(10)]
        real_targets = [torch.rand_like(y) for _ in range(10)]

        for m, opt, relu, loss_fn in zip(
            (model_graphed, model_control),
            (opt_graphed, opt_control),
            (relu_graphed, relu_control),
            (loss_fn_graphed, loss_fn_control),
        ):
            # Resets RNC states before iterations for graphed and ungraphed models,
            # so dropout math should be bitwise identical for both.
            torch.manual_seed(5)
            torch.cuda.manual_seed(5)
            for data, target in zip(real_inputs, real_targets):
                opt.zero_grad(set_to_none=True)
                with torch.amp.autocast(
                    device_type="cuda", enabled=with_amp, cache_enabled=cache_enabled
                ):
                    y_pred = m({"x": data, "unused_input": unused_input})["output"]
                    y_pred = relu(y_pred)
                    loss = loss_fn(y_pred, target)
                    loss.backward()
                opt.step()

        for p, pc in zip(model_graphed.parameters(), model_control.parameters()):
            self.assertEqual(p, pc)

        # We graphed the models in training mode. Eval should still run ungraphed.
        model_graphed.eval()
        model_control.eval()
        self.assertEqual(
            model_graphed({"x": real_inputs[0]}), model_control({"x": real_inputs[0]})
        )

    @unittest.skipIf(
        not TEST_CUDA_GRAPH, "CUDA >= 11.0 or ROCM >= 5.3 required for graphs"
    )
    @parametrize(
        "with_amp,cache_enabled,allow_unused_input",
        [
            subtest((False, False, True), decorators=[skipIfRocm]),
            subtest((True, False, True), decorators=[skipIfRocm]),
            subtest((True, True, True), decorators=[unittest.expectedFailure]),
            subtest((False, False, False), decorators=[skipIfRocm]),
        ],
        name_fn=lambda x, y, z: "{}{}{}".format(
            {True: "with_amp", False: "without_amp"}[x],
            {True: "_cache_enabled", False: "_cache_disabled"}[y] if x else "",
            {True: "_allow_unused_input", False: "_not_allow_unused_input"}[z],
        ),
    )
    @serialTest()
    def test_graph_make_graphed_callables_parameterless_nograd_module(
        self, with_amp, cache_enabled, allow_unused_input
    ):
        torch.manual_seed(5)
        torch.cuda.manual_seed(5)

        N, D_in, H, _ = 640, 4096, 2048, 1024

        class ParameterlessModule(torch.nn.Module):
            def forward(self, input_dict: dict):
                x = input_dict["x"]
                idx = (
                    torch.arange(x.size(0), device=x.device)
                    .view(-1, 1)
                    .repeat(1, x.size(1))
                )
                return {"output": torch.gather(x, 0, idx)}

        models = []
        for _ in range(2):
            model_section1 = ParameterlessModule().cuda()
            models.append(torch.nn.Sequential(model_section1))

        model_graphed = models[0]
        model_control = models[1]

        model_graphed.load_state_dict(model_control.state_dict())

        x = torch.randn(N, D_in, device="cuda", requires_grad=False)
        unused_input = torch.randn(N, H, device="cuda", requires_grad=False)
        y = torch.randn(N, D_in, device="cuda")

        # This is a good stress test. It graphs four callables: two Modules and two python functions.
        with torch.amp.autocast(
            device_type="cuda", enabled=with_amp, cache_enabled=cache_enabled
        ):
            model_graphed[0] = torch.cuda.make_graphed_callables(
                model_graphed[0],
                ({"x": x, "unused_input": unused_input},),
                allow_unused_input=allow_unused_input,
            )

        real_inputs = [torch.rand_like(x, requires_grad=True) for _ in range(10)]
        real_targets = [torch.rand_like(y) for _ in range(10)]

        for m in (model_graphed, model_control):
            # Resets RNC states before iterations for graphed and ungraphed models,
            # so dropout math should be bitwise identical for both.
            torch.manual_seed(5)
            torch.cuda.manual_seed(5)
            for data, _ in zip(real_inputs, real_targets):
                with torch.amp.autocast(
                    device_type="cuda", enabled=with_amp, cache_enabled=cache_enabled
                ):
                    m({"x": data, "unused_input": unused_input})["output"]

        # We graphed the models in training mode. Eval should still run ungraphed.
        model_graphed.eval()
        model_control.eval()
        self.assertEqual(
            model_graphed({"x": real_inputs[0]}), model_control({"x": real_inputs[0]})
        )

    @unittest.skipIf(
        not TEST_CUDA_GRAPH, "CUDA >= 11.0 or ROCM >= 5.3 required for graphs"
    )
    def test_graph_make_graphed_callables_same_pool(self):
        torch.manual_seed(5)
        torch.cuda.manual_seed(5)
        models = []
        num_models = 3
        for _ in range(num_models):
            models.append(
                torch.nn.Sequential(
                    torch.nn.Linear(32, 128),
                    torch.nn.ReLU(),
                    torch.nn.Linear(128, 128),
                ).cuda()
            )
        # we will reuse the same pool for all graph captures
        mempool = torch.cuda.graph_pool_handle()
        graphed_models = []
        for model in models:
            x = torch.randn([64, 32], device="cuda")
            graphed_model = deepcopy(model)
            graphed_model = torch.cuda.make_graphed_callables(
                graphed_model, (x,), pool=mempool
            )
            graphed_models.append(graphed_model)

        for model, graphed_model in zip(models, graphed_models):
            x = torch.randn([64, 32], device="cuda")
            y = model(x)
            yg = graphed_model(x)
            l = y.norm()
            lg = yg.norm()
            l.backward()
            lg.backward()

            self.assertEqual(y, yg)
            self.assertEqual(l, lg)
            for p, pg in zip(model.parameters(), graphed_model.parameters()):
                self.assertEqual(p, pg)
                self.assertEqual(p.grad, pg.grad)
                self.assertNotEqual(p.data_ptr(), pg.data_ptr())
                self.assertNotEqual(p.grad.data_ptr(), pg.grad.data_ptr())

    def _test_graphed_optimizer(
        self, steps_warmup, steps_train, optimizer_ctor, kwargs
    ):
        for actually_do_graphs in (True, False):
            params = [torch.randn((i + 5, i + 5), device="cuda") for i in range(2)] + [
                torch.randn((), device="cuda")
            ]
            params_control = [p.clone().requires_grad_() for p in params]
            params_graphed = [p.clone().requires_grad_() for p in params]

            grads = [
                [torch.randn_like(p) for p in params]
                for _ in range(steps_warmup + steps_train)
            ]

            # Control (capturable=False)

            opt = optimizer_ctor(params_control, capturable=False, **kwargs)

            for i in range(steps_warmup + steps_train):
                for j, p in enumerate(params_control):
                    p.grad = grads[i][j]
                opt.step()

            # capturable=True

            opt = optimizer_ctor(params_graphed, capturable=True, **kwargs)

            for i in range(steps_warmup):
                for j, p in enumerate(params_graphed):
                    p.grad = grads[i][j]
                opt.step()

            if actually_do_graphs:
                g = torch.cuda.CUDAGraph()
                with torch.cuda.graph(g):
                    opt.step()

            for i in range(steps_train):
                if actually_do_graphs:
                    for j, p in enumerate(params_graphed):
                        p.grad.copy_(grads[i + steps_warmup][j])
                    g.replay()
                else:
                    # Passing capturable=True to the constructor and running without graphs should still be
                    # numerically correct, even if it's not ideal for performance.
                    for j, p in enumerate(params_graphed):
                        p.grad = grads[i + steps_warmup][j]
                    opt.step()

            for p_control, p_graphed in zip(params_control, params_graphed):
                self.assertEqual(p_control, p_graphed)

    @unittest.skipIf(
        not TEST_CUDA_GRAPH, "CUDA >= 11.0 or ROCM >= 5.3 required for graphs"
    )
    def test_graph_optims_with_explicitly_capturable_param_groups(self):
        # mimicking `_test_graphed_optimizer` maladroitly to pass two param_groups to optimizer.__init__
        n_warmup, n_replay = 3, 2
        for optimizer, second_param_group_capturable in product(
            (
                torch.optim.Adam,
                torch.optim.AdamW,
                torch.optim.ASGD,
                torch.optim.Adamax,
                torch.optim.NAdam,
                torch.optim.RAdam,
                torch.optim.Adadelta,
                torch.optim.RMSprop,
                torch.optim.Rprop,
            ),
            (True, False),
        ):
            ref_p1, param1 = (
                torch.nn.Parameter(torch.ones(1, device="cuda")) for _ in range(2)
            )
            ref_p2, param2 = (
                torch.nn.Parameter(torch.ones(1, device="cuda")) for _ in range(2)
            )
            grads1, grads2 = (
                [torch.randn_like(param1) for _ in range(n_warmup + n_replay)]
                for _ in range(2)
            )
            ref_grads1, ref_grads2 = (
                [t.clone() for t in tensors] for tensors in (grads1, grads2)
            )
            params = [
                {"params": [param1], "capturable": True},
                {"params": [param2], "capturable": second_param_group_capturable},
            ]
            opt = optimizer(params)
            opt_ = optimizer(
                [
                    {"params": [ref_p1], "capturable": False},
                    {"params": [ref_p2], "capturable": False},
                ]
            )

            for i in range(n_warmup + n_replay):
                ref_p1.grad = ref_grads1[i]
                ref_p2.grad = ref_grads2[i]
                opt_.step()

            for i in range(n_warmup):
                param1.grad = grads1[i]
                param2.grad = grads2[i]
                opt.step()

            g = torch.cuda.CUDAGraph()
            if not second_param_group_capturable:
                with self.assertRaisesRegex(RuntimeError, "Attempting CUDA graph"):
                    with torch.cuda.graph(g):
                        opt.step()
            else:
                with torch.cuda.graph(g):
                    opt.step()

                for i in range(n_replay):
                    param1.grad.copy_(grads1[n_warmup + i])
                    param2.grad.copy_(grads2[n_warmup + i])
                    g.replay()
                self.assertEqual(ref_p1, param1)
                self.assertEqual(ref_p2, param2)

    @unittest.skipIf(
        not TEST_CUDA_GRAPH, "CUDA >= 11.0 or ROCM >= 5.3 required for graphs"
    )
    def test_cuda_graph_error_options(self):
        def fn():
            x = torch.zeros([2000], device="cuda")
            y = x + x + x
            return y

        mem = None

        def raw_malloc():
            global mem
            mem = None
            stream = torch.cuda.Stream()
            try:
                with torch.cuda.stream(stream):
                    mem = torch.cuda.caching_allocator_alloc(1024)
            except BaseException:
                if mem is None:
                    return
            try:
                torch.cuda.caching_allocator_delete(mem)
                mem = None
                return None
            except BaseException:
                pass

        def throws_on_cuda_event(capture_error_mode):
            graph = torch.cuda.CUDAGraph()
            torch.cuda.synchronize()
            stream = torch.cuda.Stream()
            stream.wait_stream(torch.cuda.current_stream())
            with torch.cuda.stream(stream):
                fn()
            stream.synchronize()
            torch.cuda.current_stream().wait_stream(stream)
            torch.cuda.synchronize()
            try:
                with torch.cuda.graph(
                    graph, stream=stream, capture_error_mode=capture_error_mode
                ):
                    out = fn()
                    thread = threading.Thread(target=raw_malloc)
                    thread.start()
                    thread.join()
            except Exception:
                if mem is not None:
                    torch.cuda.caching_allocator_delete(mem)
                return True

            return False

        self.assertFalse(throws_on_cuda_event("thread_local"))
        self.assertFalse(throws_on_cuda_event("relaxed"))

        # Exception would Corrupt Process and make other tests fail
        # self.assertTrue(throws_on_cuda_event("global"))

    @unittest.skipIf(
        not TEST_CUDA_GRAPH, "CUDA >= 11.0 or ROCM >= 5.3 required for graphs"
    )
    def test_cuda_graph_allocator_propagates_stream(self):
        segments = torch.cuda.memory_snapshot()
        existing_pools = {s["segment_pool_id"] for s in segments}
        x = torch.randn(10240000, device="cuda")
        y = torch.rand_like(x)
        g = torch.cuda.CUDAGraph()
        s0 = torch.cuda.Stream()
        s1 = torch.cuda.Stream()
        s0.wait_stream(torch.cuda.current_stream())
        with torch.cuda.stream(s0):
            g.capture_begin()
            z = x + y
        with torch.cuda.stream(s1):
            s1.wait_stream(s0)
            z + y
        s0.wait_stream(s1)
        with torch.cuda.stream(s0):
            g.capture_end()
        segments = torch.cuda.memory_snapshot()
        x = [
            s["segment_pool_id"]
            for s in segments
            if s["segment_pool_id"] not in existing_pools
        ]
        self.assertEqual(len(x), 2)
        self.assertEqual(x[0], x[1])

    def test_batch_norm_gather_stats(self):
        input = torch.randn(1, 3, 3, 3, device="cuda")
        mean, invstd = torch.batch_norm_gather_stats(
            input,
            mean=torch.ones(2, 3, device="cuda"),
            invstd=torch.ones(2, 3, device="cuda"),
            running_mean=None,
            running_var=None,
            momentum=0.1,
            eps=1e-5,
            count=2,
        )
        self.assertEqual(mean, torch.ones(3, device="cuda"))
        self.assertEqual(invstd, torch.ones(3, device="cuda"))

    def test_matmul_memory_use(self):
        def get_max_used():
            torch.cuda.synchronize()
            val = torch.cuda.max_memory_allocated()
            torch.cuda.reset_peak_memory_stats()
            return val

        a = torch.rand(1, 32, 32, device="cuda")
        b = torch.rand(24, 32, 1, device="cuda")

        get_max_used()

        torch.matmul(a, b)

        matmul_mem = get_max_used()

        a = a.expand(24, 32, 32)
        torch.matmul(a, b)

        matmul_expand_mem = get_max_used()

        torch.bmm(a, b)

        bmm_mem = get_max_used()

        self.assertEqual(matmul_expand_mem, matmul_mem)
        self.assertEqual(bmm_mem, matmul_mem)

    @unittest.skipIf(not TEST_WITH_ROCM, "ROCm-only test")
    def test_rocm_backward_pass_guard(self):
        # The test exercises a ROCm-specific feature.

        class MyFunction(torch.autograd.Function):
            @staticmethod
            def forward(ctx, tensor, constant):
                self.assertFalse(torch._C._rocm_is_backward_pass())
                ctx.constant = constant
                return tensor * constant

            @staticmethod
            def backward(ctx, grad_output):
                self.assertTrue(torch._C._rocm_is_backward_pass())
                return grad_output * ctx.constant, None

        class MyModule(torch.nn.Module):
            def __init__(self) -> None:
                super().__init__()
                self.a = torch.nn.Parameter(torch.randn(()))

            def forward(self, x):
                return MyFunction.apply(x, self.a)

        model = MyModule()
        criterion = torch.nn.MSELoss(reduction="sum")
        optimizer = torch.optim.SGD(model.parameters(), lr=1e-6)

        x = torch.randn(5, 5)
        result = model(x)
        loss = criterion(result, x)
        optimizer.zero_grad()
        loss.backward()
        optimizer.step()

    def test_matmul_device_mismatch(self):
        cpu = torch.rand((10, 10))
        cuda = cpu.cuda()
        with self.assertRaisesRegex(
            RuntimeError, "Expected all tensors to be on the same device"
        ):
            cpu @ cuda
        with self.assertRaisesRegex(
            RuntimeError, "Expected all tensors to be on the same device"
        ):
            cuda @ cpu

        for s, m1, m2 in product((cpu, cuda), repeat=3):
            if s.device == m1.device == m2.device:
                torch.addmm(s, m1, m2)
            else:
                with self.assertRaisesRegex(
                    RuntimeError, "Expected all tensors to be on the same device"
                ):
                    torch.addmm(s, m1, m2)

    @unittest.skipIf(TEST_MULTIGPU, "Testing on one GPU is sufficient")
    def test_lazy_init(self):
        """Validate that no CUDA calls are made during `import torch` call"""

        def check_output(script: str) -> str:
            return (
                subprocess.check_output([sys.executable, "-c", script])
                .decode("ascii")
                .strip()
            )

        VISIBLE_DEVICES = (
            "HIP_VISIBLE_DEVICES" if TEST_WITH_ROCM else "CUDA_VISIBLE_DEVICES"
        )
        test_script = f"import os; import torch;os.environ['{VISIBLE_DEVICES}']='32';print(torch.cuda.device_count())"
        rc = check_output(test_script)
        self.assertEqual(rc, "0")
        if not TEST_WITH_ROCM:
            # Check that `cuInit` was not called during the import
            # By using ctypes and calling cuDeviceCountGet() and expect CUDA_ERROR_NOT_INITIALIZED == 3
            # See https://github.com/pytorch/pytorch/issues/116276 for more details
            libcuda_name = "libcuda.so.1" if not IS_WINDOWS else "nvcuda.dll"
            cuda_driver_api_call = (
                f"ctypes.CDLL('{libcuda_name}').cuDeviceGetCount(ctypes.byref(x))"
            )
            rc = check_output(
                f"import torch; import ctypes;x=ctypes.c_int(-1);print({cuda_driver_api_call})"
            )
            self.assertEqual(rc, "3")

    @unittest.skipIf(not TEST_WITH_ROCM, "not relevant for CUDA testing")
    def test_hip_device_count(self):
        """Validate device_count works with both CUDA/HIP visible devices"""
        test_script = """\
import torch
import os
print(f"{torch.cuda.device_count()}")
"""
        custom_envs = [
            {"CUDA_VISIBLE_DEVICES": "0", "HIP_VISIBLE_DEVICES": None},
            {"CUDA_VISIBLE_DEVICES": None, "HIP_VISIBLE_DEVICES": "0"},
            {"CUDA_VISIBLE_DEVICES": "0,1,2,3", "HIP_VISIBLE_DEVICES": "0"},
        ]

        for env_config in custom_envs:
            env = os.environ.copy()
            for key, value in env_config.items():
                if value is None:
                    env.pop(key, None)
                else:
                    env[key] = value
            r = (
                subprocess.check_output([sys.executable, "-c", test_script], env=env)
                .decode("ascii")
                .strip()
            )
            self.assertEqual("1", r)

    @unittest.skipIf(not TEST_MULTIGPU, "requires multiple devices")
    def test_device_count_not_cached_pre_init(self):
        visible_devices = (
            "HIP_VISIBLE_DEVICES" if torch.version.hip else "CUDA_VISIBLE_DEVICES"
        )
        test_script = f"""\
import torch
import os
r1 = torch.cuda.device_count()
os.environ['{visible_devices}'] = '0'
r2 = torch.cuda.device_count()
torch.empty(10, device='cuda')
print(f"{{r1}}, {{r2}}")
"""

        r = (
            subprocess.check_output([sys.executable, "-c", test_script])
            .decode("ascii")
            .strip()
        )

        x = torch.cuda.device_count()
        self.assertEqual(f"{x}, 1", r)

    @unittest.skip("Disabling as USE_CUFILE=0 by default in builds")
    def test_gds_fails_in_ci(self):
        if IS_WINDOWS or TEST_WITH_ROCM:
            error_msg = "is not supported on this platform"
        else:
            error_msg = "cuFileHandleRegister failed"
        with TemporaryFileName() as f:
            with self.assertRaisesRegex(RuntimeError, error_msg):
                torch.cuda.gds._GdsFile(f, os.O_CREAT | os.O_RDWR)


@unittest.skipIf(not TEST_CUDA, "CUDA not available, skipping tests")
@torch.testing._internal.common_utils.markDynamoStrictTest
class TestCudaMallocAsync(TestCase):
    @unittest.skipIf(
        TEST_CUDAMALLOCASYNC, "setContextRecorder not supported by CUDAMallocAsync"
    )
    def test_memory_snapshot(self):
        try:
            torch.cuda.memory.empty_cache()
            torch.cuda.memory._record_memory_history("state", stacks="python")
            # make x the second block in a segment
            torch.rand(2 * 311, 411, device="cuda")
            unused = torch.rand(310, 410, device="cuda")
            x = torch.rand(311, 411, device="cuda")

            # create a bunch of tensors that all will tile into the
            # same segment to  exercise the history merging code
            # 512B is the minimum block size,
            # so we allocate all the tensors to this size to make sure
            # they tile evenly
            tensors = [torch.rand(128, device="cuda") for _ in range(1000)]
            while tensors:
                del tensors[randint(0, len(tensors) - 1)]

            # exercise the history trimming code
            torch.rand(128 * 5, device="cuda")

            ss = torch.cuda.memory._snapshot()
            found_it = False
            for seg in ss["segments"]:
                self.assertTrue("frames" in seg)
                for b in seg["blocks"]:
                    if b["requested_size"] == 311 * 411 * 4:
                        self.assertTrue("test_cuda" in b["frames"][0]["filename"])
                        found_it = True
                        self.assertEqual(x.untyped_storage().data_ptr(), b["address"])
            self.assertTrue(found_it)

            if not IS_WINDOWS:
                with tempfile.NamedTemporaryFile() as f:
                    torch.cuda.memory._save_segment_usage(f.name)
                    with open(f.name) as f2:
                        self.assertTrue("test_cuda.py" in f2.read())
            del unused
            del x
            torch.cuda.empty_cache()
            ss = torch.cuda.memory._snapshot()
            self.assertTrue(
                ss["device_traces"][0][-1]["action"]
                in ("segment_free", "segment_unmap")
            )

        finally:
            torch.cuda.memory._record_memory_history(None)

    @unittest.skipIf(IS_ARM64 or not IS_LINUX, "x86 linux only cpp unwinding")
    def test_direct_traceback(self):
        from torch._C._profiler import gather_traceback, symbolize_tracebacks  # @manual

        c = gather_traceback(True, True, True)
        (r,) = symbolize_tracebacks([c])
        r = str(r)
        self.assertTrue("test_cuda.py" in r)
        self.assertTrue("unwind" in r)

    @unittest.skipIf(
        TEST_CUDAMALLOCASYNC, "setContextRecorder not supported by CUDAMallocAsync"
    )
    @unittest.skipIf(IS_ARM64 or not IS_LINUX, "cpp contexts are x86 linux only")
    def test_memory_snapshot_with_cpp(self):
        try:
            torch.cuda.memory.empty_cache()
            torch.cuda.memory._record_memory_history("state", stacks="all")
            x = torch.rand(311, 411, device="cuda")  # noqa: F841

            ss = torch.cuda.memory._snapshot()["segments"]
            found_it = False
            for seg in ss:
                for b in seg["blocks"]:
                    if b["requested_size"] == 311 * 411 * 4:
                        self.assertTrue("::rand" in str(b["frames"]))
                        found_it = True
            self.assertTrue(found_it)

        finally:
            torch.cuda.memory._record_memory_history(None)

    @skipIfRocm
    def test_memory_profiler_viz(self):
        with torch.profiler.profile(
            with_stack=True, profile_memory=True, record_shapes=True
        ) as prof:
            x = torch.rand(128, 128, device="cuda")
            x * x + x * x
        plot = profile_plot(prof)
        plot = json.dumps(_profile_to_snapshot(prof))
        self.assertTrue("test_cuda.py" in plot)
        self.assertTrue("test_memory_profiler_viz" in plot)
        self.assertTrue("category" in plot)

    @unittest.skipIf(
        TEST_CUDAMALLOCASYNC, "setContextRecorder not supported by CUDAMallocAsync"
    )
    @unittest.skipIf(IS_ARM64 or not IS_LINUX, "cpp contexts are x86 linux only")
    def test_cycles(self):
        fired = False

        def observer(html):
            nonlocal fired
            fired = True
            self.assertTrue("torch.Tensor" in html)
            self.assertTrue("test_cuda" in html)
            self.assertTrue("cell_contents" in html)

        disarm = observe_tensor_cycles(observer)

        def noop():
            pass

        try:

            def create():
                x = torch.empty(3, 4, device="cuda")

                def foo(p):
                    if p:
                        return foo(not p)
                    else:
                        return x

                return foo

            create()
            gc.collect()
            # the callback has to run outside of the collect
            # call so it doesn't actual fire until the next
            # method call after a gc.collect
            noop()
            self.assertTrue(fired)
        finally:
            disarm()

    @unittest.skipIf(
        TEST_CUDAMALLOCASYNC, "setContextRecorder not supported by CUDAMallocAsync"
    )
    @unittest.skipIf(IS_ARM64 or not IS_LINUX, "cpp contexts are x86 linux only")
    def test_memory_plots(self):
        for context, stacks in (
            ("all", "all" if IS_LINUX else "python"),
            ("all", "python"),
            (None, "python"),
        ):
            try:
                torch.cuda.memory.empty_cache()
                torch.cuda.memory._record_memory_history(
                    "all", context=context, stacks=stacks
                )

                def run():
                    x = torch.rand(128, 128, device="cuda")
                    x * x + x * x

                run()
                cpp = stacks == "all"
                record_context = context is not None
                ss = torch.cuda.memory._snapshot()

                trace_plot(ss)
                segment_plot(ss)
                text = json.dumps(ss)

                self.assertTrue(record_context == ("test_memory_plots" in text))
                self.assertTrue(cpp == ("::rand" in text))
                self.assertTrue(str(128 * 128 * 4) in text)

            finally:
                torch.cuda.memory._record_memory_history(None)

    @unittest.skipIf(
        TEST_CUDAMALLOCASYNC, "setContextRecorder not supported by CUDAMallocAsync"
    )
    @unittest.skipIf(IS_ARM64 or not IS_LINUX, "cpp contexts are x86 linux only")
    def test_memory_plots_free_stack(self):
        for context in ["alloc", "all", "state"]:
            try:
                torch.cuda.memory.empty_cache()
                torch.cuda.memory._record_memory_history(context=context)
                x = None

                def thealloc():
                    nonlocal x
                    x = torch.rand(3, 4, device="cuda")

                def thefree():
                    nonlocal x
                    del x

                thealloc()
                thefree()
                ss = json.dumps(torch.cuda.memory._snapshot())
                self.assertEqual(("thefree" in ss), (context == "all"))
                self.assertEqual(("thealloc" in ss), (context != "state"))
            finally:
                torch.cuda.memory._record_memory_history(None)

    @unittest.skipIf(
        TEST_CUDAMALLOCASYNC, "setContextRecorder not supported by CUDAMallocAsync"
    )
    @unittest.skipIf(IS_ARM64 or not IS_LINUX, "cpp contexts are x86 linux only")
    def test_memory_plots_history_context(self):
        try:
            torch.cuda.memory.empty_cache()
            x = None

            def should_capture1():
                nonlocal x
                x = torch.rand(4, 4, device="cuda")

            def should_not_capture():
                nonlocal x
                x = torch.rand(3, 4, device="cuda")

            def should_capture2():
                nonlocal x
                x = torch.rand(4, 4, device="cuda")

            # Recording with context and python call stacks should capture the call stack.
            torch.cuda.memory._record_memory_history(context="all", stacks="python")
            should_capture1()
            # Recording with context=None should not capture the call stack.
            torch.cuda.memory._record_memory_history(context=None)
            should_not_capture()
            # Recording with context and python call stacks should capture the call stack.
            torch.cuda.memory._record_memory_history(context="all", stacks="python")
            should_capture2()

            ss = json.dumps(torch.cuda.memory._snapshot())
            self.assertTrue("should_capture1" in ss)
            self.assertTrue("should_not_capture" not in ss)
            self.assertTrue("should_capture2" in ss)
        finally:
            torch.cuda.memory._record_memory_history(None)

    @unittest.skipIf(
        TEST_CUDAMALLOCASYNC, "setContextRecorder not supported by CUDAMallocAsync"
    )
    @unittest.skipIf(IS_ARM64 or not IS_LINUX, "cpp contexts are x86 linux only")
    def test_memory_plots_free_segment_stack(self):
        for context in ["alloc", "all", "state"]:
            try:
                torch.cuda.memory.empty_cache()
                torch.cuda.memory._record_memory_history(context=context)
                x = torch.rand(3, 4, device="cuda")
                del x
                torch.cuda.memory.empty_cache()

                ss = json.dumps(torch.cuda.memory._snapshot())
                self.assertEqual(("empty_cache" in ss), (context == "all"))
            finally:
                torch.cuda.memory._record_memory_history(None)

    @unittest.skipIf(
        TEST_CUDAMALLOCASYNC, "setContextRecorder not supported by CUDAMallocAsync"
    )
    def test_memory_snapshot_script(self):
        try:
            torch.cuda.memory.empty_cache()
            torch.cuda.memory._record_memory_history("state", stacks="python")

            @torch.jit.script
            def foo():
                return torch.rand(311, 411, device="cuda")

            x = foo()  # noqa: F841

            ss = torch.cuda.memory._snapshot()["segments"]
            found_it = False
            for seg in ss:
                for b in seg["blocks"]:
                    if b["requested_size"] == 311 * 411 * 4:
                        self.assertEqual(b["frames"][0]["name"], "foo")
                        found_it = True
            self.assertTrue(found_it)

        finally:
            torch.cuda.memory._record_memory_history(None)

    def test_max_split_expandable(self):
        torch.cuda.memory.empty_cache()
        mb = 1024 * 1024
        _, all_memory = torch.cuda.memory.mem_get_info()
        pre_reserved = torch.cuda.memory_reserved()
        total_allowed = 120 * mb + pre_reserved
        fraction_allowed = total_allowed / all_memory
        self.assertEqual(int(fraction_allowed * all_memory), total_allowed)
        torch.cuda.memory.set_per_process_memory_fraction(fraction_allowed)

        def alloc(n):
            return torch.ones(n * mb, dtype=torch.int8, device="cuda")

        torch.cuda.memory._set_allocator_settings(
            "expandable_segments:False,max_split_size_mb:40"
        )
        a = alloc(40)
        torch.cuda.memory._set_allocator_settings(
            "expandable_segments:True,max_split_size_mb:40"
        )
        b = alloc(40)
        torch.cuda.memory._set_allocator_settings(
            "expandable_segments:False,max_split_size_mb:40"
        )
        c = alloc(40)
        with self.assertRaises(torch.OutOfMemoryError):
            alloc(40)
        del a, b, c
        # force release_cached_blocks to run with some expandable segments in the free list
        alloc(120)

    def test_garbage_collect_expandable(self):
        torch.cuda.memory.empty_cache()
        mb = 1024 * 1024
        _, all_memory = torch.cuda.memory.mem_get_info()
        pre_reserved = torch.cuda.memory_reserved()
        total_allowed = 120 * mb + pre_reserved
        fraction_allowed = total_allowed / all_memory
        self.assertEqual((fraction_allowed * all_memory), total_allowed)
        torch.cuda.memory.set_per_process_memory_fraction(fraction_allowed)

        def alloc(n):
            return torch.ones(n * mb, dtype=torch.int8, device="cuda")

        torch.cuda.memory._set_allocator_settings(
            "expandable_segments:False,garbage_collection_threshold:0.5"
        )
        a = alloc(40)
        torch.cuda.memory._set_allocator_settings(
            "expandable_segments:True,garbage_collection_threshold:0.5"
        )
        b = alloc(40)
        del a, b
        # causes GC to run. The expandable segment block will be split
        # so GC would not attempt to free it anyway, but this at least makes sure
        # expandable_segment blocks can be in the free list when this is called.
        alloc(80)

    def test_allocator_settings(self):
        def power2_div(size, div_factor):
            pow2 = 1
            while pow2 < size:
                pow2 = pow2 * 2
            if pow2 == size:
                return pow2
            step = pow2 / 2 / div_factor
            ret = pow2 / 2
            while ret < size:
                ret = ret + step
            return ret

        torch.cuda.memory.empty_cache()
        key_allocated = (
            "active_bytes.all.allocated"
            if not TEST_CUDAMALLOCASYNC
            else "allocated_bytes.all.current"
        )
        key_requested = "requested_bytes.all.allocated"

        nelems = 21 * 1024 * 1024
        nbytes = 4 * nelems  # floats are 4 bytes

        nelems_big = 100 * 1024 * 1024
        nbytes_big = 4 * nelems_big  # floats are 4 bytes

        start_mem = torch.cuda.memory_stats()[key_allocated]
        torch.cuda.memory._set_allocator_settings("")
        x = torch.rand(nelems, device="cuda")

        # test roundup_power2_divisions single value syntax
        reg_mem = torch.cuda.memory_stats()[key_allocated]
        start_requested = torch.cuda.memory_stats()[key_requested]
        torch.cuda.memory._set_allocator_settings("roundup_power2_divisions:4")
        y = torch.rand(nelems, device="cuda")

        pow2_div4_mem = torch.cuda.memory_stats()[key_allocated]
        current_requested = torch.cuda.memory_stats()[key_requested]

        self.assertEqual(reg_mem - start_mem, nbytes)
        if not TEST_CUDAMALLOCASYNC:
            # not supported with the cudaMallocAsync backend
            self.assertEqual(pow2_div4_mem - reg_mem, power2_div(nbytes, 4))
            self.assertEqual(current_requested - start_requested, nbytes)

        torch.cuda.memory._set_allocator_settings("garbage_collection_threshold:0.5")
        torch.cuda.memory._set_allocator_settings(
            "garbage_collection_threshold:0.5,max_split_size_mb:40"
        )

        # should have reset the power2 divisions now
        torch.cuda.memory.empty_cache()
        start_mem = torch.cuda.memory_stats()[key_allocated]
        z = torch.rand(nelems, device="cuda")
        reg_mem = torch.cuda.memory_stats()[key_allocated]
        self.assertEqual(reg_mem - start_mem, nbytes)

        # roundup_power2_divisions knob array syntax
        torch.cuda.memory.empty_cache()
        torch.cuda.memory._set_allocator_settings(
            "garbage_collection_threshold:0.5,roundup_power2_divisions:[64:8,128:2,256:2,512:2,1024:1,>:1]"
        )
        start_mem = torch.cuda.memory_stats()[key_allocated]
        w = torch.rand(nelems, device="cuda")

        pow2_div8_mem = torch.cuda.memory_stats()[key_allocated]
        if not TEST_CUDAMALLOCASYNC:
            # not supported with the cudaMallocAsync backend
            self.assertEqual(pow2_div8_mem - start_mem, power2_div(nbytes, 8))

        torch.cuda.memory.empty_cache()
        start_mem = torch.cuda.memory_stats()[key_allocated]
        v = torch.rand(nelems_big, device="cuda")

        pow2_div2_mem = torch.cuda.memory_stats()[key_allocated]
        if not TEST_CUDAMALLOCASYNC:
            # not supported with the cudaMallocAsync backend
            self.assertEqual(pow2_div2_mem - start_mem, power2_div(nbytes_big, 2))

        torch.cuda.memory.empty_cache()
        torch.cuda.memory._set_allocator_settings("release_lock_on_cudamalloc:True")
        start_mem = torch.cuda.memory_stats()[key_allocated]
        w = torch.rand(nelems, device="cuda")
        reg_mem = torch.cuda.memory_stats()[key_allocated]
        self.assertEqual(reg_mem - start_mem, nbytes)

        with self.assertRaises(RuntimeError):
            torch.cuda.memory._set_allocator_settings("foo:1,bar:2")

        with self.assertRaises(RuntimeError):
            torch.cuda.memory._set_allocator_settings(
                "garbage_collection_threshold:1.2"
            )

        with self.assertRaises(RuntimeError):
            torch.cuda.memory._set_allocator_settings("max_split_size_mb:2")

        with self.assertRaises(RuntimeError):
            torch.cuda.memory._set_allocator_settings("release_lock_on_cudamalloc:none")

        with self.assertRaises(RuntimeError):
            torch.cuda.memory._set_allocator_settings(
                "pinned_use_cuda_host_register:none"
            )

        with self.assertRaises(RuntimeError):
            torch.cuda.memory._set_allocator_settings(
                "pinned_num_register_threads:none"
            )

        with self.assertRaises(RuntimeError):
            torch.cuda.memory._set_allocator_settings(
                "pinned_num_register_threads:1024"
            )

    def test_cachingAllocator_raw_alloc(self):
        # Test that raw_alloc respects the setting that
        # activates/deactivates the caching allocator

        # Helper function that calls raw_alloc and returns
        # relevant field in data structure
        def requested_bytes_alloc_stats(raw_alloc_size, stream):
            start = torch.cuda.memory_stats()["requested_bytes.all.allocated"]
            torch._C._cuda_cudaCachingAllocator_raw_alloc(raw_alloc_size, stream)
            finish = torch.cuda.memory_stats()["requested_bytes.all.allocated"]
            return finish - start

        torch.cuda.empty_cache()
        device = torch._C._cuda_getDevice()
        stream = torch._C._cuda_getCurrentRawStream(device)
        torch._C._cuda_resetAccumulatedMemoryStats(device)

        # size of allocation
        raw_alloc_size = 1024 * 1024  # 1 MB

        try:
            # Deactivate the caching allocator
            torch.cuda.caching_allocator_enable(False)

            # For a deactivated caching allocator, result is zero
            cuda_alloc_size = requested_bytes_alloc_stats(raw_alloc_size, stream)
            self.assertEqual(cuda_alloc_size, 0)

        finally:
            # Make sure we get back to the default state that is
            # an activated caching allocator
            torch.cuda.caching_allocator_enable(True)

            # For an active caching allocator, result matches raw_alloc_size
            cuda_alloc_size = requested_bytes_alloc_stats(raw_alloc_size, stream)
            self.assertEqual(cuda_alloc_size, raw_alloc_size)

    @parametrize("max_split_size_mb_setting", [False, True])
    def test_raises_oom(self, max_split_size_mb_setting):
        if max_split_size_mb_setting:
            # CudaCachingAllocator does early return when searching available blocks
            # if max_split_size_mb is not set
            # Setting this triggers more parts of the code
            torch.cuda.memory._set_allocator_settings("max_split_size_mb:1024")
            torch.cuda.memory.empty_cache()
        with self.assertRaises(torch.cuda.OutOfMemoryError):
            torch.empty(1024 * 1024 * 1024 * 1024, device="cuda")

    @unittest.skipIf(
        not (IS_LINUX and os.uname().machine == "x86_64"), "cpp traces only on linux"
    )
    @unittest.skipIf(
        TEST_CUDAMALLOCASYNC, "setContextRecorder not supported by CUDAMallocAsync"
    )
    def test_cpp_memory_snapshot_pickle(self):
        from torch.utils.cpp_extension import load_inline

        source = """
        #include <torch/csrc/cuda/memory_snapshot.h>
        py::object do_snapshot() {
            std::string data = torch::cuda::_memory_snapshot_pickled();
            return py::bytes(data);
        }
        void record(bool e, bool ctx) {
            torch::cuda::_record_memory_history(e, ctx, 10, ctx, ctx);
        }
        """
        m = load_inline(
            name="snapshot", cpp_sources=[source], functions=["do_snapshot", "record"]
        )
        for ctx in (False, True):
            try:
                m.record(True, ctx)

                @torch.jit.script
                def the_script_fn():
                    return torch.rand(311, 411, device="cuda")

                def run():
                    t = the_script_fn()
                    return pickle.loads(m.do_snapshot())

                mem = run()
                found = False
                for s in mem["segments"]:
                    for b in s["blocks"]:
                        if b["state"] == "active_allocated":
                            if b["requested_size"] == 311 * 411 * 4:
                                if ctx:
                                    frame_text = str(b["frames"])
                                    # C++ frame
                                    self.assertTrue("::rand" in frame_text)
                                    # script frame
                                    self.assertTrue("the_script_fn" in frame_text)
                                    # python frame
                                    self.assertTrue("case.py" in frame_text)
                                found = True
                last_action = mem["device_traces"][0][-1]
                self.assertEqual(last_action["action"], "alloc")
                self.assertEqual(last_action["size"], 311 * 411 * 4)
                self.assertTrue(found)
            finally:
                m.record(False, False)

    @unittest.skipIf(TEST_CUDAMALLOCASYNC, "temporarily disabled")
    def test_notifies_oom(self):
        x = False

        def cb(device, alloc, device_alloc, device_free):
            nonlocal x
            x = True

        torch._C._cuda_attach_out_of_memory_observer(cb)
        with self.assertRaises(torch.cuda.OutOfMemoryError):
            torch.empty(1024 * 1024 * 1024 * 1024, device="cuda")
        self.assertTrue(x)

    def test_allocator_fuzz(self):
        # fuzz
        state = random.getstate()
        random.seed(123)
        N = 10000
        try:
            mem = []
            total = 0
            c = 0

            def alloc():
                nonlocal total, c
                b = random.randrange(2 * 1024 * 1024 // 4, 20 * 1024 * 1024 // 4)
                mem.append((c, torch.full((b,), c, dtype=torch.int32, device="cuda")))
                c += 1
                total += b

            def free():
                nonlocal total
                idx = random.randrange(0, len(mem))
                v, x = mem.pop(idx)
                self.assertTrue(torch.all(v == x))
                total -= x.numel()

            choices = [alloc, free, torch.cuda.memory.empty_cache]
            for i in range(N):
                while total >= 1024 * 1024 * 1024 / (4 * 10):
                    free()
                (action,) = random.choices(choices, weights=[1, 1 if mem else 0, 0.1])
                action()
        finally:
            random.setstate(state)

    @unittest.skipIf(TEST_PYNVML, "pynvml/amdsmi is not available")
    def test_nvml_get_handler(self):
        if not torch.version.hip:
            self.assertTrue(torch.cuda._get_pynvml_handler() is not None)
        else:
            self.assertTrue(torch.cuda._get_amdsmi_handler() is not None)

    @unittest.skipIf(TEST_PYNVML, "pynvml/amdsmi is not available")
    def test_temperature(self):
        self.assertTrue(0 <= torch.cuda.temperature() <= 150)

    @unittest.skipIf(TEST_PYNVML, "pynvml/amdsmi is not available")
    def test_power_draw(self):
        self.assertTrue(torch.cuda.power_draw() >= 0)

    @unittest.skipIf(TEST_PYNVML, "pynvml/amdsmi is not available")
    def test_clock_speed(self):
        self.assertTrue(torch.cuda.clock_rate() >= 0)

    @unittest.skipIf(TEST_PYNVML, "pynvml/amdsmi is not available")
    @unittest.skipIf(not TEST_WITH_ROCM, "amdsmi specific test")
    def test_raw_amdsmi_device_count(self):
        """
        This unit test will verify if the number of GPUs shown in `amd-smi
        list` is equivalent to the count returned by `_raw_device_count_amdsmi`.
        This should be unaffected by visible device settings.
        """
        raw_device_cnt = int(
            subprocess.check_output(
                "amd-smi list | grep 'GPU' | wc -l", shell=True
            ).strip()
        )
        self.assertEqual(torch.cuda._raw_device_count_amdsmi(), raw_device_cnt)

    @unittest.skipIf(TEST_PYNVML, "pynvml/amdsmi is not available")
    @unittest.skipIf(not TEST_WITH_ROCM, "amdsmi specific test")
    def test_raw_amdsmi_device_uuids(self):
        """
        This unit test will extract a list of UUIDs for each GPU using
        rocminfo information, and check whether each UUID is present in
        the output from `_raw_device_uuid_amdsmi` this allows us to test
        that the pytorch call is returning a correct list of UUIDs.
        """
        cmd = "rocminfo | grep -o 'Uuid:.*GPU-.*' | sed 's/Uuid:.*GPU-//'"
        uuids = (
            subprocess.check_output(cmd, shell=True, universal_newlines=True)
            .strip()
            .split("\n")
        )
        uuids = [s.strip() for s in uuids]
        raw_uuids = torch.cuda._raw_device_uuid_amdsmi()
        for uuid in uuids:
            matching = True
            if not any(uuid in raw_id for raw_id in raw_uuids):
                matching = False
        self.assertEqual(True, matching)

    @unittest.skipIf(TEST_PYNVML, "pynvml/amdsmi is not available")
    @unittest.skipIf(not TEST_WITH_ROCM, "amdsmi specific test")
    def test_uuid_visible_devices(self):
        """
        This unit test will simulate an environment where a UUID is passed
        via CUDA/HIP_VISIBLE_DEVICES and ensure that the correct device count
        is returned. This allows us to test that the visible device functionality
        is operating as expected.
        """
        test_script = """\
import torch
import os
print(f"{torch.cuda.device_count()}")
        """
        cmd = "rocminfo | grep -o 'Uuid:.*GPU-.*' | sed 's/Uuid://'"
        uuids = (
            subprocess.check_output(cmd, shell=True, universal_newlines=True)
            .strip()
            .split("\n")
        )
        uuids = [s.strip() for s in uuids]

        custom_envs = []
        for uuid in uuids:
            custom_envs.append(
                {"CUDA_VISIBLE_DEVICES": f"{uuid}", "HIP_VISIBLE_DEVICES": None}
            )
            custom_envs.append(
                {"HIP_VISIBLE_DEVICES": f"{uuid}", "CUDA_VISIBLE_DEVICES": None}
            )

        for env_config in custom_envs:
            env = os.environ.copy()
            for key, value in env_config.items():
                if value is None:
                    env.pop(key, None)
                else:
                    env[key] = value
            r = (
                subprocess.check_output([sys.executable, "-c", test_script], env=env)
                .decode("ascii")
                .strip()
            )
            self.assertEqual("1", r)


MIN_BLOCK_SIZE = 512
SMALL_SIZE = 1048576
SMALL_BUFFER = 2097152
LARGE_BUFFER = 20971520


def get_cudagraph_segments(pool_id):
    segments = torch.cuda.memory_snapshot()
    return [segment for segment in segments if segment["segment_pool_id"] == pool_id]


def get_all_cudagraph_segments():
    segments = torch.cuda.memory_snapshot()
    return [segment for segment in segments if segment["segment_pool_id"] != (0, 0)]


def cudagraphify(fn, inputs, pool=None):
    if not TEST_CUDA_GRAPH:
        raise unittest.SkipTest("cuda graph test is skipped")

    torch.cuda.synchronize()
    stream = torch.cuda.Stream()
    stream.wait_stream(torch.cuda.current_stream())
    with torch.cuda.stream(stream):
        fn(*inputs)
    stream.synchronize()
    torch.cuda.current_stream().wait_stream(stream)
    torch.cuda.synchronize()

    graph = torch.cuda.CUDAGraph()
    with torch.cuda.graph(graph, stream=stream, pool=pool):
        static_outputs = fn(*inputs)

    return graph, static_outputs


def int8_cuda(size):
    return torch.ones([size], device="cuda", dtype=torch.uint8)


def live_blocks(pool_id):
    blocks = 0
    seg = get_cudagraph_segments(pool_id)
    for segment in get_cudagraph_segments(pool_id):
        for block in segment["blocks"]:
            blocks += block["state"] == "active_allocated"
    return blocks


def tensor_metadata(x):
    return {
        "nbytes": x.untyped_storage().nbytes(),
        "data_ptr": x.untyped_storage().data_ptr(),
        "size": x.shape,
        "stride": x.stride(),
        "dtype": x.dtype,
        "device": x.device,
        "storage_offset": x.storage_offset(),
    }


def reconstruct_from_tensor_metadata(metadata):
    s = torch._C._construct_storage_from_data_pointer(
        metadata["data_ptr"], metadata["device"], metadata["nbytes"]
    )
    t = torch.empty([0], device=metadata["device"], dtype=metadata["dtype"])
    t.set_(
        source=s,
        storage_offset=metadata["storage_offset"],
        size=metadata["size"],
        stride=metadata["stride"],
    )
    return t


@unittest.skipIf(not TEST_CUDA or TEST_CUDAMALLOCASYNC or TEST_WITH_ROCM, "NYI")
@torch.testing._internal.common_utils.markDynamoStrictTest
class TestBlockStateAbsorption(TestCase):
    @property
    def expandable_segments(self):
        return EXPANDABLE_SEGMENTS

    def checkCheckpointedBlock(self, before_block, after_block):
        for field in ("size", "state"):
            self.assertEqual(before_block[field], after_block[field])

    def checkCheckpointedState(self, before_segments, after_segments):
        # after may contain additional segments, but all of the segments in before
        # should be exactly equivalent to after
        after_ptr_to_segment = {
            segment["address"]: segment for segment in after_segments
        }

        for before_segment in before_segments:
            self.assertTrue(before_segment["address"] in after_ptr_to_segment)
            after_segment = after_ptr_to_segment[before_segment["address"]]

            for field in (
                "device",
                "total_size",
                "allocated_size",
                "active_size",
                "segment_type",
                "segment_pool_id",
            ):
                self.assertEqual(before_segment[field], after_segment[field])

            self.assertEqual(
                len(before_segment["blocks"]), len(after_segment["blocks"])
            )
            for before_block, after_block in zip(
                before_segment["blocks"], after_segment["blocks"]
            ):
                self.checkCheckpointedBlock(before_block, after_block)

    @staticmethod
    def setCheckpointPoolState(
        device, state, stale_storages_ptr, storages_deleters=None
    ):
        stale_storages_ptr = [t.untyped_storage()._cdata for t in stale_storages_ptr]
        storages_deleters = (
            []
            if not storages_deleters
            else [t.untyped_storage()._cdata for t in storages_deleters]
        )
        torch._C._cuda_setCheckpointPoolState(
            device, state, stale_storages_ptr, storages_deleters
        )

    def checkFunction(self, fn, inputs, pool=None):
        graph, outputs = cudagraphify(fn, inputs, pool=pool)

        pool_id = graph.pool()
        device = outputs[0].device.index

        segments_before_checkpoint = get_cudagraph_segments(pool_id)

        state = torch._C._cuda_getCheckpointState(device, pool_id)
        self.setCheckpointPoolState(device, state, [], [])

        self.checkCheckpointedState(
            segments_before_checkpoint, get_cudagraph_segments(pool_id)
        )

    def setUp(self):
        super().setUp()
        self.segment_length = len(get_all_cudagraph_segments())

    def tearDown(self):
        torch.cuda.synchronize()
        gc.collect()
        torch.cuda.empty_cache()

        self.assertEqual(len(get_all_cudagraph_segments()), self.segment_length)

        super().tearDown()

    def test_simple(self):
        def foo():
            x = torch.zeros([SMALL_SIZE * 8], device="cuda", dtype=torch.uint8)
            x = x + x
            x1 = int8_cuda(SMALL_SIZE) + int8_cuda(SMALL_SIZE) + int8_cuda(SMALL_SIZE)
            y = int8_cuda(SMALL_SIZE) + x1
            z = int8_cuda(SMALL_SIZE)
            return x, y, z

        self.checkFunction(foo, [])

    def test_allocated_in_middle_of_segment(self):
        def foo():
            small_buffers = [int8_cuda(MIN_BLOCK_SIZE) for _ in range(11)]
            return small_buffers[5].add_(2)

        self.checkFunction(foo, [])

    def test_multiple_middle_allocations(self):
        def foo():
            small_buffers = [int8_cuda(MIN_BLOCK_SIZE) for _ in range(11)]
            return small_buffers[5], small_buffers[8]

        self.checkFunction(foo, [])

    def test_middle_allocations_contiguous(self):
        def foo():
            small_buffers = [int8_cuda(MIN_BLOCK_SIZE) for _ in range(11)]
            return small_buffers[5], small_buffers[6]

        self.checkFunction(foo, [])

    def test_additional_free_following_checkpoint(self):
        def foo():
            return (int8_cuda(MIN_BLOCK_SIZE),)

        def foo2():
            return (int8_cuda(MIN_BLOCK_SIZE),)

        graph, outputs = cudagraphify(foo, [])
        pool_id = graph.pool()

        segments_before_checkpoint = get_cudagraph_segments(pool_id)

        state = torch._C._cuda_getCheckpointState(outputs[0].device.index, pool_id)

        graph2, outputs2 = cudagraphify(foo2, [], pool=graph.pool())

        self.setCheckpointPoolState(outputs[0].device.index, state, outputs2, [])

        del outputs2

        self.checkCheckpointedState(
            segments_before_checkpoint, get_cudagraph_segments(pool_id)
        )

    # TODO: re-enable
    # def test_additional_free_error(self):
    #     def foo():
    #         return int8_cuda(MIN_BLOCK_SIZE),

    #     def foo2():
    #         return int8_cuda(MIN_BLOCK_SIZE),

    #     graph, outputs = cudagraphify(foo, [])
    #     pool_id = graph.pool()

    #     segments_before_checkpoint = get_cudagraph_segments(pool_id)

    #     state = torch._C._cuda_getCheckpointState(outputs[0].device.index, pool_id)

    # graph2, outputs2 = cudagraphify(foo2, [], pool=graph.pool())
    # with self.assertRaisesRegex(Exception, "being manually freed must be passed"):
    #     self.setCheckpointPoolState(outputs[0].device.index, state, [], [])

    def test_tensor_dies_after_checkpoint(self):
        def foo():
            return int8_cuda(MIN_BLOCK_SIZE), int8_cuda(MIN_BLOCK_SIZE)

        graph, outputs = cudagraphify(foo, [])
        pool_id = graph.pool()
        device = outputs[0].device.index

        segments_before_checkpoint = get_cudagraph_segments(pool_id)
        state = torch._C._cuda_getCheckpointState(outputs[0].device.index, pool_id)

        output_data_ptrs = [output.data_ptr() for output in outputs]

        del outputs

        self.setCheckpointPoolState(device, state, [], [])

        self.assertEqual(live_blocks(pool_id), 2)
        torch._C._cuda_cudaCachingAllocator_raw_delete(output_data_ptrs[0])
        self.assertEqual(live_blocks(pool_id), 1)
        torch._C._cuda_cudaCachingAllocator_raw_delete(output_data_ptrs[1])
        self.assertEqual(live_blocks(pool_id), 0)

    def test_assigning_back_deleter_fns_to_tensor(self):
        def foo(x):
            return (
                int8_cuda(SMALL_BUFFER) + x,
                int8_cuda(SMALL_BUFFER) + x,
                int8_cuda(LARGE_BUFFER) + x,
            )

        inp = torch.tensor([1], device="cuda")
        graph, outputs = cudagraphify(foo, [inp])
        pool_id = graph.pool()
        graph.replay()

        device = outputs[0].device.index

        for i in range(len(outputs)):
            self.assertEqual(outputs[i].mean(dtype=torch.float), 2)

        state = torch._C._cuda_getCheckpointState(outputs[0].device.index, pool_id)

        output_ptrs = [output.untyped_storage().data_ptr() for output in outputs]
        ten_metadata = [tensor_metadata(t) for t in outputs]

        self.assertEqual(live_blocks(pool_id), 3)

        del outputs

        self.assertEqual(live_blocks(pool_id), 0)

        reconstructed_tensors = [
            reconstruct_from_tensor_metadata(metadata) for metadata in ten_metadata
        ]

        for i in range(len(reconstructed_tensors)):
            self.assertEqual(reconstructed_tensors[i].mean(dtype=torch.float), 2)

        inp.add_(1)
        graph.replay()

        for i in range(len(reconstructed_tensors)):
            self.assertEqual(reconstructed_tensors[i].mean(dtype=torch.float), 3)

        self.setCheckpointPoolState(
            device, state, [], [reconstructed_tensors[0], reconstructed_tensors[1]]
        )

        self.assertEqual(live_blocks(pool_id), 3)

        reconstructed_tensors[0] = None
        self.assertEqual(live_blocks(pool_id), 2)

        reconstructed_tensors[1] = None
        self.assertEqual(live_blocks(pool_id), 1)

        # should not change, we did not pass it in to swap data ptrs
        reconstructed_tensors[2] = None
        self.assertEqual(live_blocks(pool_id), 1)

        torch._C._cuda_cudaCachingAllocator_raw_delete(output_ptrs[2])

        self.assertEqual(live_blocks(pool_id), 0)

    @skipIfNoTorchVision
    def test_resnet(self):
        import torchvision

        m = torchvision.models.resnet50()
        m.eval()
        m = m.cuda()

        inp = torch.rand([1, 3, 255, 255], device="cuda")
        self.checkFunction(m, [inp])

    def test_check_pool_live_allocations(self):
        def foo():
            return torch.ones([4], device="cuda")

        pool = torch.cuda.graph_pool_handle()
        graph, outputs = cudagraphify(foo, [], pool=pool)

        index = outputs[0].device.index

        def check(live_dps):
            return torch._C._cuda_checkPoolLiveAllocations(index, pool, live_dps)

        self.assertTrue(check({outputs[0].data_ptr()}))

        self.assertFalse(check({outputs[0].data_ptr(), 0}))
        self.assertFalse(check(set()))

        del outputs
        self.assertTrue(check(set()))

    def test_allocate_in_thread_to_pool(self):
        def foo():
            return torch.rand([4], device="cuda")

        pool = torch.cuda.graph_pool_handle()
        graph, outputs = cudagraphify(foo, [], pool=pool)
        device = outputs[0].device.index
        del outputs

        @contextlib.contextmanager
        def _use_cuda_memory_pool_manager(device, mem_pool):
            """
            Context manager to use cuda graph pool for new allocations. If you use this manager
            all cudagraph tensors in use should be reflected in the allocator or they will be overwritten.
            existing_graph should already have been used in a capture, and the mem_pool must already exist.
            """
            torch.cuda.synchronize()
            stream = torch.cuda.Stream()
            stream.wait_stream(torch.cuda.current_stream())
            stream_context = torch.cuda.stream(stream)
            stream_context.__enter__()
            torch._C._cuda_beginAllocateCurrentStreamToPool(device, mem_pool)
            try:
                yield
            finally:
                torch._C._cuda_endAllocateCurrentStreamToPool(device, mem_pool)
                torch._C._cuda_releasePool(device, mem_pool)
                stream_context.__exit__(None, None, None)

        segments = get_cudagraph_segments(pool)
        self.assertEqual(len(get_cudagraph_segments(pool)), 1)

        def use_pool():
            def alloc_three():
                a = int8_cuda(LARGE_BUFFER)
                b = int8_cuda(LARGE_BUFFER)
                c = a + b

            with _use_cuda_memory_pool_manager(device, pool):
                # three allocations
                for _ in range(10):
                    alloc_three()

            # three more allocations not in pool
            alloc_three()

        def no_pool():
            # two allocations
            for _ in range(10):
                a = int8_cuda(LARGE_BUFFER)
                b = int8_cuda(LARGE_BUFFER)
                del a, b

        graph_thread = threading.Thread(target=use_pool)
        no_graph_thread = threading.Thread(target=no_pool)
        graph_thread.start()
        no_graph_thread.start()

        graph_thread.join()
        no_graph_thread.join()

        self.assertEqual(
            len(get_cudagraph_segments(pool)), 2 if self.expandable_segments else 4
        )

        del graph

        torch.cuda.synchronize()
        gc.collect()
        torch.cuda.empty_cache()

        self.assertEqual(len(get_cudagraph_segments(pool)), 0)

    def test_no_triton_on_import(self):
        """Test that Trition is not imported on first GPU use"""
        script = "import sys; import torch; torch.rand(2, device='cuda'); print('triton' in sys.modules)"

        rc = (
            subprocess.check_output(
                [sys.executable, "-c", script],
                # On Windows, opening the subprocess with the default CWD makes `import torch`
                # fail, so just set CWD to this script's directory
                cwd=os.path.dirname(os.path.realpath(__file__)),
            )
            .strip()
            .decode("ascii")
        )
        self.assertEqual(rc, "False", "Triton was imported when importing torch!")


@unittest.skipIf(not TEST_CUDA, "CUDA not available, skipping tests")
class TestMemPool(TestCase):
    def test_mempool_id(self):
        pool1 = torch.cuda.graph_pool_handle()
        pool2 = torch.cuda.MemPool().id

        # first value of id in a user created pool is always zero
        self.assertEqual(pool1[0] == 0, pool2[0] == 0)

        # each call to torch.cuda.graph_pool_handle() or torch.cuda.MemPool()
        # increments the id
        self.assertTrue(abs(pool2[1] - pool1[1]) > 0)

    def test_mempool_with_allocator(self):
        pool = torch.cuda.MemPool()

        # MemPool doesn't have an allocator by default
        self.assertEqual(pool.allocator, None)

        from torch.utils.cpp_extension import load_inline

        dummy_allocator_source = """
        #include <torch/extension.h>
        #include <ATen/cuda/Exceptions.h>
        #include <cuda_runtime_api.h>

        extern "C" {
          C10_EXPORT int called_dummy_alloc = 0;
          C10_EXPORT int called_dummy_free = 0;

          // Note that windows needs __declspec(dllexport): https://stackoverflow.com/a/24575865
          C10_EXPORT void* dummy_alloc(size_t size, int device, void* stream) {
            called_dummy_alloc = 123;
            void* ptr;
            C10_CUDA_CHECK(cudaMallocManaged(&ptr, size));
            return ptr;
          }

          C10_EXPORT void dummy_free(void* ptr, size_t size, int device, void* stream) {
            called_dummy_free = 321;
            C10_CUDA_CHECK(cudaFree(ptr));
          }
        }
        """
        dummy_allocator_libname = "dummy_allocator"
        dummy_allocator = load_inline(
            name=dummy_allocator_libname,
            cpp_sources=dummy_allocator_source,
            is_python_module=False,
            keep_intermediates=False,
            verbose=True,
            with_cuda=True,
        )
        allocator = torch.cuda.memory.CUDAPluggableAllocator(
            dummy_allocator,
            "dummy_alloc",
            "dummy_free",
        )
        pool = torch.cuda.MemPool(allocator.allocator())

        # pool should point to the same allocator as the one passed into it
        self.assertEqual(allocator.allocator(), pool.allocator)

        # no allocations happened yet, so called_dummy_alloc should be 0
        alloc_lib = ctypes.CDLL(dummy_allocator)
        called_dummy_alloc = ctypes.c_int.in_dll(alloc_lib, "called_dummy_alloc")
        self.assertEqual(called_dummy_alloc.value, 0)

        with torch.cuda.use_mem_pool(pool):
            out = torch.randn(1, device="cuda")

        # called_dummy_alloc should be 123 if dummy_alloc was used to allocate
        # out tensor
        self.assertEqual(called_dummy_alloc.value, 123)

    def test_mempool_context(self):
        active_pool = torch.cuda.MemPoolContext.active_pool()

        # there is no active pool if none was made active
        self.assertEqual(active_pool, None)

        pool = torch.cuda.MemPool()
        ctx = torch.cuda.MemPoolContext(pool)
        active_pool = torch.cuda.MemPoolContext.active_pool()

        # pool was made active
        self.assertEqual(active_pool, pool)

        del ctx
        active_pool = torch.cuda.MemPoolContext.active_pool()

        # ctx was deleted, so active pool is the previous one
        self.assertEqual(active_pool, None)

    def test_mempool_multithread(self):
        pool_ids = []
        active_pool_ids = []

        def create_mempool_and_make_active():
            pool = torch.cuda.MemPool()
            pool_ids.extend([pool.id])

            ctx = torch.cuda.MemPoolContext(pool)
            active_pool = torch.cuda.MemPoolContext.active_pool()
            active_pool_ids.extend([active_pool.id])
            del ctx

        num_threads = 4
        threads = [
            threading.Thread(target=create_mempool_and_make_active)
            for t in range(num_threads)
        ]
        for thread in threads:
            thread.start()
        for thread in threads:
            thread.join()

        # each thread should create a unique mempool, since
        # mempool id creation is atomic
        self.assertEqual(len(set(pool_ids)), 4)

        # each thread should have different active mempool, since
        # the pointer to the mempool is thread local
        self.assertEqual(len(set(active_pool_ids)), 4)


@unittest.skipIf(not TEST_CUDA, "CUDA not available, skipping tests")
@torch.testing._internal.common_utils.markDynamoStrictTest
class TestCudaOptims(TestCase):
    # These tests will be instantiate with instantiate_device_type_tests
    # to apply the new OptimizerInfo structure.

    @onlyCUDA
    @unittest.skipIf(
        not TEST_CUDA_GRAPH, "CUDA >= 11.0 or ROCM >=5.3 required for graphs"
    )
    @optims(
        [optim for optim in optim_db if optim.has_capturable_arg],
        dtypes=[torch.float32],
    )
    def test_graph_optims(self, device, dtype, optim_info):
        optim_cls = optim_info.optim_cls
        all_optim_inputs = _get_optim_inputs_including_global_cliquey_kwargs(
            device, dtype, optim_info, skip=("differentiable",)
        )

        steps_warmup = 3
        steps_train = 2

        for optim_input in all_optim_inputs:
            kwargs = optim_input.kwargs

            # lr as a Tensor is not supported when capturable=False and foreach=True for torch.optim.adam
            # and torch.optim.adamw
            kwargs["lr"] = 0.1

            for actually_do_graphs in (True, False):
                params = [
                    torch.randn((i + 5, i + 5), device=device) for i in range(2)
                ] + [torch.randn((), device=device)]
                params_control = [p.clone().requires_grad_() for p in params]
                params_graphed = [p.clone().requires_grad_() for p in params]

                grads = [
                    [torch.randn_like(p) for p in params]
                    for _ in range(steps_warmup + steps_train)
                ]

                # Control (capturable=False)
                kwargs["capturable"] = False

                opt = optim_cls(params_control, **kwargs)
                for i in range(steps_warmup + steps_train):
                    for j, p in enumerate(params_control):
                        p.grad = grads[i][j]
                    opt.step()

                # capturable=True
                kwargs["capturable"] = True
                opt = optim_cls(params_graphed, **kwargs)

                for i in range(steps_warmup):
                    for j, p in enumerate(params_graphed):
                        p.grad = grads[i][j]
                    opt.step()

                if actually_do_graphs:
                    g = torch.cuda.CUDAGraph()
                    with torch.cuda.graph(g):
                        opt.step()

                for i in range(steps_train):
                    if actually_do_graphs:
                        for j, p in enumerate(params_graphed):
                            p.grad.copy_(grads[i + steps_warmup][j])
                        g.replay()
                    else:
                        # Passing capturable=True to the constructor and running without graphs should still be
                        # numerically correct, even if it's not ideal for performance.
                        for j, p in enumerate(params_graphed):
                            p.grad = grads[i + steps_warmup][j]
                        opt.step()

                for p_control, p_graphed in zip(params_control, params_graphed):
                    self.assertEqual(p_control, p_graphed)

    @onlyCUDA
    @unittest.skipIf(
        not TEST_CUDA_GRAPH, "CUDA >= 11.0 or ROCM >= 5.3 required for graphs"
    )
    @optims(
        [
            optim
            for optim in optim_db
            if "fused" in optim.supported_impls and "cuda" in optim.supports_fused_on
        ],
        dtypes=[torch.float32],
    )
    def test_graph_scaling_fused_optimizers(self, device, dtype, optim_info):
        optim_cls = optim_info.optim_cls

        steps_warmup = 3
        steps_train = 2

        optim_inputs = optim_info.optim_inputs_func(device=device)

        for optim_input in optim_inputs:
            kwargs = optim_input.kwargs
            kwargs["fused"] = True

            for actually_do_graphs in (
                (True, False) if optim_info.has_capturable_arg else (True,)
            ):
                params = [torch.randn((i + 5, i + 5), device=device) for i in range(2)]
                params_control = [p.clone().requires_grad_() for p in params]
                params_graphed = [p.clone().requires_grad_() for p in params]

                # `GradScaler` in-place updates gradients thus it's necessary to duplicate gradients.
                grads = [
                    [torch.randn_like(p) for p in params]
                    for _ in range(steps_warmup + steps_train)
                ]
                with torch.no_grad():
                    grads_control = [[g.clone() for g in gs] for gs in grads]
                    grads_graphed = [[g.clone() for g in gs] for gs in grads]

                # Gradient Scaler
                scaler_for_control = torch.cuda.amp.GradScaler(init_scale=128.0)
                with torch.no_grad():
                    scaler_for_control._lazy_init_scale_growth_tracker(device)

                scaler_for_graphed = torch.cuda.amp.GradScaler()
                scaler_for_graphed.load_state_dict(scaler_for_control.state_dict())
                with torch.no_grad():
                    scaler_for_graphed._lazy_init_scale_growth_tracker(device)

                # Control (capturable=False)
                if optim_info.has_capturable_arg:
                    kwargs["capturable"] = False
                opt = optim_cls(params_control, **kwargs)

                for i in range(steps_warmup + steps_train):
                    for j, p in enumerate(params_control):
                        p.grad = grads_control[i][j]
                    scaler_for_control.step(opt)
                    scaler_for_control.update()

                # capturable=True
                if optim_info.has_capturable_arg:
                    kwargs["capturable"] = True
                opt = optim_cls(params_graphed, **kwargs)

                for i in range(steps_warmup):
                    for j, p in enumerate(params_graphed):
                        p.grad = grads_graphed[i][j]
                    scaler_for_graphed.step(opt)
                    scaler_for_graphed.update()

                if actually_do_graphs:
                    g = torch.cuda.CUDAGraph()
                    with torch.cuda.graph(g):
                        scaler_for_graphed.step(opt)
                        scaler_for_graphed.update()

                for i in range(steps_train):
                    if actually_do_graphs:
                        for j, p in enumerate(params_graphed):
                            p.grad.copy_(grads_graphed[i + steps_warmup][j])
                        g.replay()
                    else:
                        # Passing capturable=True to the constructor and running without graphs should still be
                        # numerically correct, even if it's not ideal for performance.
                        for j, p in enumerate(params_graphed):
                            p.grad = grads_graphed[i + steps_warmup][j]
                        scaler_for_graphed.step(opt)
                        scaler_for_graphed.update()

                for p_control, p_graphed in zip(params_control, params_graphed):
                    self.assertEqual(p_control, p_graphed)

    @onlyNativeDeviceTypes
    @optims(
        [optim for optim in optim_db if "fused" in optim.supported_impls],
        dtypes=[torch.float32],
    )
    def test_grad_scaling_autocast_fused_optimizers(self, device, dtype, optim_info):
        device = device.split(":")[0]
        if device not in optim_info.supports_fused_on:
            self.skipTest(
                f"{device} is not supported for fused on {optim_info.optim_cls.__name__}"
            )
        optim_inputs = optim_info.optim_inputs_func(device=device)
        optim_cls = optim_info.optim_cls
        for optim_input in optim_inputs:
            for _separate_unscale in (True, False):
                kwargs = optim_input.kwargs
                kwargs["fused"] = True
                torch.manual_seed(20)
                (
                    mod_control,
                    mod_scaling,
                    opt_control,
                    opt_scaling,
                    data,
                    loss_fn,
                    _,
                ) = _create_scaling_case(
                    optimizer_ctor=optim_cls, optimizer_kwargs=kwargs, device=device
                )
                optimizer_kwargs = deepcopy(kwargs)
                optimizer_kwargs["fused"] = False
                if "lr" not in kwargs:
                    # _create_scaling_case will set lr = 1.0 if optimizer_kwargs do not set lr
                    optimizer_kwargs["lr"] = 1.0
                opt_control = optim_cls(mod_control.parameters(), **optimizer_kwargs)
                scaler_scaling = torch.amp.GradScaler(device, init_scale=128.0)
                scaler_control = torch.amp.GradScaler(device, init_scale=128.0)
                tracker = TensorTracker()
                for input, target in data:
                    opt_control.zero_grad()
                    with torch.autocast(device_type=device, dtype=torch.half):
                        output_control = mod_control(input)
                        loss_control = loss_fn(output_control, target)
                    scaler_control.scale(loss_control).backward()
                    scaler_control.step(opt_control)
                    scaler_control.update()

                    opt_scaling.zero_grad()
                    with torch.autocast(device_type=device, dtype=torch.half):
                        output_scaling = mod_scaling(input)
                        loss_scaling = loss_fn(output_scaling, target)
                    scaler_scaling.scale(loss_scaling).backward()
                    if _separate_unscale:
                        scaler_scaling.unscale_(opt_scaling)
                    scaler_scaling.step(opt_scaling)
                    scaler_scaling.update()

                    tracker.add(loss_control)
                    tracker.pop_check_set(loss_scaling, self)
                    for param_control, param_scaling in zip(
                        mod_control.parameters(), mod_scaling.parameters()
                    ):
                        tracker.add(param_control.grad)
                        tracker.pop_check_set(param_scaling.grad, self)
                        tracker.add(param_control)
                        tracker.pop_check_set(param_scaling, self)

                        state_control, state_scaling = (
                            opt_control.state[param_control],
                            opt_scaling.state[param_scaling],
                        )

                        for k in state_control:
                            actual = state_scaling[k]
                            if k == "step":
                                actual = actual.squeeze()
                            tracker.add(state_control[k])
                            tracker.pop_check_set(actual, self)

    @onlyCUDA
    @parametrize("in_place_unscale", [False, True])
    @optims(
        [optim for optim in optim_db if "cuda" in optim.supports_fused_on],
        dtypes=[torch.float32],
    )
    def test_grad_scaler_with_preset_grad_scale(
        self, device, dtype, optim_info, in_place_unscale
    ):
        weight = torch.ones((5, 5), device="cuda", requires_grad=True)
        weight.grad = torch.full_like(weight, fill_value=15)
        opt = optim_info.optim_cls([weight], lr=0.1, fused=True)
        scaler = torch.amp.GradScaler(init_scale=5)

        # simulate scaling a loss
        scaler.scale(torch.ones(5))

        if in_place_unscale:
            scaler.unscale_(opt)
            # the gradient should have been divided in-place
            self.assertEqual(weight.grad, torch.full_like(weight, fill_value=3))

        # the user sets a `grad_scale` value which should be fused with the optimizer step
        opt.grad_scale = torch.Tensor([3]).cuda()
        scaler.step(opt)

        # check that the user's grad_scale was respected (i.e. the gradient was divided by 5 * 3)
        self.assertEqual(weight.grad, torch.full_like(weight, fill_value=1))

    @onlyCUDA
    @unittest.skipIf(
        not TEST_CUDA_GRAPH, "CUDA >= 11.0 or ROCM >= 5.3 required for graphs"
    )
    @parametrize("foreach, fused", [(False, False), (True, False), (False, True)])
    @optims(
        [
            optim
            for optim in optim_db
            if "foreach" in optim.supported_impls and "cuda" in optim.supports_fused_on
        ],
        dtypes=[torch.float32],
    )
    def test_graph_grad_scaling(self, device, dtype, optim_info, foreach, fused):
        torch.cuda.empty_cache()

        scaler = torch.amp.GradScaler(device="cuda", init_scale=4.0)
        g = torch.cuda.CUDAGraph()
        s = torch.cuda.Stream()

        weight = torch.ones((100,), device="cuda", requires_grad=True)
        opt = optim_info.optim_cls([weight], lr=0.1, foreach=foreach, fused=fused)
        static_input = torch.ones_like(weight)
        static_grad = torch.ones_like(weight)

        # warmup
        s = torch.cuda.Stream()
        s.wait_stream(torch.cuda.current_stream())
        with torch.cuda.stream(s):
            loss = (weight.half() * static_input).sum()
            scaler.scale(loss).backward()
        torch.cuda.current_stream().wait_stream(s)

        opt.zero_grad(set_to_none=True)

        # capture
        with torch.cuda.stream(s):
            g.capture_begin()
            loss = (weight.half() * static_input).sum()
            scaler.scale(loss).backward()
            g.capture_end()

        input_vals = [5, 20000, 5, 40000]
        # If the scale gets updated properly, these are the scale, growth tracker,
        # and grad values we expect.
        expected_scales = [4, 2, 2, 1]
        expected_growth_trackers = [1, 0, 1, 0]
        expected_grad_vals = [5 * 4, float("inf"), 5 * 2, float("inf")]

        for data, scale, growth_tracker, grad_val in zip(
            input_vals, expected_scales, expected_growth_trackers, expected_grad_vals
        ):
            static_input.fill_(data)
            g.replay()
            self.assertEqual(weight.grad, torch.full_like(weight.grad, grad_val))
            scaler.step(opt)
            scaler.update()
            self.assertEqual(scaler._scale, scale)
            self.assertEqual(scaler._growth_tracker, growth_tracker)


@unittest.skipIf(not TEST_CUDA, "CUDA not available, skipping tests")
class TestGDS(TestCase):
    def _get_tmp_dir_fs_type(self):
        my_path = os.path.realpath("/tmp")
        root_type = ""
        for part in psutil.disk_partitions():
            if part.mountpoint == "/":
                root_type = part.fstype
                continue
            if part.mountpoint == my_path:
                return part.fstype
        return root_type

    @unittest.skip("Disabling as USE_CUFILE=0 by default in builds")
    def test_gds_read_write_tensors(self):
        if self._get_tmp_dir_fs_type() not in ("ext4", "xfs"):
            self.skipTest("GPUDirect Storage requires ext4/xfs for local filesystem")
        src1 = torch.randn(1024, device="cuda")
        src2 = torch.randn(2, 1024, device="cuda")
        torch.cuda.gds._gds_register_buffer(src1.untyped_storage())
        torch.cuda.gds._gds_register_buffer(src2.untyped_storage())
        dest1 = torch.empty(1024, device="cuda")
        dest2 = torch.empty(2, 1024, device="cuda")
        with TemporaryFileName() as f:
            file = torch.cuda.gds._GdsFile(f, os.O_CREAT | os.O_RDWR)
            file.save_storage(src1.untyped_storage(), offset=0)
            file.save_storage(src2.untyped_storage(), offset=src1.nbytes)
            file.load_storage(dest1.untyped_storage(), offset=0)
            file.load_storage(dest2.untyped_storage(), offset=src1.nbytes)
        self.assertEqual(src1, dest1)
        self.assertEqual(src2, dest2)
        torch.cuda.gds._gds_deregister_buffer(src1.untyped_storage())
        torch.cuda.gds._gds_deregister_buffer(src2.untyped_storage())


@unittest.skipIf(not TEST_CUDA, "CUDA not available, skipping tests")
class TestCudaAutocast(TestAutocast):
    def setUp(self):
        super().setUp()
        self.autocast_lists = AutocastTestLists(torch.device("cuda:0"))

    def tearDown(self):
        del self.autocast_lists
        super().tearDown()

    @unittest.skipIf(not TEST_CUDNN, "CUDNN not available")
    def test_autocast_torch_fp16(self):
        with torch.backends.cudnn.flags(enabled=True, deterministic=True):
            for op_with_args in self.autocast_lists.torch_fp16:
                skip_test = False
                op, args = op_with_args[0], op_with_args[1]
                if len(op_with_args) == 3:
                    skip_test = op_with_args[2]  # TEST_WITH_ROCM
                if not skip_test:
                    self._run_autocast_outofplace(
                        op, args, torch.float16, device="cuda", amp_dtype=torch.float16
                    )

    @unittest.skipIf(not TEST_CUDNN, "CUDNN not available")
    def test_autocast_torch_bf16(self):
        with torch.backends.cudnn.flags(enabled=True, deterministic=True):
            for op_with_args in self.autocast_lists.torch_fp16:
                skip_test = False
                op, args = op_with_args[0], op_with_args[1]
                if len(op_with_args) == 3:
                    skip_test = op_with_args[2]  # TEST_WITH_ROCM
                should_error_from_cudnn = "cudnn" in op and (
                    "TORCH_CUDNN_V8_API_DISABLED" in os.environ
                    and int(os.environ["TORCH_CUDNN_V8_API_DISABLED"])
                    or torch.cuda.get_device_capability() < (8, 0)
                )
                should_error_from_not_implemented = should_error_from_cudnn
                if not skip_test:
                    if should_error_from_not_implemented:
                        with self.assertRaises(
                            RuntimeError,
                            msg=str(op) + " should not be supported for bfloat16!",
                        ):
                            self._run_autocast_outofplace(
                                op, args, torch.bfloat16, device="cuda"
                            )
                    else:
                        if torch.cuda.is_bf16_supported():
                            self._run_autocast_outofplace(
                                op, args, torch.bfloat16, device="cuda"
                            )
                        else:
                            with self.assertRaisesRegex(
                                RuntimeError, "Device does not support bfloat16"
                            ):
                                self._run_autocast_outofplace(
                                    op, args, torch.bfloat16, device="cuda"
                                )

    @unittest.skipIf(not TEST_CUDNN, "CUDNN not available")
    def test_autocast_torch_fp32(self):
        for op_with_args in self.autocast_lists.torch_fp32:
            op, args, maybe_kwargs = self.args_maybe_kwargs(op_with_args)
            self._run_autocast_outofplace(
                op,
                args,
                torch.float32,
                device="cuda",
                add_kwargs=maybe_kwargs,
                amp_dtype=torch.float16,
            )

    @unittest.skipIf(not TEST_CUDNN, "CUDNN not available")
    def test_autocast_torch_need_autocast_promote(self):
        for op, args in self.autocast_lists.torch_need_autocast_promote:
            self._run_autocast_outofplace(
                op, args, torch.float32, device="cuda", amp_dtype=torch.float16
            )

    @unittest.skipIf(not TEST_CUDNN, "CUDNN not available")
    def test_autocast_torch_expect_builtin_promote(self):
        for op, args, out_type in self.autocast_lists.torch_expect_builtin_promote:
            self._run_autocast_outofplace(
                op,
                args,
                torch.float32,
                device="cuda",
                out_type=out_type,
                amp_dtype=torch.float16,
            )

    @unittest.skipIf(not TEST_CUDNN, "CUDNN not available")
    def test_autocast_nn_fp16(self):
        with torch.backends.cudnn.flags(enabled=True, deterministic=True):
            for op, args in self.autocast_lists.nn_fp16:
                self._run_autocast_outofplace(
                    op,
                    args,
                    torch.float16,
                    device="cuda",
                    module=torch._C._nn,
                    amp_dtype=torch.float16,
                )

    @unittest.skipIf(not TEST_CUDNN, "CUDNN not available")
    def test_autocast_nn_bf16(self):
        with torch.backends.cudnn.flags(enabled=True, deterministic=True):
            for op, args in self.autocast_lists.nn_fp16:
                if torch.cuda.is_bf16_supported():
                    self._run_autocast_outofplace(
                        op, args, torch.bfloat16, device="cuda", module=torch._C._nn
                    )
                else:
                    with self.assertRaisesRegex(
                        RuntimeError, "Device does not support bfloat16"
                    ):
                        self._run_autocast_outofplace(
                            op, args, torch.bfloat16, device="cuda", module=torch._C._nn
                        )

    @unittest.skipIf(not TEST_CUDNN, "CUDNN not available")
    def test_autocast_nn_fp32(self):
        for op, args in self.autocast_lists.nn_fp32:
            self._run_autocast_outofplace(
                op,
                args,
                torch.float32,
                device="cuda",
                module=torch._C._nn,
                amp_dtype=torch.float16,
            )

    @unittest.skipIf(not TEST_CUDNN, "CUDNN not available")
    def test_autocast_linalg_fp16(self):
        with torch.backends.cudnn.flags(enabled=True, deterministic=True):
            for op, args in self.autocast_lists.linalg_fp16:
                self._run_autocast_outofplace(
                    op,
                    args,
                    torch.float16,
                    device="cuda",
                    module=torch._C._linalg,
                    amp_dtype=torch.float16,
                )

    @unittest.skipIf(not TEST_CUDNN, "CUDNN not available")
    def test_autocast_methods_fp16(self):
        with torch.backends.cudnn.flags(enabled=True, deterministic=True):
            for op, args in self.autocast_lists.methods_fp16:
                self._run_autocast_outofplace(
                    op,
                    args,
                    torch.float16,
                    device="cuda",
                    module=None,
                    amp_dtype=torch.float16,
                )

    @unittest.skipIf(not TEST_CUDNN, "CUDNN not available")
    def test_autocast_methods_fp32(self):
        for op, args in self.autocast_lists.methods_fp32:
            self._run_autocast_outofplace(
                op,
                args,
                torch.float32,
                device="cuda",
                module=None,
                amp_dtype=torch.float16,
            )

    @unittest.skipIf(not TEST_CUDNN, "CUDNN not available")
    def test_autocast_methods_expect_builtin_promote(self):
        for op, args, out_type in self.autocast_lists.methods_expect_builtin_promote:
            self._run_autocast_outofplace(
                op,
                args,
                torch.float32,
                device="cuda",
                module=None,
                out_type=out_type,
                amp_dtype=torch.float16,
            )

    def test_autocast_banned(self):
        with torch.autocast("cuda"):
            for op, args, module in self.autocast_lists.banned:
                with self.assertRaises(RuntimeError):
                    getattr(module, op)(*args)

    def test_autocast_ignored_types(self):
        with torch.autocast("cuda"):
            for ignore_type in (torch.double, torch.int32):
                a_ignore = torch.ones((8, 8), dtype=ignore_type, device="cuda:0")
                b_ignore = torch.ones((8, 8), dtype=ignore_type, device="cuda:0")
                c_16 = torch.ones((8, 8), dtype=torch.float16, device="cuda:0")

                # Tests if CastPolicy::fp16 ops ignore double and int
                # Currently, no ops belonging to this policy support integer inputs.
                if ignore_type is torch.double:
                    with self.assertRaises(RuntimeError):
                        torch.mm(a_ignore, c_16)
                    with torch.autocast("cuda", enabled=False):
                        type_no_autocast = torch.mm(a_ignore, b_ignore).dtype
                    self.assertTrue(
                        torch.mm(a_ignore, b_ignore).dtype is type_no_autocast
                    )

                # Tests if CastPolicy::fp32 ops ignore double and int
                with torch.autocast("cuda", enabled=False):
                    type_no_autocast = torch.pow(a_ignore, 2.0).dtype
                self.assertTrue(torch.pow(a_ignore, 2.0).dtype is type_no_autocast)

                # Tests if CastPolicy::fp32_set_opt_dtype ops ignore double and int
                with torch.autocast("cuda", enabled=False):
                    type_no_autocast = torch.sum(a_ignore).dtype
                self.assertTrue(torch.sum(a_ignore).dtype is type_no_autocast)

                # Tests if CastPolicy::fp32_append_dtype ops ignore double and int
                # Currently, no ops belonging to this policy support integer inputs.
                if ignore_type is torch.double:
                    with torch.autocast("cuda", enabled=False):
                        type_no_autocast = torch.norm(a_ignore).dtype
                    self.assertTrue(torch.norm(a_ignore).dtype is type_no_autocast)

    def test_autocast_custom_enabled(self):
        class MyMM(torch.autograd.Function):
            @staticmethod
            @torch.amp.custom_fwd(device_type="cuda")
            def forward(ctx, a, b):
                self.assertTrue(a.dtype is torch.float32)
                self.assertTrue(b.dtype is torch.float32)
                self.assertTrue(torch.is_autocast_enabled())
                ctx.save_for_backward(a, b)
                return a.mm(b)

            @staticmethod
            @torch.amp.custom_bwd(device_type="cuda")
            def backward(ctx, grad):
                self.assertTrue(torch.is_autocast_enabled())
                a, b = ctx.saved_tensors
                a_grad, b_grad = grad.mm(b.t()), a.t().mm(grad)
                self.assertTrue(a_grad.dtype is dtype and b_grad.dtype is dtype)
                return a_grad, b_grad

        mymm = MyMM.apply

        x = torch.randn((8, 8), device="cuda", dtype=torch.float32, requires_grad=True)
        y = torch.randn((8, 8), device="cuda", dtype=torch.float32, requires_grad=True)

        dtypes = (torch.float16, torch.bfloat16) if TEST_BF16 else (torch.float16,)
        for dtype in dtypes:
            with torch.autocast(device_type="cuda", dtype=dtype):
                output = mymm(x, y)
                self.assertTrue(output.dtype is dtype)
                loss = output.sum()
            loss.backward()

    def test_autocast_custom_cast_inputs(self):
        class MyMM(torch.autograd.Function):
            @staticmethod
            @torch.amp.custom_fwd(device_type="cuda", cast_inputs=torch.float32)
            def forward(ctx, a, container, expect_type):
                b = container[1][0]
                self.assertTrue(a.dtype is expect_type)
                self.assertTrue(b.dtype is expect_type)
                self.assertFalse(torch.is_autocast_enabled())
                ctx.save_for_backward(a, b)
                return a.mm(b)

            @staticmethod
            @torch.amp.custom_bwd(device_type="cuda")
            def backward(ctx, grad):
                self.assertFalse(torch.is_autocast_enabled())
                a, b = ctx.saved_tensors
                return grad.mm(b.t()), None, None

        mymm = MyMM.apply

        x = torch.randn((8, 8), device="cuda", dtype=torch.float16, requires_grad=True)
        # Puts one input tensor in a nested container.  y's contained Tensor won't receive a gradient,
        # because torch.autograd.Function can't hand gradients back to non-Tensor forward arguments.
        # Sets requires_grad=False explicitly so we don't lie about expecting a gradient.
        y = (
            0,
            {
                0: torch.randn(
                    (8, 8), device="cuda", dtype=torch.float16, requires_grad=False
                )
            },
        )

        with torch.autocast("cuda"):
            output = mymm(x, y, torch.float32)
            self.assertTrue(output.dtype is torch.float32)
            loss = output.sum()
        loss.backward()

        # Tests if custom_fwd becomes a no-op when mymm runs outside an autocast-enabled region.
        output = mymm(x, y, torch.float16)
        self.assertTrue(output.dtype is torch.float16)
        loss = output.sum()
        loss.backward()

    def test_autocast_custom_deprecated_warning(self):
        with warnings.catch_warnings(record=True) as w:

            class MyMM(torch.autograd.Function):
                @staticmethod
                @torch.cuda.amp.custom_fwd(cast_inputs=torch.float32)
                def forward(ctx, x, y):
                    ctx.save_for_backward(x, y)
                    self.assertFalse(torch.is_autocast_enabled())
                    return x + y

                @staticmethod
                @torch.cuda.amp.custom_bwd
                def backward(ctx, grad):
                    _, _ = ctx.saved_tensors
                    self.assertFalse(torch.is_autocast_enabled())
                    return grad, grad

        self.assertRegex(
            str(w[0].message), r"`torch.cuda.amp.custom_fwd\(args...\)` is deprecated."
        )
        self.assertRegex(
            str(w[1].message), r"`torch.cuda.amp.custom_bwd\(args...\)` is deprecated."
        )

        mymm = MyMM.apply
        x = torch.randn(3, 3, requires_grad=True)
        y = torch.randn(3, 3, requires_grad=True)
        with torch.amp.autocast("cuda"):
            output = mymm(x, y)
            loss = output.sum()
        loss.backward()

    def test_autocast_cat_jit(self):
        # Reported at https://github.com/pytorch/pytorch/issues/38958

        class Model(torch.nn.Module):
            def forward(self):
                a = torch.randn(1)
                b = torch.randn(1)
                c = torch.cat((a, b), 0)
                d = torch.stack([c, c], 0)
                return d

        # The JIT here doesn't really matter, we just need to call
        # cat via the boxed API
        model = Model()
        model_jit_script = torch.jit.script(model)

        with torch.autocast("cuda", enabled=True):
            model()
            model_jit_script()

    # cudnn RNNs require special backend handling (weights are cast to FP16 and reflattened)
    # so they get a dedicated test.
    # Despite the large number of RNN cases it tries, the test takes < 15 seconds on a Titan V (similar to V100).
    @unittest.skipIf(not TEST_CUDNN, "CUDNN not available")
    def test_autocast_rnn(self):
        with torch.backends.cudnn.flags(enabled=True, deterministic=True):
            # seq, batch, features, hidden size
            clses = ("RNN", "GRU", "LSTM")
            T, B, F, H = 3, 4, 5, 6
            dtypes = (torch.float16, torch.float32)
            input_layouts = ("seq_first", "batch_first", "packed")

            for (
                cls,
                num_layers,
                bias,
                input_layout,
                bidirectional,
                try_nonpreflattened_weights,
                input_dtype,
                hidden_dtype,
                weight_dtype,
            ) in product(
                clses,
                (1, 2),
                (True, False),
                input_layouts,
                (True, False),
                (True, False),
                dtypes,
                dtypes,
                dtypes,
            ):
                if input_layout == "seq_first":
                    batch_first = False
                    x = torch.randn((T, B, F), device="cuda", dtype=input_dtype)
                elif input_layout == "batch_first":
                    batch_first = True
                    x = torch.randn((B, T, F), device="cuda", dtype=input_dtype)
                elif input_layout == "packed":
                    batch_first = False
                    x = torch.nn.utils.rnn.pack_padded_sequence(
                        torch.randn((T, B, F), device="cuda", dtype=input_dtype),
                        lengths=(3, 2, 1, 3),
                        enforce_sorted=False,
                    )

                rnn = (
                    getattr(torch.nn, cls)(
                        F,
                        H,
                        num_layers=num_layers,
                        bidirectional=bidirectional,
                        bias=bias,
                        batch_first=batch_first,
                    )
                    .cuda()
                    .to(dtype=weight_dtype)
                )

                if try_nonpreflattened_weights:
                    for p in rnn.parameters():
                        with torch.no_grad():
                            p.set_(p.clone())

                h = torch.randn(
                    (num_layers * (2 if bidirectional else 1), B, H),
                    device="cuda",
                    dtype=hidden_dtype,
                )
                if cls == "LSTM":
                    c = torch.randn(
                        (num_layers * (2 if bidirectional else 1), B, H),
                        device="cuda",
                        dtype=hidden_dtype,
                    )
                    h = (h, c)

                with torch.autocast("cuda"):
                    out, h_out = rnn(x, h)
                out = out.data if input_layout == "packed" else out
                self.assertEqual(out.dtype, torch.float16)
                # Autocast wrapper requires at::_cudnn_rnn is autograd-exposed.  This check can't guarantee
                # at::_cudnn_rnn is autograd-exposed, but if it fires, it indicates some funny business has
                # occurred and we should double check that at::_cudnn_rnn remains autograd-exposed.
                self.assertEqual(
                    out.grad_fn.name(),
                    "MiopenRnnBackward0" if torch.version.hip else "CudnnRnnBackward0",
                )
                out.sum().backward()
                grads = [p.grad.clone() for p in rnn.parameters()]

                rnn.zero_grad()

                if cls == "LSTM":
                    out_control, h_out_control = rnn.to(dtype=torch.float16)(
                        x.half(), (h[0].half(), h[1].half())
                    )
                else:
                    out_control, h_out_control = rnn.to(dtype=torch.float16)(
                        x.half(), h.half()
                    )
                out_control = (
                    out_control.data if input_layout == "packed" else out_control
                )
                out_control.sum().backward()
                grads_control = [p.grad.clone() for p in rnn.parameters()]

                # Compares with default tolerances, even for FP16 execution.  Barring nondeterminism,
                # autocast and control results should be bitwise identical.
                self.assertEqual(out, out_control)

                if cls == "LSTM":
                    self.assertTrue(
                        h_out[0].dtype is torch.float16
                        and h_out[1].dtype is torch.float16
                    )
                    self.assertEqual(h_out[0], h_out_control[0])
                    self.assertEqual(h_out[1], h_out_control[1])
                else:
                    self.assertEqual(h_out.dtype, torch.float16)
                    self.assertEqual(h_out, h_out_control)
                for grad, grad_control in zip(grads, grads_control):
                    self.assertEqual(grad.half(), grad_control)

    def test_autocast_cache_leak(self):
        # Reported at https://github.com/pytorch/pytorch/issues/48049
        # Test is used to check, if autocast recaches the same parameters
        # when executed in a `torch.no_grad()` block.

        linear = torch.nn.Linear(10, 10).to("cuda")
        data = torch.randn(1, 10, device="cuda")

        with torch.autocast("cuda"):
            with torch.no_grad():
                out = linear(data)
                first_iter_mem = torch.cuda.memory_allocated()
                for _ in range(3):
                    out = linear(data)
                self.assertTrue(first_iter_mem == torch.cuda.memory_allocated())

    def test_autocast_checkpointing(self):
        model = torch.nn.Sequential(
            torch.nn.Linear(8, 8), torch.nn.Linear(8, 8), torch.nn.Linear(8, 8)
        ).cuda()
        input = torch.rand(
            (8, 8), device="cuda", dtype=torch.float16, requires_grad=True
        )
        for reentrant in (True, False):
            with torch.autocast("cuda"):
                output = checkpoint_sequential(model, 2, input, use_reentrant=reentrant)
            self.assertTrue(output.requires_grad)
            self.assertTrue(output.dtype is torch.float16)
            output.sum().backward()

    def test_cuda_autocast_deprecated_warning(self):
        with self.assertWarnsRegex(
            FutureWarning,
            r"`torch.cuda.amp.autocast\(args...\)` is deprecated. Please use `torch.amp.autocast\('cuda', args...\)` instead.",
        ):
            with torch.cuda.amp.autocast():
                _ = torch.ones(10)

    def test_cuda_module_loading_env(self):
        torch.cuda.init()
        val = os.environ.get("CUDA_MODULE_LOADING", "")
        self.assertEqual(val, "LAZY")


instantiate_parametrized_tests(TestCuda)
instantiate_parametrized_tests(TestCudaMallocAsync)
instantiate_device_type_tests(TestCudaOptims, globals())

if __name__ == "__main__":
    run_tests()<|MERGE_RESOLUTION|>--- conflicted
+++ resolved
@@ -127,15 +127,6 @@
 
     def test_pinned_memory_with_cudaregister(self):
         try:
-<<<<<<< HEAD
-            pinned_t = torch.ones(1 << 21).pin_memory()
-            self.assertTrue(pinned_t.is_pinned())
-            pinned_t = torch.ones(1 << 24).pin_memory()
-            self.assertTrue(pinned_t.is_pinned())
-        except RuntimeError:
-            # Some GPUs don't support same address space on host and device side
-            pass
-=======
             torch.cuda.memory._set_allocator_settings(
                 "pinned_use_cuda_host_register:True,pinned_num_register_threads:8"
             )
@@ -153,7 +144,6 @@
             torch.cuda.memory._set_allocator_settings(
                 "pinned_use_cuda_host_register:False"
             )
->>>>>>> 01895bf7
 
     def test_pinned_memory_with_cudaregister_multithread(self):
         num_threads = 4
@@ -184,17 +174,6 @@
             torch.cuda.memory._set_allocator_settings(
                 "pinned_use_cuda_host_register:False"
             )
-<<<<<<< HEAD
-            try:
-                t = torch.ones(1024 * 1024, pin_memory=True)
-                self.assertTrue(t.is_pinned())
-                del t
-                torch._C._host_emptyCache()
-            except RuntimeError:
-                # Some GPUs don't support same address space on host and device side
-                pass
-=======
->>>>>>> 01895bf7
 
     def test_cudart_register(self):
         t = torch.ones(20)
