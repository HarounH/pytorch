# Owner(s): ["module: inductor"]
<<<<<<< HEAD
# ruff: noqa: F841
=======
import functools
>>>>>>> f568d488
import gc
import math
import sys
import unittest

import torch
import torch._dynamo.config as dynamo_config
import torch.backends.cuda
import torch.nn.functional as F
from torch import nn
from torch._dynamo.debug_utils import same_two_models
from torch._dynamo.testing import rand_strided
from torch._dynamo.utils import same
from torch._inductor import config
from torch._inductor.compile_fx import compile_fx_inner
from torch._inductor.runtime.hints import DeviceProperties
from torch._inductor.utils import (
    run_and_get_code,
    run_and_get_graph_lowering,
    run_fw_bw_and_get_code,
)
from torch.fx.experimental.proxy_tensor import make_fx
from torch.testing import FileCheck
from torch.testing._internal.common_cuda import (
    PLATFORM_SUPPORTS_FLASH_ATTENTION,
    SM80OrLater,
    TEST_MULTIGPU,
)
from torch.testing._internal.common_utils import (
    DeterministicGuard,
    freeze_rng_state,
    IS_FBCODE,
    skipIfRocm,
    TEST_WITH_ASAN,
)


requires_multigpu = functools.partial(
    unittest.skipIf, not TEST_MULTIGPU, "requires multiple cuda devices"
)
from torch.testing._internal.inductor_utils import skipCUDAIf


try:
    try:
        import triton  # @manual
        from triton import language as tl  # @manual
    except ImportError:
        raise unittest.SkipTest("requires triton")  # noqa: B904

    try:
        from . import test_torchinductor
    except ImportError:
        import test_torchinductor  # @manual=fbcode//caffe2/test/inductor:test_inductor-library
except unittest.SkipTest:
    if __name__ == "__main__":
        sys.exit(0)
    raise


TestCase = test_torchinductor.TestCase
ToTuple = test_torchinductor.ToTuple
check_model_cuda = test_torchinductor.check_model_cuda
aten = torch.ops.aten


class CudaReproTests(TestCase):
    device = "cuda"
    common = check_model_cuda

    def test_index_put_issue(self):
        def forward(
            self,
            arg76_1,
            expand_default,
            full_like_default,
            _to_copy_default_67,
            zeros,
        ):
            sum_sym_int_19 = torch.ops.aten.sum(_to_copy_default_67, [0], True)
            view_default_57 = torch.ops.aten.view.default(sum_sym_int_19, [512, 768])
            where_self = torch.ops.aten.where.self(
                expand_default, view_default_57, full_like_default
            )
            clone_default_12 = torch.ops.aten.clone.default(zeros)
            index_put__default = torch.ops.aten.index_put_.default(
                clone_default_12, [arg76_1], where_self, True
            )
            return (index_put__default,)

        inps = [
            (torch.Size([512]), torch.int64),
            (torch.Size([512, 768]), torch.bool),
            (torch.Size([512, 768]), torch.float16),
            (torch.Size([4, 512, 768]), torch.float16),
            (torch.Size([512, 768]), torch.float16),
        ]
        inps = [torch.zeros(())] + [
            torch.ones(shape, dtype=dtype, device="cuda") for (shape, dtype) in inps
        ]
        mod = make_fx(forward)(*inps)
        compiled = compile_fx_inner(mod, inps)
        compiled(inps)

    @skipIfRocm
    def test_input_channels_last(self):
        m = torch.nn.Sequential(
            torch.nn.Conv2d(3, 3, 1, 1),
            ToTuple(),
        ).cuda()
        inp = torch.randn([2, 3, 16, 16]).to(memory_format=torch.channels_last).cuda()

        self.common(
            m,
            (inp,),
            check_lowp=False,
        )

        @torch._dynamo.optimize()
        def foo(m, inp):
            return m(inp)

        self.assertTrue(foo(m, inp)[0].is_contiguous(memory_format=torch.channels_last))

    # https://github.com/pytorch/torchdynamo/issues/1681#issuecomment-1283433527
    def test_unspec_inputs_interop(self):
        class Repro(torch.nn.Module):
            def forward(self, x, y):
                unsqueeze = torch.ops.aten.unsqueeze.default(x, 4)
                permute = torch.ops.aten.permute.default(unsqueeze, [0, 1, 2, 4, 3])
                add = torch.ops.aten.add.Tensor(y, 1)
                return [permute, add]

        inps = [
            rand_strided((12, 3, 512, 64), (64, 196608, 768, 1), torch.float32, "cuda"),
            rand_strided((), (), torch.int64, "cpu"),
        ]
        mod = make_fx(Repro().to(device="cuda"))(*inps)
        compiled = compile_fx_inner(mod, inps)
        compiled(inps)

    @unittest.skipIf(
        IS_FBCODE, "RuntimeError: Triton Error [CUDA]: invalid device context"
    )
    def test_backward_context(self):
        def fn(x):
            return x * 3

        x = torch.randn(4, device="cuda", requires_grad=True)
        gO = torch.rand_like(x)
        opt_fn = torch.compile(fn)
        out = opt_fn(x)
        out.backward(gO)

    @config.patch(fallback_random=True)
    def test_dtype_factory_issue(self):
        def forward():
            randn = torch.ops.aten.randn.default(
                [12, 64, 1, 64],
                dtype=torch.float32,
                device=torch.device(type="cuda", index=0),
                pin_memory=False,
            )
            unsqueeze_default_2 = torch.ops.aten.unsqueeze.default(randn, -1)
            return (unsqueeze_default_2,)

        mod = make_fx(forward)()
        compiled = compile_fx_inner(mod, ())
        assert compiled([])[0].device.type == "cuda"

    @config.patch({"triton.cudagraphs": True})
    @dynamo_config.patch(automatic_dynamic_shapes=True)
    def test_no_device_idx_repro_cudagraphs(self):
        class Repro(torch.nn.Module):
            def __init__(self) -> None:
                super().__init__()

            def forward(self):
                full = torch.ops.aten.full.default(
                    [8, 512],
                    1,
                    dtype=torch.float32,
                    layout=torch.strided,
                    device=torch.device(type="cuda", index=0),
                    pin_memory=False,
                )
                full_1 = torch.ops.aten.full.default(
                    [8, 512],
                    0,
                    dtype=torch.int64,
                    layout=torch.strided,
                    device=torch.device(type="cuda", index=0),
                    pin_memory=False,
                )
                return (full_1, full)

        self.common(Repro(), ())

    @config.patch({"triton.cudagraphs": True})
    @dynamo_config.patch(automatic_dynamic_shapes=True)
    def test_expanded_inputs_cudagraphs(self):
        @torch._dynamo.optimize("inductor")
        def fn(x, y):
            return x + y

        inputs = (
            rand_strided((5, 5, 5, 5), (0, 5, 0, 1), device="cuda"),
            rand_strided((5, 5, 5, 5), (0, 5, 0, 1), device="cuda"),
        )
        self.assertTrue(same(fn(*inputs), inputs[0] + inputs[1]))

    @config.patch({"triton.cudagraphs": True})
    @dynamo_config.patch(
        automatic_dynamic_shapes=True,
        assume_static_by_default=False,
    )
    def test_dynamic_to_static_cudagraphs(self):
        for b in [False, True]:
            with config.patch({"triton.cudagraph_trees": b}):

                @torch._dynamo.optimize("inductor")
                def fn(x, y):
                    r = x + y
                    return r, r.size(0)

                inputs = (
                    torch.randn((5, 5), device="cuda"),
                    torch.randn((5, 5), device="cuda"),
                )
                self.assertTrue(same(fn(*inputs), (inputs[0] + inputs[1], 5)))

                inputs = (
                    torch.randn((6, 6), device="cuda"),
                    torch.randn((6, 6), device="cuda"),
                )
                self.assertTrue(same(fn(*inputs), (inputs[0] + inputs[1], 6)))

    @config.patch({"emulate_precision_casts": True})
    def test_emulate_low_precision(self):
        def foo(x):
            return torch.nn.functional.gelu(x) * 10.0

        inp = torch.rand([32], device="cuda", requires_grad=True, dtype=torch.bfloat16)
        out, codes = run_fw_bw_and_get_code(lambda: torch.compile(foo)(inp))

        # fwd, backward
        for code in codes:
            f = FileCheck()
            # in eager, there are two down casts
            for _ in range(2):
                f.check(".to(tl.bfloat16)").check_next(".to(tl.float32)")
            f.run(code)

        self.assertEqual(foo(inp), out)

    # TODO: Abstract this out, test more extensively
    @torch._dynamo.config.patch(assume_static_by_default=False)
    def test_dynamic_shapes(self):
        torch._dynamo.reset()  # Needed since everywhere else uses "inductor"

        def f(x):
            return x.cos().view(x.shape).sin()

        cnts = torch._dynamo.testing.CompileCounterWithBackend("inductor")

        f2 = torch._dynamo.optimize(cnts)(f)

        f2(torch.randn(32))

        inp = torch.randn(16)
        real_out = f(inp)
        compiled_out = f2(inp)

        self.assertEqual(cnts.frame_count, 1)
        self.assertEqual(real_out, compiled_out)
        torch._dynamo.reset()

    @config.patch({"triton.cudagraphs": True, "size_asserts": False})
    @dynamo_config.patch(automatic_dynamic_shapes=True)
    def test_expanded_inputs_cudagraphs_no_size_asserts(self):
        @torch._dynamo.optimize("inductor")
        def fn(x, y):
            return x + y

        inputs = (
            rand_strided((5, 5, 5, 5), (0, 5, 0, 1), device="cuda"),
            rand_strided((5, 5, 5, 5), (0, 5, 0, 1), device="cuda"),
        )
        self.assertTrue(same(fn(*inputs), inputs[0] + inputs[1]))

    @config.patch({"triton.cudagraph_trees": False})
    @config.patch({"triton.cudagraphs": True})
    @dynamo_config.patch(automatic_dynamic_shapes=True)
    def test_inplace_updates_cudagraphs(self):
        class Repro(torch.nn.Module):
            def __init__(self) -> None:
                super().__init__()
                self.weight1 = torch.nn.Parameter(
                    torch.randn(10, 20, requires_grad=True)
                )

            def forward(self, x):
                x = torch.matmul(x, self.weight1)
                return x

        from copy import deepcopy

        model = Repro().cuda()
        model_ref = deepcopy(model)
        model_opt = torch._dynamo.optimize("inductor")(model)

        input = torch.randn(10, 10, device="cuda", requires_grad=True)

        for i in range(2):
            output_ref = model_ref(input)
            output_res = model_opt(input)
            output_ref.sum().backward()
            output_res.sum().backward()
            for p_ref, p_res in zip(model_ref.parameters(), model_opt.parameters()):
                self.assertEqual(p_ref.grad, p_res.grad)
            with torch.no_grad():
                for param in model_ref.parameters():
                    param.add_(1.0)
                for param in model_opt.parameters():
                    param.add_(1.0)

    # https://github.com/pytorch/torchdynamo/issues/1850
    def test_inductor_output_aliases_intermediate(self):
        def foo(x):
            out = x + x
            return out.t()

        foo_opt = torch._dynamo.optimize("inductor")(foo)

        inpt = torch.randn(10, 10, device="cuda", requires_grad=True)
        # TODO: this is broken, fix later
        # out = foo_opt(inpt)
        # out.add_(2)

        out_ref = foo(inpt)
        out_ref.add_(2)
        # self.assertEqual(out_ref, out)

    def test_accuracy_issue1(self):
        class Repro(torch.nn.Module):
            def __init__(self) -> None:
                super().__init__()
                self.linear = torch.nn.Linear(
                    in_features=768, out_features=2, bias=True
                )

            def forward(self, start_positions: torch.Tensor, x: torch.Tensor):
                linear = self.linear(x)
                split = linear.split(1, dim=-1)
                getitem = split[0]
                squeeze = getitem.squeeze(-1)
                clamp = start_positions.clamp(0, 128)
                cross_entropy = torch.nn.functional.cross_entropy(
                    squeeze, clamp, None, None, 128, None, "mean", 0.0
                )
                return cross_entropy

        mod = Repro().cuda()
        opt_mod = torch._dynamo.optimize("inductor")(mod)
        mod.eval()
        opt_mod.eval()

        args = [
            ((1,), (1,), torch.int64, "cuda", False),
            ((1, 128, 768), (98304, 768, 1), torch.float32, "cuda", True),
        ]
        args = [
            rand_strided(sh, st, dt, dev).requires_grad_(rg)
            for (sh, st, dt, dev, rg) in args
        ]
        with torch.cuda.amp.autocast(enabled=False):
            assert same_two_models(mod, opt_mod, args), "Dynamo failed"

    @config.patch(allow_buffer_reuse=False)
    def test_issue103461(self):
        def forward(add_1):
            var_mean = torch.ops.aten.var_mean.correction(
                add_1, [2], correction=0, keepdim=True
            )
            getitem_1 = var_mean[1]
            return getitem_1

        x = torch.randn(1, 8, 768, device="cuda")
        correct = forward(x)
        actual = torch.compile(forward, fullgraph=True)(x)
        self.assertEqual(actual, correct)

    def test_full_copy(self):
        def forward(x):
            full_10 = torch.ops.aten.full.default(
                [204, 204, 28],
                0,
                dtype=torch.float64,
                layout=torch.strided,
                device="cuda",
                pin_memory=False,
            )
            return x + full_10.to("cpu")

        o = torch.randn([204, 204, 28], dtype=torch.float64)
        correct = forward(o)
        actual = torch.compile(forward, fullgraph=True)(o)
        self.assertEqual(actual, correct)

    def test_autotune_inplace_kernel(self):
        """
        This UT tests autotune on an inplace kernel. The autotune should not contaminate
        the input buffers when tuning with multiple configs. For more details, refer to
        https://github.com/openai/triton/issues/781
        https://github.com/pytorch/torchdynamo/issues/1670
        """
        from torch._C import _cuda_getCurrentRawStream as get_cuda_stream
        from torch._inductor.runtime.hints import AttrsDescriptorWrapper, HeuristicType
        from torch._inductor.runtime.triton_heuristics import CachingAutotuner, grid

        def autotune(configs, meta):
            def decorator(fn):
                return CachingAutotuner(
                    # force autotune by setting save_cache_hook to False
                    fn,
                    triton_meta=meta,
                    configs=configs,
                    save_cache_hook=False,
                    mutated_arg_names=["in_out_ptr0"],
                    optimize_mem=True,
                    heuristic_type=HeuristicType.POINTWISE,
                )

            return decorator

        @autotune(
            configs=[
                triton.Config({"XBLOCK": 1}),
                triton.Config({"XBLOCK": 2}),
            ],
            meta={
                "signature": {
                    "in_out_ptr0": "*fp32",
                    "in_ptr0": "*fp32",
                    "xnumel": "i32",
                },
                "device": DeviceProperties.create(torch.device("cuda")),
                "configs": [
                    AttrsDescriptorWrapper(divisible_by_16=(0, 1), equal_to_1=())
                ],
                "constants": {},
            },
        )
        @triton.jit
        def kernel(in_out_ptr0, in_ptr0, xnumel, XBLOCK: tl.constexpr):
            pid = tl.program_id(0)
            block_start = pid * XBLOCK
            offsets = block_start + tl.arange(0, XBLOCK)
            mask = offsets < xnumel
            x = tl.load(in_out_ptr0 + offsets, mask=mask, other=0.0)
            y = tl.load(in_ptr0 + offsets, mask=mask, other=0.0)
            output = x + y
            tl.store(in_out_ptr0 + offsets, output, mask=mask)

        xnumel = 384
        in0 = rand_strided((xnumel,), (1,), device="cuda", dtype=torch.float32)
        inout1 = rand_strided((xnumel,), (1,), device="cuda", dtype=torch.float32)
        inout2 = inout1.clone()

        stream0 = get_cuda_stream(0)
        kernel.run(inout1, in0, xnumel, grid=grid(xnumel), stream=stream0)
        kernel.run(inout2, in0, xnumel, grid=grid(xnumel), stream=stream0)

        assert same(
            inout1, inout2, tol=0.001, equal_nan=True
        ), "failed autotune with inplace kernel"

    def test_sort_stride_issue(self):
        # This minified testcase comes from detectron2_maskrcnn_r_50_fpn
        # There was a false error from our size_assert code
        @torch._dynamo.optimize(nopython=True)
        def forward(pred_objectness_logits_3_: torch.Tensor):
            sort_3 = pred_objectness_logits_3_.sort(descending=True, dim=1)
            getitem_12 = sort_3[0]
            return getitem_12

        args = [((1, 100), (0, 1), torch.float16, "cuda", False)]
        args = [
            rand_strided(sh, st, dt, dev).requires_grad_(rg)
            for (sh, st, dt, dev, rg) in args
        ]
        result = forward(*args)
        assert same(result, torch.sort(args[0], descending=True, dim=1)[0])

    def test_scalar_triton_index(self):
        # The indirect indexing via a scalar like below used to lead to
        # bad triton code that made triton segfault when compiling.
        # See https://github.com/pytorch/torchdynamo/issues/1515
        def fn(a):
            zero = torch.zeros((16,), device=a.device, dtype=torch.int64)
            return (a[zero],)

        a = torch.randn((8,), dtype=torch.float32, device="cuda")

        fn_optimized = torch._dynamo.optimize("inductor")(fn)
        assert same(fn(a), fn_optimized(a))

    def test_indirect_indexing_dense_mask(self):
        def fn(x, y):
            ne = torch.ops.aten.ne.Scalar(x, 1)
            sum_1 = torch.ops.aten.sum.dim_IntList(ne, [1])
            sub = torch.ops.aten.sub.Tensor(sum_1, 1)
            unsqueeze = torch.ops.aten.unsqueeze.default(sub, -1)
            gather = torch.ops.aten.gather.default(x, 1, unsqueeze)
            squeeze = torch.ops.aten.squeeze.default(gather)
            out = torch.ops.aten.multiply(y, squeeze)
            return (out,)

        a = torch.zeros((1, 128), dtype=torch.int64, device="cuda")
        b = torch.zeros((1, 128), dtype=torch.int64, device="cuda")

        fn_optimized = torch._dynamo.optimize("inductor")(fn)
        assert same(fn(a, b), fn_optimized(a, b))

    def test_simplify_dims(self):
        def fn(a):
            return (a + 1,)

        self.common(fn, (torch.randn(2, 3, 10, 5, 6, device="cuda")[:, :, 2::2, :, :],))

    @config.patch(permute_fusion=True)
    def test_permute_fusion(self):
        class Repro(torch.nn.Module):
            def forward(self, view, reshape_2):
                permute = view.permute(0, 2, 1)
                view = None
                reshape = torch.reshape(permute, (-1, 642))
                bmm = torch.bmm(permute, reshape_2)
                return (bmm,)

        args = [
            ((1024, 642, 160), (102720, 160, 1), torch.float32, "cuda", True),
            ((1024, 642, 20), (12840, 20, 1), torch.float32, "cuda", True),
        ]
        args = [
            rand_strided(sh, st, dt, dev).requires_grad_(rg)
            for (sh, st, dt, dev, rg) in args
        ]

        mod = Repro()
        opt_mod = torch._dynamo.optimize("inductor")(mod)

        ref = mod(*args)
        res = opt_mod(*args)
        self.assertTrue(same(ref, res))

    @config.patch({"triton.autotune_pointwise": True})
    def test_inplace_add_alpha_autotune(self):
        def fn(x, y):
            aten.add_.Tensor(x, y, alpha=0.55)
            return (x,)

        x1 = torch.zeros(2, 3, 4, 10, device="cuda")
        x2 = torch.zeros(2, 3, 4, 10, device="cuda")
        x3 = torch.zeros(2, 3, 4, 10, device="cuda")
        y = torch.randn(2, 3, 4, 10, device="cuda").to(
            memory_format=torch.channels_last
        )
        fn_fx = make_fx(fn)(x1, y)
        fn_compiled = compile_fx_inner(fn_fx, [x1, y])
        fn(x2, y)
        fn_compiled([x3, y])
        assert same(x2, x3)

    @config.patch({"triton.autotune_pointwise": True})
    def test_inplace_buffer_autotune(self):
        def foo(x, y, z):
            a = x @ y
            return a.unsqueeze(0).unsqueeze(0) + z

        x = torch.zeros(5, 5, device="cuda")
        y = torch.zeros(5, 5, device="cuda")
        z = torch.zeros(1, 1, 5, 5, device="cuda").to(memory_format=torch.channels_last)
        self.common(
            foo,
            (x, y, z),
            check_lowp=False,
        )

    def test_memory_history_inductor(self):
        def called_inside_compile(x, w, b):
            a = x @ w + b
            return torch.sigmoid(a)

        @torch.compile
        def fn(x, w, b):
            x = called_inside_compile(x, w, b)
            return called_inside_compile(x, w, b)

        w = torch.rand(3, 3, device="cuda")
        b = torch.rand(3, device="cuda")
        x = torch.rand(3, device="cuda")
        try:
            torch.cuda.memory.empty_cache()
            torch.cuda.memory._record_memory_history(True)
            r = fn(x, w, b)
        finally:
            torch.cuda.memory._record_memory_history(False)
        snapshot = str(torch.cuda.memory._snapshot())
        self.assertTrue("called_inside_compile" in snapshot)

    def test_negative_arange_dynamic_shapes(self):
        # Repro from alibi relative encodings
        def sign(x):
            return (x > 0) - (x < 0)

        class Repro(torch.nn.Module):
            def __init__(self) -> None:
                super().__init__()
                nheads = 16
                start = math.log2(0.5)
                end = math.log2(1 / (2**8))

                self.scales = nn.Buffer(
                    2
                    ** torch.arange(
                        start,
                        end + 1e-6 * sign(end - start),
                        (end - start) / (nheads - 1),
                    ).view(1, nheads, 1, 1),
                )
                self.emb = nn.Embedding(1024, 256)
                self.dec_layer = nn.TransformerDecoderLayer(
                    256, 16, 512, batch_first=True, norm_first=True
                )
                self.head = nn.Linear(256, 1024)

            def forward(self, enc_out: torch.Tensor, dec_in: torch.Tensor):
                padmask = dec_in == 0
                dec_mask = padmask.unsqueeze(-1) == padmask.unsqueeze(-2)
                dec_mask = dec_mask.to(dtype=torch.float32)
                dec_mask = dec_mask.tril(diagonal=0).cuda()

                q_pos = torch.arange(dec_in.size(1), dtype=torch.long, device="cuda")
                k_pos = torch.arange(dec_in.size(1), dtype=torch.long, device="cuda")
                rel_pos = k_pos[None, :] - q_pos[:, None]
                values = rel_pos.abs().neg().unsqueeze(0).unsqueeze(0)
                dec_bias = values * self.scales
                dec_bias.tril_(diagonal=0)

                dec_mask = dec_mask + dec_bias[0]
                out = self.emb(dec_in)
                out = self.dec_layer(out, enc_out, tgt_mask=dec_mask)
                return self.head(out)

        mod = Repro().cuda()
        opt_mod = torch._dynamo.optimize("inductor", dynamic=True)(mod)
        mod.eval()
        opt_mod.eval()

        enc_out = torch.rand(1, 512, 256).cuda()
        dec_inputs = [
            torch.randint(0, 512, (1, i + 1), dtype=torch.long).cuda() for i in range(8)
        ]

        for dec_inp in dec_inputs:
            assert same_two_models(
                mod, opt_mod, [enc_out, dec_inp], only_fwd=True
            ), "Inductor with dynamic shapes failed"

    def test_issue97695_1input(self):
        def fn(arg3_1, relu, permute_1):
            addmm_1 = torch.ops.aten.addmm.default(arg3_1, relu, permute_1)
            cat_2 = torch.ops.aten.cat.default([addmm_1], 1)
            return (cat_2,)

        args = [
            ((96,), (1,), torch.float32, "cuda"),
            ((10, 256), (256, 1), torch.float32, "cuda"),
            ((256, 96), (1, 256), torch.float32, "cuda"),
        ]
        args = [rand_strided(sh, st, dt, dev) for (sh, st, dt, dev) in args]
        correct = fn(*args)

        mod = make_fx(fn, tracing_mode="real")(*args)
        compiled = compile_fx_inner(mod, args)
        ref = compiled(list(args))
        assert same(ref, correct)

        ref = torch.compile(fn, fullgraph=True)(*args)
        assert same(ref, correct)

    def test_issue_103924(self):
        class MyModule(torch.nn.Module):
            def __init__(self) -> None:
                super().__init__()
                self.temperature = 1
                self.layer = torch.nn.Softmax(dim=1)

            def forward(self, x):
                n_samples, _ = x.shape
                y = 1.0 * torch.ones(n_samples, dtype=x.dtype, device=x.device)
                inp = x / y[..., None]
                return self.layer(inp)

        x = torch.rand([4, 4], device="cuda")
        m = MyModule()
        opt_m = torch.compile(backend="inductor")(m)
        self.assertEqual(opt_m(x), m(x))

    def test_issue97695_2input(self):
        def fn(arg3_1, arg3_2, relu, permute_1):
            addmm_1 = torch.ops.aten.addmm.default(arg3_1, relu, permute_1)
            addmm_2 = torch.ops.aten.addmm.default(arg3_2, relu, permute_1)
            cat_2 = torch.ops.aten.cat.default([addmm_1, addmm_2], 1)
            return (cat_2,)

        args = [
            ((96,), (1,), torch.float32, "cuda"),
            ((96,), (1,), torch.float32, "cuda"),
            ((10, 256), (256, 1), torch.float32, "cuda"),
            ((256, 96), (1, 256), torch.float32, "cuda"),
        ]
        args = [rand_strided(sh, st, dt, dev) for (sh, st, dt, dev) in args]
        correct = fn(*args)

        ref = torch.compile(fn, fullgraph=True)(*args)
        assert same(ref, correct)

    def test_scatter_index_not_wrapped(self):
        src = torch.tensor([1.0, 2.0, 3.0, 4.0, 5.0, 6.0], device=self.device)
        index = torch.tensor([0, 1, 0, 1, 2, 0], device=self.device)
        input = torch.tensor([1.0, 2.0, 3.0, 4.0], device=self.device)
        compiled_sr = torch.compile(torch.scatter_reduce)

        input_orig = input.clone()
        out, code = run_and_get_code(compiled_sr, input, 0, index, src, "sum")
        # tmp0 - not wrapping of negative numbers
        FileCheck().check("tl.device_assert(((0 <= tmp0) & (tmp0 < 4))").check_next(
            "atomic_add"
        ).run(code[0])
        self.assertEqual(
            out, torch.scatter_reduce(input_orig.clone(), 0, index, src, "sum")
        )

    def test_embedding_var_mean(self):
        def forward(arg0_1):
            full = torch.ops.aten.full.default(
                [1, 2048],
                1,
                dtype=torch.float32,
                layout=torch.strided,
                device=torch.device(type="cuda", index=0),
                pin_memory=False,
            )
            convert_element_type_1 = torch.ops.prims.convert_element_type.default(
                full, torch.int64
            )
            cumsum = torch.ops.aten.cumsum.default(convert_element_type_1, 1)
            mul = torch.ops.aten.mul.Tensor(cumsum, convert_element_type_1)
            sub_1 = torch.ops.aten.sub.Tensor(mul, 1)
            slice_5 = torch.ops.aten.slice.Tensor(sub_1, 0, 0, 9223372036854775807)
            slice_6 = torch.ops.aten.slice.Tensor(slice_5, 1, 0, 9223372036854775807)
            add_2 = torch.ops.aten.add.Tensor(slice_6, 2)
            embedding_1 = torch.ops.aten.embedding.default(arg0_1, add_2)
            var_mean = torch.ops.aten.var_mean.correction(
                embedding_1, [2], correction=0, keepdim=True
            )
            return [var_mean[0], var_mean[1], add_2]

        emb = torch.randn([2050, 768], device="cuda")
        gm = make_fx(forward)(emb)
        opt = torch._inductor.compile_fx.compile_fx_inner(gm, [emb])
        opt([emb])
        torch.cuda.synchronize()

    def test_deterministic_algorithms(self):
        N = 10000

        @torch.compile
        def fn(idx, values):
            x = torch.zeros(1, device="cuda")
            x[idx] += values
            return x

        idx = torch.zeros(N, dtype=torch.int64, device="cuda")
        values = torch.randn(N, device="cuda")

        r0 = fn(idx, values)
        with DeterministicGuard(True):
            r1 = fn(idx, values)
            for _ in range(10):
                rn = fn(idx, values)
                self.assertEqual(r1, rn, atol=0, rtol=0)

    # https://github.com/pytorch/pytorch/issues/96406
    def test_linear_cpu_input(self):
        class Model(nn.Module):
            def __init__(self) -> None:
                super().__init__()
                self.linear = nn.Linear(4, 4)

            def forward(self, data):
                data = data.to("cuda")
                return self.linear(data)

        mod = Model().cuda().eval()
        with torch.no_grad():
            self.common(mod, (torch.randn(4, 4),))

    @config.patch({"fallback_random": True, "triton.cudagraphs": True})
    def test_xlnet_lm_stride_repro(self):
        class Repro(nn.Module):
            def __init__(self) -> None:
                super().__init__()
                self.dropout = nn.Dropout(p=0.1, inplace=False)

            def forward(self, x):
                y = torch._C._nn.gelu(x)
                return self.dropout(y)

        mod = Repro()
        x = torch.randn((512, 1, 4096), requires_grad=True, device="cuda")
        y = torch.compile(mod)(x)
        # Inductor claims the output layout of gelu's saved variable for
        # backwards will be (4096, 4096, 1) but in actuality it is (4096,
        # 2097152, 1).  Fortunately this doesn't actually matter in practice.
        y.sum().backward()

    def test_lookup_seed_backward(self):
        @torch.compile(fullgraph=True)
        def forward(inductor_seeds, mul_4, view_15):
            inductor_lookup_seed_2 = torch.ops.prims.inductor_lookup_seed.default(
                inductor_seeds, 2
            )
            inductor_random_2 = torch.ops.prims.inductor_random.default(
                [2, 512, 768], inductor_lookup_seed_2, "rand"
            )
            gt_2 = torch.ops.aten.gt.Scalar(inductor_random_2, 0.1)
            mul_7 = torch.ops.aten.mul.Tensor(gt_2, view_15)
            mul_8 = torch.ops.aten.mul.Tensor(mul_7, 1.1111111111111112)
            add_5 = torch.ops.aten.add.Tensor(mul_8, mul_4)
            var_mean_1 = torch.ops.aten.var_mean.correction(
                add_5, [2], correction=0, keepdim=True
            )
            getitem_3 = var_mean_1[1]
            sub_3 = torch.ops.aten.sub.Tensor(add_5, getitem_3)
            return (sub_3,)

        buf0 = torch.zeros((37,), dtype=torch.int64, device="cuda")
        buf1 = torch.zeros((2, 512, 768), device="cuda")
        buf2 = torch.zeros((2, 512, 768), device="cuda")
        forward(buf0, buf1, buf2)

    def test_issue100806(self):
        class Model(torch.nn.Module):
            def __init__(self) -> None:
                super().__init__()
                self.linear1 = torch.nn.Linear(10, 20)
                self.linear2 = torch.nn.Linear(20, 30)
                self.relu = torch.nn.ReLU()

            def forward(self, x):
                x = self.linear1(x)
                x = self.linear2(x)
                x = torch.cat((x, x), dim=1)
                x = x.view(-1, 2, 30)
                x = x[:, 1, :]
                x = self.relu(x)
                return x

        device = "cuda"
        batch_size = 2
        x = torch.randn(batch_size, 10).to(device)
        func = Model().to(device)

        with torch.no_grad():
            func.train(False)
            jit_func = torch.compile(func)

            res1 = func(x)
            res2 = jit_func(x)
            self.assertEqual(res1, res2)

    def test_issue103481(self):
        def fn(x, y):
            # NOTE: 6 dimensions is important! does not fail for 5 dimensions
            mean = torch.mean(x, [2, 3, 4, 5], keepdim=True)
            add = mean + y
            return add

        x = torch.rand(4, 4, 4, 4, 4, 4, device="cuda")
        y = torch.rand((), device="cuda")
        expect = fn(x, y)

        opt_fn = torch.compile(fn)
        actual = opt_fn(x, y)

        self.assertEqual(expect, actual)

    @config.patch({"triton.dense_indexing": True})
    @dynamo_config.patch(automatic_dynamic_shapes=True)
    def test_bucketize_dynamic_dense(self):
        """
        Make sure that ops.bucketize() can handle dense_indexing, which previously
        caused issues due to incorrect handling of the size of offsets.
        """

        def fn(values, offsets):
            return torch.bucketize(values, offsets)

        values = torch.rand((64, 64), device="cuda")
        offsets = torch.tensor([0.05, 0.1, 0.5, 0.8, 0.85, 0.95], device="cuda")

        expect = fn(values, offsets)

        opt_fn = torch.compile(fn, dynamic=True)
        actual = opt_fn(values, offsets)

        self.assertEqual(expect, actual)

    def test_float64_constants(self):
        def fn():
            # NOTE: tensors of all the same value are constant folded, so we
            # need a tensor with two distinct values
            a = torch.tensor([1 / 10, 2 / 10], dtype=torch.float64, device="cuda")
            return a * 2e50

        cfn = torch.compile(fn)
        expect = fn()
        actual = cfn()
        self.assertEqual(expect, actual, atol=0, rtol=0)

    def test_issue104759(self):
        def fn(arg7_1, add_1, permute_2, select_scatter, slice_8):
            slice_scatter_4 = torch.ops.aten.slice_scatter.default(
                permute_2, select_scatter, 0, 1, 9223372036854775807
            )
            permute_3 = torch.ops.aten.permute.default(slice_scatter_4, [1, 3, 0, 2, 4])
            view_6 = torch.ops.aten.view.default(permute_3, [1, 1000, 48])
            view_7 = torch.ops.aten.view.default(view_6, [1000, 48])
            view_8 = torch.ops.aten.view.default(view_7, [1, 1000, 48])
            view_9 = torch.ops.aten.view.default(view_8, [1, 1000, 3, 4, 4])
            permute_4 = torch.ops.aten.permute.default(view_9, [2, 0, 3, 1, 4])
            slice_7 = torch.ops.aten.slice.Tensor(permute_4, 0, 1, 9223372036854775807)
            slice_scatter_5 = torch.ops.aten.slice_scatter.default(
                slice_8, slice_7, 4, 0, 9223372036854775807
            )
            slice_scatter_6 = torch.ops.aten.slice_scatter.default(
                arg7_1, slice_scatter_5, 3, 0, 1000
            )
            mul_8 = torch.ops.aten.mul.Scalar(add_1, 0.7071067811865476)
            slice_9 = torch.ops.aten.slice.Tensor(slice_scatter_6, 3, 0, 1000)
            slice_10 = torch.ops.aten.slice.Tensor(slice_9, 4, 0, 9223372036854775807)
            select_2 = torch.ops.aten.select.int(slice_10, 0, 0)
            permute_5 = torch.ops.aten.permute.default(select_2, [0, 1, 3, 2])
            mul_9 = torch.ops.aten.mul.Scalar(permute_5, 0.7071067811865476)
            expand = torch.ops.aten.expand.default(mul_8, [1, 4, 1000, 4])
            view_10 = torch.ops.aten.view.default(expand, [4, 1000, 4])
            expand_1 = torch.ops.aten.expand.default(mul_9, [1, 4, 4, 1000])
            view_11 = torch.ops.aten.view.default(expand_1, [4, 4, 1000])
            bmm = torch.ops.aten.bmm.default(view_10, view_11)
            return (bmm,)

        args = []
        args.append(torch.randn((2, 1, 4, 1200, 4), dtype=torch.float16, device="cuda"))
        args.append(
            rand_strided(
                (1, 4, 1000, 4), (16000, 4, 16, 1), dtype=torch.float16, device="cuda"
            )
        )
        args.append(
            rand_strided(
                (3, 1, 4, 1000, 4),
                (16, 48000, 4, 48, 1),
                dtype=torch.float16,
                device="cuda",
            )
        )
        args.append(
            rand_strided(
                (2, 1, 4, 1000, 4),
                (16, 48000, 4, 48, 1),
                dtype=torch.float16,
                device="cuda",
            )
        )
        args.append(
            rand_strided(
                (2, 1, 4, 1000, 4),
                (19200, 19200, 4800, 4, 1),
                dtype=torch.float16,
                device="cuda",
            )
        )

        correct = fn(*args)
        mod = make_fx(fn, tracing_mode="real")(*args)
        compiled = compile_fx_inner(mod, args)
        ref = compiled(list(args))
        assert same(ref, correct)

    @config.patch({"triton.cudagraphs": True})
    def test_index_put_inplace_cudagraph(self):
        def fn(x, y, z):
            x = torch.zeros_like(x)
            return x.index_put_([y], z, True)

        x = torch.zeros((512, 512), device="cuda", dtype=torch.bool)
        y = torch.zeros((512,), device="cuda", dtype=torch.int64)
        z = torch.ones((512, 512), device="cuda", dtype=torch.bool)

        opt_fn = torch._dynamo.optimize("inductor")(fn)

        ref = fn(x, y, z)

        # run it twice to test cuda graph issue
        res = opt_fn(x, y, z)
        res = opt_fn(x, y, z)

        self.assertEqual(ref, res)

    @config.patch({"triton.cudagraphs": True})
    @config.patch({"fx_graph_cache": True})
    def test_index_put_cudagraph(self):
        for _ in range(2):

            def fn(x, y, z):
                x = torch.zeros_like(x)
                return x.index_put([y], z, True)

            x = torch.zeros((512, 512), device="cuda", dtype=torch.bool)
            y = torch.zeros((512,), device="cuda", dtype=torch.int64)
            z = torch.ones((512, 512), device="cuda", dtype=torch.bool)

            opt_fn = torch._dynamo.optimize("inductor")(fn)

            ref = fn(x, y, z)

            # run it twice to test cuda graph issue
            res = opt_fn(x, y, z)
            res = opt_fn(x, y, z)

            self.assertEqual(ref, res)
            torch._dynamo.reset()
            gc.collect()

    @unittest.skipIf(
        not PLATFORM_SUPPORTS_FLASH_ATTENTION, "flash attention not supported"
    )
    def test_flash_attention_dynamic(self):
        class Model(nn.Module):
            def __init__(self, *args, **kwargs) -> None:
                super().__init__(*args, **kwargs)

                self.q = nn.Linear(1024, 1024)
                self.k = nn.Linear(1024, 1024)
                self.v = nn.Linear(1024, 1024)

            def forward(self, x):
                batch_size, seq_len, _ = x.size()

                queries = self.q(x).view(batch_size, seq_len, 8, 128).transpose(2, 1)
                keys = self.k(x).view(batch_size, seq_len, 8, 128).transpose(2, 1)
                values = self.v(x).view(batch_size, seq_len, 8, 128).transpose(2, 1)

                attn = F.scaled_dot_product_attention(
                    queries,
                    keys,
                    values,
                )

                return attn

        cnts = torch._dynamo.testing.CompileCounterWithBackend("inductor")

        model = Model().cuda().half()
        model = torch.compile(model, backend=cnts, dynamic=True)

        with torch.backends.cuda.sdp_kernel(
            enable_flash=True,
            enable_math=False,
            enable_mem_efficient=False,
            enable_cudnn=False,
        ):
            input1 = torch.rand(5, 512, 1024, device="cuda", dtype=torch.float16)
            input2 = torch.rand(5, 513, 1024, device="cuda", dtype=torch.float16)
            input3 = torch.rand(5, 514, 1024, device="cuda", dtype=torch.float16)

            out1 = model(input1)
            out2 = model(input2)
            out3 = model(input3)

        self.assertEqual(cnts.frame_count, 1)

    @config.patch({"triton.cudagraphs": True})
    def test_index_put_no_fallback_cudagraph(self):
        def fn(x, y, z):
            x = torch.zeros_like(x)
            return x.index_put([y], z, True)

        x = torch.zeros((512, 512), device="cuda", dtype=torch.int32)
        y = torch.zeros((512,), device="cuda", dtype=torch.int64)
        z = torch.ones((512, 512), device="cuda", dtype=torch.int32)

        opt_fn = torch._dynamo.optimize("inductor")(fn)

        ref = fn(x, y, z)

        # run it twice to test cuda graph issue
        res = opt_fn(x, y, z)
        res = opt_fn(x, y, z)

        self.assertEqual(ref, res)

    # https://github.com/pytorch/pytorch/issues/104937
    def test_linear_with_zero_infeature_size(self):
        m = nn.Linear(in_features=0, out_features=0, bias=True).to("cuda")
        x = torch.rand(1, 1, 0, device="cuda")
        expect = m(x)
        opt_fn = torch.compile(m)
        actual = opt_fn(x)
        self.assertEqual(expect, actual)

    @config.patch(fallback_random=True)
    def test_multi_output_layout_fallback(self):
        mod = nn.RReLU(lower=3.2350976, upper=8.4220314, inplace=True)
        inp = torch.rand([4, 4]).cuda()
        m = torch.compile(mod)

        with freeze_rng_state():
            o1 = m(inp.clone())

        o2 = mod(inp.clone())

        self.assertEqual(o1, o2)

    def test_cat_int8_one_kernel(self):
        @torch.compile()
        def cat(inps):
            return torch.cat(inps) + 1

        for dtype in [torch.uint8, torch.int8]:
            inps = [
                torch.empty([256, 256], dtype=dtype, device="cuda") for _ in range(4)
            ]

            out, code = run_and_get_code(cat, inps)
            self.assertEqual(torch.cat(inps) + 1, out)
            FileCheck().check_not("aten.cat.default(").check_count(
                ".run(", 1, exactly=True
            ).run(code[0])

    @config.patch("triton.use_block_ptr", True)
    def test_selecsls42b_misaligned_address(self):
        # https://github.com/openai/triton/issues/2836

        @torch.compile(fullgraph=True)
        def fn(arg207_1, arg208_1, convert_element_type_40, expand, full, mul_3):
            div = torch.ops.aten.div.Scalar(expand, 16)
            where = torch.ops.aten.where.self(arg207_1, full, div)
            convert_element_type_43 = torch.ops.prims.convert_element_type.default(
                where, torch.float32
            )
            sum_2 = torch.ops.aten.sum.dim_IntList(convert_element_type_43, [0, 2, 3])
            sub = torch.ops.aten.sub.Tensor(convert_element_type_40, arg208_1)
            mul = torch.ops.aten.mul.Tensor(convert_element_type_43, sub)
            sum_3 = torch.ops.aten.sum.dim_IntList(mul, [0, 2, 3])
            mul_1 = torch.ops.aten.mul.Tensor(sum_2, 0.0078125)
            unsqueeze = torch.ops.aten.unsqueeze.default(mul_1, 0)
            unsqueeze_1 = torch.ops.aten.unsqueeze.default(unsqueeze, 2)
            unsqueeze_2 = torch.ops.aten.unsqueeze.default(unsqueeze_1, 3)
            mul_2 = torch.ops.aten.mul.Tensor(sum_3, 0.0078125)
            mul_4 = torch.ops.aten.mul.Tensor(mul_2, mul_3)
            unsqueeze_3 = torch.ops.aten.unsqueeze.default(mul_4, 0)
            unsqueeze_4 = torch.ops.aten.unsqueeze.default(unsqueeze_3, 2)
            unsqueeze_5 = torch.ops.aten.unsqueeze.default(unsqueeze_4, 3)
            mul_6 = torch.ops.aten.mul.Tensor(sub, unsqueeze_5)
            sub_1 = torch.ops.aten.sub.Tensor(convert_element_type_43, mul_6)
            sub_2 = torch.ops.aten.sub.Tensor(sub_1, unsqueeze_2)
            return (sub_2,)

        args = [
            torch.randn((8, 1024, 4, 4), device="cuda") > 0,  # torch.bool tensor
            torch.randn((1, 1024, 1, 1), device="cuda"),
            torch.randn((8, 1024, 4, 4), device="cuda"),
            torch.randn((8, 1024, 1, 1), dtype=torch.float16, device="cuda").expand(
                (8, 1024, 4, 4)
            ),
            torch.randn((), device="cuda"),
            torch.randn((1024,), device="cuda"),
        ]
        fn(*args)
        torch.cuda.synchronize()  # shake out Triton Error [CUDA]: misaligned address

    @skipIfRocm
    def test_non_commutative_scan_op(self):
        from torch._higher_order_ops.associative_scan import associative_scan

        a = torch.randn(1024, 8192, dtype=torch.float64, device="cuda")
        b = torch.randn(1024, 8192, dtype=torch.float64, device="cuda")

        def baseline(v, u):
            A = []
            A.append(b[:, 0])
            for i in range(1, v.shape[1]):
                A.append(a[:, i] * A[i - 1] + b[:, i])
            return torch.stack(A, dim=1)

        def combine_fn(i, j):
            ia, ib = i
            ja, jb = j
            return ia * ja, ib * ja + jb

        @torch.compile
        def compiled_scan(a, b):
            return associative_scan(combine_fn, (a, b), dim=-1)[1]

        out1 = baseline(a, b)
        out2 = compiled_scan(a, b)
        self.assertEqual(out1, out2)

    def test_dynamic_persistent_reductions(self):
        @torch.compile(dynamic=True)
        def inner_reduce(x):
            assert x.shape[1] <= 1024
            return x.sum(1)

        a = torch.randn(50, 600, device="cuda")
        out, code = run_and_get_code(inner_reduce, a)
        self.assertEqual(inner_reduce(a), out)
        self.assertTrue("for roffset" not in code)

        @torch.compile(dynamic=True)
        def outer_reduce(x):
            assert x.shape[0] <= 64
            return x.sum(0)

        out, code = run_and_get_code(outer_reduce, a)
        self.assertEqual(outer_reduce(a), out)
        self.assertTrue("for roffset" not in code)

    def test_non_contiguous_unaligned_input_indices(self):
        from torch._inductor.compile_fx import remove_unaligned_input_idxs

        inputs = [torch.ones(2, 2, device="cuda"), torch.ones(2, 2, device="cuda")[1:]]
        idxs = remove_unaligned_input_idxs(inputs, [1])
        self.assertEqual(idxs, [])

        inputs = [
            torch.ones(2, 2, device="cuda"),
            torch.ones(2, 2, device="cuda"),
            torch.ones(2, 2, device="cuda")[1:],
        ]
        idxs = remove_unaligned_input_idxs(inputs, [0, 2])
        self.assertEqual(idxs, [0])

    @config.patch("triton.cudagraphs", True)
    def test_unused_cpu_input_cudagraphs(self):
        def fn(x, y):
            return x.sin().sin().sin().sin().cos() + 1

        fx_graph = torch.fx.symbolic_trace(fn)
        inp = [torch.randn(64, device="cuda"), torch.randn(64, device="cpu")]
        compiled_fn, (graph,) = run_and_get_graph_lowering(
            torch._inductor.compile, fx_graph, inp
        )
        self.assertEqual(graph.disable_cudagraphs_reason, None)
        self.assertEqual(graph.device_types, {"cuda"})
        self.assertEqual(compiled_fn(*inp), fn(*inp))

    def test_epilogue_fusion_with_view(self):
        class ToyModel(torch.nn.Module):
            def __init__(self) -> None:
                super().__init__()
                self.conv = torch.nn.Conv2d(3, 64, kernel_size=3, stride=1, padding=1)
                self.linear = torch.nn.Linear(262144, 100)
                self.relu = torch.nn.ReLU()

            def forward(self, x):
                x = self.conv(x)
                x = x.view(x.size(0), -1)
                return self.relu(self.linear(x))

        m = ToyModel().to(device="cuda:0")
        input_tensor = torch.randn(32, 3, 64, 64).to(device="cuda:0")
        from torch._inductor.utils import fresh_inductor_cache

        with fresh_inductor_cache():
            cm = torch.compile(m, mode="max-autotune")
            out = cm(input_tensor)
            out2 = m(input_tensor)
            self.assertEqual(out, out2, atol=1e-3, rtol=1e-3)

    @config.patch("triton.cudagraphs", True)
    def test_cpu_index(self):
        @torch.compile(fullgraph=True)
        def fn(x):
            return x[torch.arange(32)]

        result, (graph,) = run_and_get_graph_lowering(
            fn, torch.randn(64, device="cuda")
        )
        self.assertEqual(graph.disable_cudagraphs_reason, None)
        self.assertEqual(graph.device_types, {"cuda"})

        inp = torch.randn(64, device="cuda", requires_grad=True)
        result, (graph,) = run_and_get_graph_lowering(fn, inp)
        self.assertEqual(graph.disable_cudagraphs_reason, None)
        self.assertEqual(graph.device_types, {"cuda"})

        result, (graph,) = run_and_get_graph_lowering(lambda: result.sum().backward())
        self.assertEqual(graph.disable_cudagraphs_reason, None)
        self.assertEqual(graph.device_types, {"cuda"})

    def test_reflection_pad_loop_order(self):
        def fn(x, y):
            a = torch.nn.functional.pad(x, (5, 5, 5, 5), mode="reflect")
            b = torch.nn.functional.pad(y, (5, 5, 5, 5), mode="reflect")
            return a + b

        cfn = torch.compile(fn)
        a = torch.rand((10, 10, 10), device="cuda")
        b = torch.rand((10, 10, 10), device="cuda")
        expect = fn(a, b)
        actual, code = run_and_get_code(cfn, a, b)
        self.assertEqual(expect, actual)

        # Expect the code iterates in contiguous order, and is not tiled
        lines = code[0].split("\n")
        start = lines.index("@triton.jit")
        kernel_code = "\n".join(lines[start : start + 14])
        self.assertExpectedInline(
            kernel_code,
            """\
@triton.jit
def triton_poi_fused_add_reflection_pad2d_0(in_ptr0, in_ptr1, out_ptr0, xnumel, XBLOCK : tl.constexpr):
    xnumel = 4000
    xoffset = tl.program_id(0) * XBLOCK
    xindex = xoffset + tl.arange(0, XBLOCK)[:]
    xmask = xindex < xnumel
    x0 = xindex % 20
    x1 = (xindex // 20) % 20
    x2 = (xindex // 400)
    x3 = xindex
    tmp0 = tl.load(in_ptr0 + (99 + ((-1)*(tl_math.abs((-9) + (tl_math.abs((-5) + x0))))) + ((-10)*(tl_math.abs((-9) + (tl_math.abs((-5) + x1))))) + (100*x2)), xmask, eviction_policy='evict_last')
    tmp1 = tl.load(in_ptr1 + (99 + ((-1)*(tl_math.abs((-9) + (tl_math.abs((-5) + x0))))) + ((-10)*(tl_math.abs((-9) + (tl_math.abs((-5) + x1))))) + (100*x2)), xmask, eviction_policy='evict_last')
    tmp2 = tmp0 + tmp1
    tl.store(out_ptr0 + (x3), tmp2, xmask)""",  # noqa: B950
        )

    @skipCUDAIf(not SM80OrLater, "uses bfloat16 which requires SM >= 80")
    def test_int64_index_intermediate(self):
        def foo(inp):
            view_23 = torch.ops.aten.view.default(inp, [-1, 8192, 8192])
            split_1 = torch.ops.aten.split.Tensor(view_23, 1024, 1)
            view_23 = None
            getitem_17 = split_1[0]
            getitem_18 = split_1[1]
            getitem_19 = split_1[2]
            getitem_20 = split_1[3]
            getitem_21 = split_1[4]
            getitem_22 = split_1[5]
            getitem_23 = split_1[6]
            getitem_24 = split_1[7]
            split_1 = None
            cat_1 = torch.ops.aten.cat.default(
                [
                    getitem_17,
                    getitem_18,
                    getitem_19,
                    getitem_20,
                    getitem_21,
                    getitem_22,
                    getitem_23,
                    getitem_24,
                ]
            )
            getitem_17 = (
                getitem_18
            ) = (
                getitem_19
            ) = getitem_20 = getitem_21 = getitem_22 = getitem_23 = getitem_24 = None
            return cat_1

        for mark_dynamic in [False, True]:
            inp = torch.rand((65536, 8192), dtype=torch.bfloat16, device="cuda")
            if mark_dynamic:
                torch._dynamo.mark_dynamic(inp, 0)
            foo_c = torch.compile(foo)
            torch.testing.assert_allclose(foo(inp), foo_c(inp))

    @requires_multigpu()
    def test_not_initializing_wrong_device(self):
        device_stats = torch.cuda.memory_stats("cuda:0")

        @torch.compile()
        def foo(x, y):
            return x @ y

        x = torch.rand([256, 256], device="cuda:1", requires_grad=True)
        y = torch.rand([256, 256], device="cuda:1", requires_grad=True)

        foo(x, y).sum().backward()

        device_stats2 = torch.cuda.memory_stats("cuda:0")
        self.assertTrue(
            device_stats2["active.all.peak"] <= device_stats["active.all.peak"]
        )


if __name__ == "__main__":
    from torch._inductor.test_case import run_tests
    from torch.testing._internal.inductor_utils import HAS_CUDA

    if HAS_CUDA and not TEST_WITH_ASAN:
        run_tests(needs="filelock")<|MERGE_RESOLUTION|>--- conflicted
+++ resolved
@@ -1,9 +1,5 @@
 # Owner(s): ["module: inductor"]
-<<<<<<< HEAD
-# ruff: noqa: F841
-=======
 import functools
->>>>>>> f568d488
 import gc
 import math
 import sys
