# Owner(s): ["oncall: distributed"]

import copy
import json
import os
import pickle
import random
import re
import signal
import sys
import tempfile
import threading
import time
import warnings
from contextlib import contextmanager
from datetime import datetime, timedelta
from enum import auto, Enum
from itertools import chain, product
from unittest import mock, SkipTest

import torch
import torch.distributed as c10d


if not c10d.is_available() or not c10d.is_nccl_available():
    print("c10d NCCL not available, skipping tests", file=sys.stderr)
    sys.exit(0)

from typing import Dict, List

import test_c10d_common
from test_c10d_common import ConvNet, DoubleGpuNet, gpus_for_rank, ModuleForDdpCommHook

import torch.distributed as dist
import torch.distributed.algorithms.ddp_comm_hooks.default_hooks as default
import torch.distributed.algorithms.ddp_comm_hooks.powerSGD_hook as powerSGD
import torch.nn.functional as F
import torch.testing._internal.common_utils as common
from torch import nn
from torch._C._distributed_c10d import OpType, WorkResult
from torch.nn.parallel import DistributedDataParallel
from torch.testing._internal.common_cuda import TEST_MULTIGPU
from torch.testing._internal.common_distributed import (
    get_timeout,
    init_multigpu_helper,
    MultiProcessTestCase,
    requires_gloo,
    requires_nccl,
    requires_nccl_version,
    skip_if_lt_x_gpu,
    skip_if_rocm_multiprocess,
    sm_is_or_higher_than,
    TEST_SKIPS,
    with_dist_debug_levels,
    with_nccl_blocking_wait,
)
from torch.testing._internal.common_utils import (
    instantiate_parametrized_tests,
    parametrize,
    retry_on_connect_failures,
    run_tests,
    skip_but_pass_in_sandcastle,
    skip_but_pass_in_sandcastle_if,
    TEST_CUDA,
    TEST_WITH_DEV_DBG_ASAN,
    TEST_WITH_ROCM,
    TestCase,
)


if TEST_WITH_DEV_DBG_ASAN:
    print(
        "Skip ASAN as torch + multiprocessing spawn have known issues", file=sys.stderr
    )
    sys.exit(0)

# bfloat16 is only supported by CUDA 11+
BFLOAT16_AVAILABLE = torch.cuda.is_available() and (
    (torch.version.cuda is not None and int(torch.version.cuda.split(".")[0]) >= 11)
    or torch.version.hip is not None
)


class RendezvousEnvTest(TestCase):
    @retry_on_connect_failures
    @requires_nccl()
    @skip_but_pass_in_sandcastle_if(not TEST_CUDA, "No GPUs available, skipping test")
    def test_common_errors(self):
        vars = {
            "WORLD_SIZE": "1",
            "RANK": "0",
            "MASTER_ADDR": "127.0.0.1",
            "MASTER_PORT": str(common.find_free_port()),
        }

        class Env:
            def __init__(self, vars):
                self.env_patcher = mock.patch.dict(os.environ, vars, clear=True)

            def __enter__(self):
                self.env_patcher.start()

            def __exit__(self, type, value, traceback):
                self.env_patcher.stop()

        def without(d, key):
            d = d.copy()
            d.pop(key)
            return d

        def withouts(d, keys):
            d = d.copy()
            for key in keys:
                d.pop(key)
            return d

        with Env(without(vars, "WORLD_SIZE")):
            self.assertEqual(None, os.environ.get("WORLD_SIZE"))
            with self.assertRaisesRegex(ValueError, "WORLD_SIZE expected"):
                gen = c10d.rendezvous("env://")
                next(gen)
            c10d.init_process_group(backend="nccl", world_size=1)
            self.assertEqual(c10d.get_rank(), 0)
            self.assertEqual(c10d.get_world_size(), 1)
            c10d.destroy_process_group()

        with Env(without(vars, "RANK")):
            self.assertEqual(None, os.environ.get("RANK"))
            with self.assertRaisesRegex(ValueError, "RANK expected"):
                gen = c10d.rendezvous("env://")
                next(gen)
            c10d.init_process_group(backend="nccl", rank=0)
            self.assertEqual(c10d.get_rank(), 0)
            self.assertEqual(c10d.get_world_size(), 1)
            c10d.destroy_process_group()

        with Env(withouts(vars, ["RANK", "WORLD_SIZE"])):
            self.assertEqual(None, os.environ.get("RANK"))
            self.assertEqual(None, os.environ.get("WORLD_SIZE"))
            c10d.init_process_group(backend="nccl", rank=0, world_size=1)
            self.assertEqual(c10d.get_rank(), 0)
            self.assertEqual(c10d.get_world_size(), 1)
            c10d.destroy_process_group()

        with Env(vars):
            c10d.init_process_group(backend="nccl")
            self.assertEqual(c10d.get_rank(), 0)
            self.assertEqual(c10d.get_world_size(), 1)
            c10d.destroy_process_group()

        with Env(without(vars, "MASTER_ADDR")):
            self.assertEqual(None, os.environ.get("MASTER_ADDR"))
            with self.assertRaisesRegex(ValueError, "MASTER_ADDR expected"):
                gen = c10d.rendezvous("env://")
                next(gen)

        with Env(without(vars, "MASTER_PORT")):
            self.assertEqual(None, os.environ.get("MASTER_PORT"))
            with self.assertRaisesRegex(ValueError, "MASTER_PORT expected"):
                gen = c10d.rendezvous("env://")
                next(gen)

        with Env(without(vars, "WORLD_SIZE")):
            self.assertEqual(None, os.environ.get("WORLD_SIZE"))
            gen = c10d.rendezvous(f"env://?world_size={1}")
            _, _, size = next(gen)
            self.assertEqual(size, 1)

        with Env(without(vars, "RANK")):
            self.assertEqual(None, os.environ.get("RANK"))
            gen = c10d.rendezvous(f"env://?rank={0}")
            _, rank, _ = next(gen)
            self.assertEqual(rank, 0)

        with Env(withouts(vars, ["RANK", "WORLD_SIZE"])):
            self.assertEqual(None, os.environ.get("RANK"))
            self.assertEqual(None, os.environ.get("WORLD_SIZE"))
            gen = c10d.rendezvous(f"env://?rank={0}&world_size={1}")
            _, rank, size = next(gen)
            self.assertEqual(rank, 0)
            self.assertEqual(size, 1)


class TimeoutTest(test_c10d_common.AbstractTimeoutTest, TestCase):
    @requires_nccl()
    @retry_on_connect_failures
    @skip_but_pass_in_sandcastle_if(not TEST_CUDA, "No GPUs available, skipping test")
    def test_default_store_timeout_nccl(self):
        self._test_default_store_timeout("nccl")


class ProcessGroupNCCLNoGPUTest(TestCase):
    MAIN_PROCESS_RANK = 0

    def setUp(self):
        self.rank = self.MAIN_PROCESS_RANK
        self.world_size = 1
        self.file = tempfile.NamedTemporaryFile(delete=False)

    def tearDown(self):
        pass

    @requires_nccl()
    @skip_but_pass_in_sandcastle_if(TEST_CUDA, "GPUs are available, skipping test")
    def test_init_no_gpus(self):
        store = c10d.FileStore(self.file.name, self.world_size)
        with self.assertRaisesRegex(
            ValueError, "ProcessGroupNCCL is only supported with GPUs, no GPUs found!"
        ):
            c10d.ProcessGroupNCCL(store, self.rank, self.world_size)


class ProcessGroupNCCLGroupTest(MultiProcessTestCase):
    def _create_process_group_nccl(self, store, opts, device_id=None):
        # create nccl processgroup with opts
        c10d.init_process_group(
            "nccl",
            world_size=self.world_size,
            rank=self.rank,
            store=store,
            pg_options=opts,
            device_id=device_id,
        )
        pg = c10d.distributed_c10d._get_default_group()
        return pg

    def opts(self, high_priority_stream=False):
        opts = c10d.ProcessGroupNCCL.Options()
        opts.is_high_priority_stream = high_priority_stream
        return opts

    def setUp(self):
        super().setUp()
        # Need to skip return code checking for these tests since the child
        # processes don't exit cleanly in some cuda versions
        self.skip_return_code_checks = [
            self.test_nan_assert_float16.__wrapped__,
            self.test_nan_assert_float32.__wrapped__,
            self.test_nan_assert_float64.__wrapped__,
            self.test_nan_assert_bfloat16.__wrapped__,
            self.test_nan_assert_float8_e4m3fn.__wrapped__,
            self.test_nan_assert_float8_e5m2.__wrapped__,
        ]

        # TORCH_NCCL_BLOCKING_WAIT overrides TORCH_NCCL_ASYNC_ERROR_HANDLING hence tests
        # that use TORCH_NCCL_BLOCKING_WAIT will test it as expected.
        os.environ["TORCH_NCCL_ASYNC_ERROR_HANDLING"] = "1"
        # self.num_gpus = torch.cuda.device_count()
        self._spawn_processes()

    def tearDown(self):
        super().tearDown()
        try:
            os.remove(self.file_name)
        except OSError:
            pass

    @property
    def world_size(self):
        return 2

    @property
    def rank_to_GPU(self):
        # return rank to GPU map
        return init_multigpu_helper(self.world_size, "nccl")

    @requires_nccl()
    @skip_but_pass_in_sandcastle_if(not TEST_MULTIGPU, "NCCL test requires 1 GPU")
    @skip_if_lt_x_gpu(1)
    def test_nccl_dist_backend_error(self):
        store = c10d.FileStore(self.file_name, self.world_size)
        self._create_process_group_nccl(store, self.opts())

        # Both rank 0 and 1 will use the same CUDA device resulting in ncclInvalidUsage
        with self.assertRaises(dist.DistBackendError) as cm:
            dist.broadcast(torch.tensor([1, 2, 3]).cuda(), 0)
        self.assertTrue(isinstance(cm.exception, dist.DistError))

        self.assertIsInstance(cm.exception, RuntimeError)

    @requires_nccl()
    @skip_but_pass_in_sandcastle_if(not TEST_MULTIGPU, "NCCL test requires 2+ GPUs")
    def test_abort_pg(self):
        # Disable ASYNC_ERROR_HANDLING for this test to ensure we can programmatically
        # abort the process group.
        os.environ["TORCH_NCCL_ASYNC_ERROR_HANDLING"] = "0"

        store = c10d.FileStore(self.file_name, self.world_size)
        self._create_process_group_nccl(store, self.opts())
        device = self.rank_to_GPU[self.rank][0]

        t = torch.rand(10, 10, device=device)
        # First allreduce to initialize state.
        dist.all_reduce(t)

        def abortpg():
            c10d.distributed_c10d._get_default_group()._get_backend(
                torch.device(device)
            )._shutdown()

        # Initialize DDP to ensure "destroy_process_group" will not call
        # ProcessGroupNCCL destructor since DDP holds a reference to process group.
        # Run a single iteration of DDP to initialize state.
        model = DistributedDataParallel(
            torch.nn.Linear(10, 10).to(device), device_ids=[device]
        )
        model(t).sum().backward()

        # Now simulate collective getting stuck and abort gets us unstuck
        if self.rank == 0:
            dist.all_reduce(t)

            # Schedule thread before we get stuck to abort pg.
            thread = threading.Thread(target=abortpg)
            thread.start()

            # We would get stuck here due to d2h if we didn't abort.
            t_cpu = t.cpu()

            thread.join()

    @requires_nccl()
    @skip_but_pass_in_sandcastle_if(not TEST_MULTIGPU, "NCCL test requires 2+ GPUs")
    @parametrize("eager_init", [True, False])
    def test_close_pg(self, eager_init: bool):
        # Disable ASYNC_ERROR_HANDLING for this test to ensure we can programmatically
        # abort the process group.
        os.environ["TORCH_NCCL_ASYNC_ERROR_HANDLING"] = "0"

        store = c10d.FileStore(self.file_name, self.world_size)
        device = torch.device(f"cuda:{self.rank % torch.cuda.device_count()}")
        c10d.init_process_group(
            "nccl",
            world_size=self.world_size,
            rank=self.rank,
            store=store,
            device_id=device if eager_init else None,
        )

        t = torch.rand(10, 10, device=device)
        # First allreduce to initialize state.
        dist.all_reduce(t)

        # Destroy pg and validate pg is no longer valid
        dist.destroy_process_group()
        with self.assertRaises(ValueError):
            dist.all_reduce(t)

    CUDA_12_AND_ABOVE = torch.cuda.is_available() and (
        torch.version.cuda is not None and int(torch.version.cuda.split(".")[0]) >= 12
    )

    @requires_nccl()
    @skip_but_pass_in_sandcastle_if(
        not (TEST_MULTIGPU and CUDA_12_AND_ABOVE),
        "NCCL test requires 2+ GPUs and Device side assert could cause unexpected errors in lower versions of CUDA",
    )
    @parametrize(
        "type",
        [
            torch.float16,
            torch.float32,
            torch.float64,
            torch.bfloat16,
            torch.float8_e4m3fn,
            torch.float8_e5m2,
        ],
    )
    @skip_if_rocm_multiprocess
    def test_nan_assert(self, type):
        # Expecting a device-side error when NaN is detected
        os.environ["TORCH_NCCL_NAN_CHECK"] = "1"
        store = c10d.FileStore(self.file_name, self.world_size)
        pg = self._create_process_group_nccl(store, self.opts())
        device = self.rank_to_GPU[self.rank][0]
        # Cover different buffer sizes
        if type == torch.float64:
            size = (1024,)  # 1K elements
        elif type == torch.float32:
            size = (1024, 1024)  # 1M elements
        elif type == torch.float16:
            size = (1024, 1024, 1024)  # 1G elements
        else:
            size = (1,)  # 1 element

        # Note: currently we cannot fill values into a FP8 tensor, thus we
        # create the NaN tensor in float32 type and cast it to FP8
        if type == torch.float8_e4m3fn or type == torch.float8_e5m2:
            init_type = torch.float32
        else:
            init_type = type

        nan_tensor = torch.zeros(*size, dtype=init_type, device=device)
        # randomly pick an nan element
        index = tuple([random.randrange(size[i]) for i in range(len(size))])
        nan_tensor[index] = float("nan")
        if init_type != type:
            # Now cast to the targeted dtype
            nan_tensor = nan_tensor.to(type)

        output = torch.empty(self.world_size, *size, dtype=type, device=device)
        with self.assertRaises(RuntimeError):
            # Note: using all-gather here bc FP8 types do not support reduce ops
            # at the moment
            pg._allgather_base(output, nan_tensor)
        dist.destroy_process_group()
        # reset env
        os.environ["TORCH_NCCL_NAN_CHECK"] = "0"

    @requires_nccl()
    @skip_if_lt_x_gpu(2)
    def test_nan_rank_filter(self):
        # Putting NaN at recv buffer, program should not fail as NaN checker
        # should not check on receive buffer
        os.environ["TORCH_NCCL_NAN_CHECK"] = "1"
        store = c10d.FileStore(self.file_name, self.world_size)
        device = torch.device("cuda:%d" % self.rank)
        c10d.init_process_group(
            backend="nccl", store=store, rank=self.rank, world_size=self.world_size
        )
        t = torch.ones(3, 4, dtype=torch.bfloat16, device=device)
        if self.rank != 0:
            # Putting NaN at recv buffer
            t[1, 1] = float("nan")
        # Against broadcast
        c10d.broadcast(t, 0)
        # Against P2P
        if self.rank == 0:
            c10d.send(t, 1)
        elif self.rank == 1:
            c10d.recv(t, 0)
        c10d.destroy_process_group()
        # reset env
        os.environ["TORCH_NCCL_NAN_CHECK"] = "0"

    @requires_nccl()
    @skip_if_lt_x_gpu(2)
    def test_nan_check(self):
        # Not expecting an error, NaN check should not make legit code fail
        device = torch.device("cuda:%d" % self.rank)
        if not sm_is_or_higher_than(device, 8, 0):
            self.skipTest("bf16 requires sm >= 8.0")

        os.environ["TORCH_NCCL_NAN_CHECK"] = "1"
        store = c10d.FileStore(self.file_name, self.world_size)
        c10d.init_process_group(
            backend="nccl", store=store, rank=self.rank, world_size=self.world_size
        )
        x = torch.ones((10,), dtype=torch.bfloat16, device=device) * self.rank
        t = torch.ones(3, 4, dtype=torch.bfloat16, device=device)
        c10d.broadcast(x, src=0)
        c10d.all_reduce(t)
        c10d.barrier()
        c10d.destroy_process_group()
        # reset env
        os.environ["TORCH_NCCL_NAN_CHECK"] = "0"

    def _helper_test_extra_cuda_context_by_nvml(self):
        """
        A helper for `test_extra_cuda_context`, if pynvml is avaiable.
        pynvml provides python bindings for NVIDIA NVML functionalities.
        Here we are interested in: nvmlDeviceGetComputeRunningProcesses
        """
        import pynvml

        pynvml.nvmlInit()

        device = torch.device("cuda:%d" % self.rank)
        x = torch.empty((1,), device=device)
        work = c10d.all_reduce(x, async_op=True)

        # Wait for non-0 ranks to garbage collect Work -- this is the latest
        # point where extra CUDA context can be created
        if self.rank == 0:
            time.sleep(5)
        del work
        handle = pynvml.nvmlDeviceGetHandleByIndex(self.rank)
        processes = pynvml.nvmlDeviceGetComputeRunningProcesses(handle)
        nprocs = len(processes)

        # A barrier for non-0 ranks
        c10d.all_reduce(x)
        torch.cuda.synchronize(device)
        c10d.destroy_process_group()
        self.assertEqual(
            nprocs,
            1,
            f"Found {nprocs} processes creating contexts on {device}, expecting 1 only",
        )

    def _helper_test_extra_cuda_context_by_memory(self):
        """
        A helper for `test_extra_cuda_context`, if pynvml is NOT avaiable.
        If extra context is created, it would manifest into device 0's memory usage.
        """
        device = torch.device("cuda:%d" % self.rank)
        x = torch.empty((1,), device=device)
        # Rank 0 takes a snapshot before collective -- this snapshot should have
        # included rank 0's own context.
        if self.rank == 0:
            free, total = torch.cuda.mem_get_info(device)
            used_before = float(total - free)

        work = c10d.all_reduce(x, async_op=True)

        # Wait for non-0 ranks to garbage collect Work -- this is the latest
        # point where extra CUDA context can be created
        if self.rank == 0:
            time.sleep(5)
            free, total = torch.cuda.mem_get_info(device)
            used_after = float(total - free)
        del work

        # A barrier for non-0 ranks
        c10d.all_reduce(x)
        torch.cuda.synchronize(device)
        c10d.destroy_process_group()
        if self.rank == 0:
            # If non-0 rank creates a context on device 0, this assert would
            # fail because one context takes about 1 GB -- much more than the
            # tensor size created in this test.
            self.assertTrue(
                used_after < used_before * 1.5,
                f"{device} used {used_after} bytes after collective, "
                f"50% more than the status before ({used_before} bytes). "
                f"Extra CUDA context may have been created.",
            )

    @requires_nccl()
    @skip_if_lt_x_gpu(2)
    def test_extra_cuda_context(self):
        # Check if non-0 ranks would create extra CUDA context on device 0
        store = c10d.FileStore(self.file_name, self.world_size)
        device = torch.device("cuda:%d" % self.rank)
        c10d.init_process_group(
            backend="nccl",
            store=store,
            rank=self.rank,
            world_size=self.world_size,
            device_id=device,
        )
        try:
            self._helper_test_extra_cuda_context_by_nvml()
        except ModuleNotFoundError:
            self._helper_test_extra_cuda_context_by_memory()

    @requires_nccl()
    @skip_but_pass_in_sandcastle_if(not TEST_MULTIGPU, "NCCL test requires 2+ GPUs")
    def test_destruct_before_terminate_pg(self):
        # Disable ASYNC_ERROR_HANDLING for this test to ensure we can programmatically
        # abort the process group.
        os.environ["TORCH_NCCL_ASYNC_ERROR_HANDLING"] = "0"
        store = c10d.FileStore(self.file_name, self.world_size)
        pg = self._create_process_group_nccl(store, self.opts())
        device = self.rank_to_GPU[self.rank][0]

        t = torch.rand(10, 10, device=device)
        # First allreduce to initialize state.
        pg.allreduce(t)
        # force destruction before terminating comms, destructor would terminate comms
        del pg

    @requires_nccl()
    @skip_but_pass_in_sandcastle_if(not TEST_MULTIGPU, "NCCL test requires 2+ GPUs")
    def test_abort_in_destroy_pg(self):
        # Disable ASYNC_ERROR_HANDLING for this test to ensure we can programmatically
        # abort the process group.
        os.environ["TORCH_NCCL_ASYNC_ERROR_HANDLING"] = "0"

        store = c10d.FileStore(self.file_name, self.world_size)
        pg = self._create_process_group_nccl(store, self.opts())
        device = self.rank_to_GPU[self.rank][0]

        t = torch.rand(10, 10, device=device)
        # First allreduce to initialize state.
        pg.allreduce(t)

        # Destroy pg and validate pg is NOT in working condition since
        # we have shutdown comms
        dist.destroy_process_group()
        with self.assertRaises(dist.DistBackendError):
            pg.allreduce([t])

    @requires_nccl()
    @skip_but_pass_in_sandcastle_if(
        torch.cuda.device_count() < 2, "NCCL test requires 2+ GPUs"
    )
    def test_close_multi_pg_unordered(self):
        store = c10d.FileStore(self.file_name, self.world_size)
        pg = self._create_process_group_nccl(store, self.opts())
        device = self.rank_to_GPU[self.rank][0]
        t = torch.rand(10, 10, device=device)
        # First allreduce to initialize default PG's communicator.
        pg.allreduce(t).wait()
        new_pg1 = c10d.new_group([0, 1])
        new_pg2 = c10d.new_group([0, 1])
        if self.rank == 0 or self.rank == 1:
            t1 = torch.rand(10, 10, device=device)
            t2 = torch.rand(10, 10, device=device)
            new_pg1.allreduce(t1).wait()
            new_pg2.allreduce(t2).wait()
        if self.rank == 0:
            dist.destroy_process_group(new_pg2)
            # force destruction of pg2 first
            del new_pg2
            dist.destroy_process_group(new_pg1)
            del new_pg1
        if self.rank == 1:
            c10d.destroy_process_group(new_pg1)
            # force destruction of pg1 first
            del new_pg1
            dist.destroy_process_group(new_pg2)
            del new_pg2
        dist.destroy_process_group()

    @requires_nccl()
    @skip_but_pass_in_sandcastle_if(
        torch.cuda.device_count() < 2, "NCCL test requires 2+ GPUs"
    )
    def test_abort_in_destroy_multi_pgs(self):
        store = c10d.FileStore(self.file_name, self.world_size)
        pg = self._create_process_group_nccl(store, self.opts())
        device = self.rank_to_GPU[self.rank][0]
        t = torch.rand(10, 10, device=device)
        # First allreduce to initialize default PG's communicator.
        pg.allreduce(t).wait()
        new_pg1 = c10d.new_group([0, 1])
        new_pg2 = c10d.new_group([0, 1])
        t1 = torch.rand(10, 10, device=device)
        t2 = torch.rand(10, 10, device=device)
        new_pg1.allreduce(t1).wait()
        new_pg2.allreduce(t2).wait()
        backend = pg._get_backend(torch.device(device))
        # default PG's backend should have a split count of 0 because
        # it's not eager initialized
        self.assertEqual(backend.comm_split_count(), 0)
        # shutdown all NCCL PGs in one shot
        dist.destroy_process_group()

    @requires_nccl()
    @skip_but_pass_in_sandcastle_if(
        torch.cuda.device_count() < 2, "NCCL test requires 2+ GPUs"
    )
    def test_abort_in_destroy_mixed_empty_pgs(self):
        store = c10d.FileStore(self.file_name, self.world_size)
        pg = self._create_process_group_nccl(store, self.opts())
        device = self.rank_to_GPU[self.rank][0]
        t = torch.rand(10, 10, device=device)
        # First allreduce to initialize default PG's communicator.
        pg.allreduce(t).wait()
        # PG1 is an PG without comms initialized, since we don't call collective on it
        new_pg1 = c10d.new_group([0, 1])
        new_pg2 = c10d.new_group([0, 1])
        t2 = torch.rand(10, 10, device=device)

        new_pg2.allreduce(t2).wait()
        backend = pg._get_backend(torch.device(device))
        # default PG's backend should have a split count of 0
        self.assertEqual(backend.comm_split_count(), 0)
        # shutdown all NCCL PGs in one shot
        dist.destroy_process_group()

    @requires_nccl()
    @skip_but_pass_in_sandcastle_if(
        torch.cuda.device_count() < 2, "NCCL test requires 2+ GPUs"
    )
    def test_file_store_check(self):
        os.environ["TORCH_NCCL_ASYNC_ERROR_HANDLING"] = "0"
        os.environ["TORCH_NCCL_ENABLE_MONITORING"] = "0"
        # FileStore check() would be executed
        os.environ["TORCH_NCCL_DUMP_ON_TIMEOUT"] = "1"
        os.environ["TORCH_NCCL_HEARTBEAT_TIMEOUT_SEC"] = "0"

        # self.file_name is created using "delete=False"
        # e.g., self.file_name = tempfile.NamedTemporaryFile(delete=False).name
        store = dist.FileStore(self.file_name, self.world_size)
        dist.init_process_group(
            backend="nccl", rank=self.rank, world_size=self.world_size, store=store
        )
        pg = dist.distributed_c10d._get_default_group()
        self.assertEqual(pg.rank(), self.rank)
        self.assertEqual(pg.size(), self.world_size)
        # give enough time for check() to be executed multiple times
        time.sleep(2)
        dist.destroy_process_group()

    def _check_nccl_timeout(self, expected_timeout):
        pg = dist.distributed_c10d._get_default_group()
        options = pg._get_backend(torch.device(f"cuda:{self.rank}")).options
        self.assertEqual(options._timeout, expected_timeout)

    @requires_nccl()
    @skip_but_pass_in_sandcastle_if(not TEST_CUDA, "No GPUs available, skipping test")
    def test_init_process_group_nccl_timeout(self):
        # nccl is handled 'specially' inside init_process_group and its options class is different from the options
        # used by the other PG's.  There are specific edge cases for nccl that need to be tested.

        store = c10d.FileStore(self.file_name, self.world_size)
        base_opts = dict(
            backend="nccl", store=store, rank=self.rank, world_size=self.world_size
        )

        # test the default value coming from the `init_process_group` kwarg default
        dist.init_process_group(**base_opts)
        self._check_nccl_timeout(torch.distributed.constants.default_pg_nccl_timeout)
        dist.destroy_process_group()

        # test that `kwarg` timeout takes effect
        new_timeout = timedelta(seconds=123)
        dist.init_process_group(**base_opts, timeout=new_timeout)
        self._check_nccl_timeout(new_timeout)
        dist.destroy_process_group()

        # test that timeout value provided via `pg_options` kwarg is ignored and issues warning,
        # 'timeout' kwarg (or its kwdefault) taking precedence
        opts = dist.ProcessGroupNCCL.Options()
        opts._timeout = timedelta(seconds=123)
        with warnings.catch_warnings(record=True) as w:
            dist.init_process_group(**base_opts, pg_options=opts)
            # TODO(whc) i verified that we are indeed emitting this warning, and i can't figure out why i can't catch it.
            # self.assertEqual(len(w), 1)
            # self.assertTrue("pg_options._timeout was specified" in str(w[-1].message))
        self._check_nccl_timeout(torch.distributed.constants.default_pg_nccl_timeout)
        dist.destroy_process_group()

        # test that timeout value provided via `pg_options` kwarg is ignored and issues warning,
        # 'timeout' kwarg taking precedence
        opts = dist.ProcessGroupNCCL.Options()
        opts._timeout = timedelta(seconds=123)
        dist.init_process_group(
            **base_opts, pg_options=opts, timeout=timedelta(seconds=1240)
        )
        self._check_nccl_timeout(timedelta(seconds=1240))
        dist.destroy_process_group()

    @requires_nccl()
    @skip_but_pass_in_sandcastle_if(not TEST_MULTIGPU, "NCCL test requires 2+ GPUs")
    @parametrize("backend", [None, "nccl"])
    def test_set_nccl_pg_timeout(self, backend):
        store = c10d.FileStore(self.file_name, self.world_size)
        opts = dict(
            backend=backend,
            store=store,
            rank=self.rank,
            world_size=self.world_size,
            timeout=timedelta(seconds=123),
        )
        dist.init_process_group(**opts)
        pg = dist.distributed_c10d._get_default_group()
        pg.allreduce(torch.rand(10).cuda(self.rank))
        self._check_nccl_timeout(timedelta(seconds=123))
        pg._get_backend(torch.device(f"cuda:{self.rank}"))._set_default_timeout(
            timedelta(seconds=23)
        )
        self._check_nccl_timeout(timedelta(seconds=23))
        pg.allreduce(torch.rand(10).cuda(self.rank))
        c10d.distributed_c10d._set_pg_timeout(timedelta(seconds=252), pg)
        self._check_nccl_timeout(timedelta(seconds=252))

    @requires_nccl()
    @skip_but_pass_in_sandcastle_if(not TEST_MULTIGPU, "NCCL test requires 2+ GPUs")
    @parametrize("backend", [None, "nccl"])
    def test_extend_nccl_pg_timeout(self, backend):
        torch.cuda.set_device(self.rank)
        store = c10d.FileStore(self.file_name, self.world_size)
        opts = dict(
            backend=backend,
            store=store,
            rank=self.rank,
            world_size=self.world_size,
            timeout=timedelta(seconds=123),
        )
        dist.init_process_group(**opts)
        pg = dist.distributed_c10d._get_default_group()
        bankend = pg._get_backend(torch.device(f"cuda:{self.rank}"))
        w = pg.allreduce(torch.rand(10).cuda(self.rank))
        self.assertTrue(bankend._verify_work_timeout(w, timedelta(seconds=123)))
        w.wait()
        bankend._set_default_timeout(timedelta(seconds=3))
        if self.rank == 0:
            # Ideally we want to sleep for a very long time, but this is not
            # feasible in unit test. So this is only a very tiny case.
            time.sleep(5)
            pg.allreduce(torch.rand(10).cuda(self.rank))
            time.sleep(5)
            pg.allreduce(torch.rand(5).cuda(self.rank))
            w = pg.allreduce(torch.rand(10).cuda(self.rank))
            self.assertTrue(bankend._verify_work_timeout(w, timedelta(seconds=3)))
            w.wait()
        else:
            dist.distributed_c10d._add_ephemeral_timeout_for_all_pgs(
                timedelta(seconds=10)
            )
            w1 = pg.allreduce(torch.rand(10).cuda(self.rank))
            w2 = pg.allreduce(torch.rand(5).cuda(self.rank))
            self.assertTrue(bankend._verify_work_timeout(w1, timedelta(seconds=13)))
            self.assertTrue(bankend._verify_work_timeout(w2, timedelta(seconds=13)))
            w1.wait()
            dist.distributed_c10d._add_ephemeral_timeout_for_all_pgs(
                timedelta(seconds=5)
            )
            # Since we are not block wait so use a sync here to leave enough time
            # for watchdog to reset first timeout extension.
            torch.cuda.synchronize(torch.device(f"cuda:{self.rank}"))
            w = pg.allreduce(torch.rand(10).cuda(self.rank))
            self.assertTrue(bankend._verify_work_timeout(w, timedelta(seconds=8)))
            w.wait()

    @requires_nccl_version((2, 18), "Need NCCL 2.18+ for ncclCommSplit")
    @skip_but_pass_in_sandcastle_if(not TEST_MULTIGPU, "NCCL test requires 2+ GPUs")
<<<<<<< HEAD
    @parametrize("eager_init", [True, False])
    def test_comm_split_optimization(self, eager_init: bool):
=======
    def test_comm_lazy_init_split(self):
>>>>>>> d6b63439
        # Test the optimization of new groups that contain all world
        # ranks use the "transparent" `ncclCommSplit` optimization.
        store = c10d.FileStore(self.file_name, self.world_size)
        device = torch.device(f"cuda:{self.rank % torch.cuda.device_count()}")
        c10d.init_process_group(
            "nccl",
            world_size=self.world_size,
            rank=self.rank,
            store=store,
            device_id=device if eager_init else None,
        )
        ng = c10d.new_group()
        tensor = torch.tensor([self.rank], device=device)
        dist.broadcast(tensor, 0)
        # The new group will force a split of the original on first use.
        dist.broadcast(tensor, 0, group=ng)

<<<<<<< HEAD
        pg = dist.distributed_c10d._get_default_group()
        backend = pg._get_backend(device)
        self.assertEqual(backend.comm_split_count(), 1)
        dist.destroy_process_group()
=======
        # Test lazy splitting behavior across each per-device backend.
        for device in self.rank_to_GPU[self.rank]:
            backend = pg._get_backend(torch.device(device))

            # split doesn't happen unless the original process group has lazily
            # created communicators, so first verify we haven't split even when
            # making the new group and running an operation on the original pg.
            ng = c10d.new_group()
            tensor = torch.tensor([self.rank]).cuda(device)
            pg.broadcast(tensor, 0)
            self.assertEqual(backend.comm_split_count(), 0)

            # The new group will not force a split because it is a lazy init.
            ng.broadcast(tensor, 0)
            self.assertEqual(backend.comm_split_count(), 0)
>>>>>>> d6b63439

    @requires_nccl_version((2, 18), "Need NCCL 2.18+ for ncclCommSplit")
    @skip_but_pass_in_sandcastle_if(not TEST_MULTIGPU, "NCCL test requires 2+ GPUs")
    @skip_but_pass_in_sandcastle_if(
        torch.cuda.nccl.version()[-1] == "x", "NCCL test not for NCCLX"
    )
    def test_comm_split_subgroup(self):
        # Test `ncclCommSplit` for smaller subgroups of the world when
        # we've passed a specific device_id to init_process_group.
        store = c10d.FileStore(self.file_name, self.world_size)
        device = torch.device(f"cuda:{self.rank}")
        pg = self._create_process_group_nccl(store, self.opts(), device_id=device)
        backend = pg._get_backend(torch.device(device))

        tensor = torch.full((1,), self.rank).cuda(device)
        original_tensor = tensor.clone()
        ng = c10d.new_group([0])

        # comm split happens eagerly since device_id is passed to init_process_group.
        self.assertEqual(backend.comm_split_count(), 1)
        if self.rank == 0:
            dist.broadcast(tensor, 0, group=ng)

        # no additional comm split happens after a collective.
        self.assertEqual(backend.comm_split_count(), 1)
        self.assertEqual(tensor, original_tensor)
        dist.destroy_process_group()

    @requires_nccl_version((2, 18), "Need NCCL 2.18+ for ncclCommSplit")
    @skip_but_pass_in_sandcastle_if(not TEST_MULTIGPU, "NCCL test requires 2+ GPUs")
    def test_comm_eager_init_subgroup(self):
        # Test `ncclCommSplit` for smaller subgroups of the world when
        # we've passed a specific device_id to init_process_group.
        store = c10d.FileStore(self.file_name, self.world_size)
        device = torch.device(f"cuda:{self.rank}")
        # default PG comm is not initialized yet
        pg = self._create_process_group_nccl(store, self.opts())
        backend = pg._get_backend(torch.device(device))
        self.assertEqual(backend._is_initialized(), False)

        tensor = torch.full((1,), self.rank).cuda(device)
        new_group = c10d.new_group([0, 1], device_id=device)
        self.assertEqual(backend.comm_split_count(), 0)

        new_backend = new_group._get_backend(torch.device(device))
        self.assertEqual(new_backend._is_initialized(), True)
        dist.broadcast(tensor, 0, group=new_group)
        self.assertEqual(new_backend.comm_split_count(), 0)
        self.assertEqual(backend._is_initialized(), False)
        torch.cuda.synchronize()
        dist.destroy_process_group()

    @requires_nccl_version((2, 18), "Need NCCL 2.18+ for ncclCommSplit")
    @skip_but_pass_in_sandcastle_if(not TEST_MULTIGPU, "NCCL test requires 2+ GPUs")
    def test_comm_split_group(self):
        # Test `ncclCommSplit` for smaller subgroups of the world when
        # we've passed a specific device_id to init_process_group.
        store = c10d.FileStore(self.file_name, self.world_size)
        device = torch.device(f"cuda:{self.rank}")
        pg = self._create_process_group_nccl(store, self.opts(), device_id=device)
        backend = pg._get_backend(torch.device(device))

        tensor = torch.full((1,), self.rank).cuda(device)
        # Create subgroup between ranks 0, 1
        subg_ranks = [0, 1]
        ng1 = c10d.split_group(pg, [subg_ranks])
        backend1 = ng1._get_backend(torch.device(device))

        # check basic options are the same between parent and child
        self.assertEqual(backend.options._timeout, backend1.options._timeout)
        self.assertEqual(
            backend.options.is_high_priority_stream,
            backend1.options.is_high_priority_stream,
        )
        self.assertEqual(ng1.group_desc, "default_pg:split:0")

        # comm split happens eagerly since device_id is passed to init_process_group.
        self.assertEqual(backend.comm_split_count(), 1)
        # dist.get_process_group_ranks returns the global ranks in the subgroup.
        self.assertEqual(
            dist.get_process_group_ranks(ng1),
            subg_ranks if self.rank in subg_ranks else [],
        )

        # is part of ng1; otherwise, -1
        if dist.get_rank(ng1) >= 0:
            dist.broadcast(tensor, dist.get_global_rank(ng1, 0), group=ng1)
            self.assertEqual(tensor, torch.full((1,), 0))

        ng2 = c10d.split_group(pg, [subg_ranks])
        self.assertEqual(ng2.group_desc, "default_pg:split:1")
        self.assertEqual(backend.comm_split_count(), 2)

        dist.destroy_process_group()

    @requires_nccl_version((2, 18), "Need NCCL 2.18+ for ncclCommSplit")
    @skip_but_pass_in_sandcastle_if(not TEST_MULTIGPU, "NCCL test requires 2+ GPUs")
    def test_non_blocking_init(self):
        # Test creating a pg using nonblocking mode but not eagerly
        os.environ["TORCH_NCCL_USE_COMM_NONBLOCKING"] = "1"
        os.environ["TORCH_NCCL_NONBLOCKING_TIMEOUT"] = "100"
        store = c10d.FileStore(self.file_name, self.world_size)
        device = self.rank_to_GPU[self.rank][0]
        pg = self._create_process_group_nccl(store, self.opts())
        backend = pg._get_backend(torch.device(device))
        self.assertEqual(backend.comm_split_count(), 0)
        reduce_tensor = torch.rand(10, 10, device=device)
        # Run an allreduce, which should trigger a comm init for pg
        pg.allreduce(reduce_tensor).wait()
        new_pg = c10d.new_group()
        # even after pg's collective call, new pg's comm is not initialized until its own collectcive calls
        self.assertEqual(backend.comm_split_count(), 0)
        broadcast_tensor = torch.tensor([self.rank]).cuda(device)
        new_pg.broadcast(broadcast_tensor, 0).wait()
        self.assertEqual(backend.comm_split_count(), 0)
        dist.destroy_process_group()

    @requires_nccl_version((2, 18), "Need NCCL 2.18+ for ncclCommSplit")
    @skip_but_pass_in_sandcastle_if(not TEST_MULTIGPU, "NCCL test requires 2+ GPUs")
    def test_non_blocking_with_eager_init(self):
        # Test creating a pg eagerly with nonblocking mode when
        # we've passed a specific device_id to init_process_group.
        os.environ["TORCH_NCCL_USE_COMM_NONBLOCKING"] = "1"
        os.environ["TORCH_NCCL_NONBLOCKING_TIMEOUT"] = "100"
        store = c10d.FileStore(self.file_name, self.world_size)
        device = torch.device(f"cuda:{self.rank}")
        # bound device to triger eager init mode
        pg = self._create_process_group_nccl(store, self.opts(), device_id=device)
        backend = pg._get_backend(torch.device(device))
        self.assertEqual(backend.comm_split_count(), 0)
        reduce_tensor = torch.rand(10, 10, device=device)
        # Run an allreduce, comm should have already started initilizaing,
        # but allreduce is issued to CUDA STREAM only after the initialization is a success
        pg.allreduce(reduce_tensor).wait()
        new_pg = c10d.new_group()
        # new pg's comm is initialized eagerly
        self.assertEqual(backend.comm_split_count(), 1)
        broadcast_tensor = torch.tensor([self.rank]).cuda(device)
        new_pg.broadcast(broadcast_tensor, 0).wait()
        self.assertEqual(backend.comm_split_count(), 1)
        dist.destroy_process_group()

    @skip_but_pass_in_sandcastle_if(not TEST_MULTIGPU, "NCCL test requires 2+ GPUs")
    def test_non_blocking_p2p(self):
        # Test creating a pg using nonblocking mode but not eagerly
        os.environ["TORCH_NCCL_USE_COMM_NONBLOCKING"] = "1"
        os.environ["TORCH_NCCL_NONBLOCKING_TIMEOUT"] = "100"
        store = c10d.FileStore(self.file_name, self.world_size)
        device = self.rank_to_GPU[self.rank][0]
        self._create_process_group_nccl(store, self.opts())
        # Generate the same tensor
        send_tensor = torch.ones(10, 10, device=device)
        if self.rank == 0:
            dist.send(send_tensor, 1)
        if self.rank == 1:
            recv_tensor = torch.rand(10, 10, device=device)
            dist.recv(recv_tensor, 0)
            self.assertEqual(send_tensor, recv_tensor)
        dist.destroy_process_group()

    @requires_nccl()
    @skip_but_pass_in_sandcastle_if(not TEST_MULTIGPU, "NCCL test requires 2+ GPUs")
    def test_get_uid(self):
        store = c10d.FileStore(self.file_name, self.world_size)
        device = torch.device(f"cuda:{self.rank}")
        pg = self._create_process_group_nccl(store, self.opts(), device_id=device)
        from torch.distributed.distributed_c10d import _get_process_group_uid

        self.assertEqual(_get_process_group_uid(pg), 0)
        pg_2 = c10d.new_group([0, 1])
        self.assertEqual(_get_process_group_uid(pg_2), 1)

    @requires_nccl()
    @skip_but_pass_in_sandcastle_if(not TEST_MULTIGPU, "NCCL test requires 2+ GPUs")
    def test_set_process_group_desc(self):
        store = c10d.FileStore(self.file_name, self.world_size)
        device = torch.device(f"cuda:{self.rank}")
        pg_default = self._create_process_group_nccl(
            store, self.opts(), device_id=device
        )
        self.assertEqual(pg_default.group_desc, "default_pg")
        pg_1 = c10d.new_group([0, 1], group_desc="test_purpose")
        self.assertEqual(pg_1.group_desc, "test_purpose")
        pg_2 = c10d.new_group([0, 1])
        self.assertEqual(pg_2.group_desc, "undefined")


class DistributedDataParallelTest(
    test_c10d_common.CommonDistributedDataParallelTest, MultiProcessTestCase
):
    def setUp(self):
        super().setUp()
        # TORCH_NCCL_BLOCKING_WAIT overrides TORCH_NCCL_ASYNC_ERROR_HANDLING hence tests
        # that use TORCH_NCCL_BLOCKING_WAIT will test it as expected.
        os.environ["TORCH_NCCL_ASYNC_ERROR_HANDLING"] = "1"
        self._spawn_processes()

    def _get_process_group(self):
        store = self._get_store()
        c10d.init_process_group(
            "nccl", store=store, rank=self.rank, world_size=self.world_size
        )
        return c10d.distributed_c10d._get_default_group()

    def _test_nccl_backend(
        self, devices, device_ids, multi_device=False, gradient_as_bucket_view=False
    ):
        process_group = self._get_process_group()
        self._test_ddp_with_process_group(
            process_group, devices, device_ids, multi_device, gradient_as_bucket_view
        )

    @requires_nccl()
    @skip_if_lt_x_gpu(2)
    def test_nccl_propagate_error_reason(self):
        # Need to use TORCH_NCCL_BLOCKING_WAIT and not ASYNC_ERROR_HANDLING,
        # otherwise process will be taken down and we can't check for errors.
        os.environ["TORCH_NCCL_ASYNC_ERROR_HANDLING"] = "0"
        os.environ["TORCH_NCCL_BLOCKING_WAIT"] = "1"
        # Need to disable TORCH_NCCL_DUMP_ON_TIMEOUT otherwise this test times out
        os.environ["TORCH_NCCL_DUMP_ON_TIMEOUT"] = "0"
        store = c10d.FileStore(self.file_name, self.world_size)
        # provide sufficient timeout to initialize NCCL comm.
        pg = c10d.ProcessGroupNCCL(
            store, self.rank, self.world_size, timeout=timedelta(seconds=15)
        )
        pg_gloo = c10d.ProcessGroupGloo(store, self.rank, self.world_size)
        pg.barrier().wait(timedelta(seconds=5))
        # Simulate stuckness in rank 0.
        if self.rank == 0:
            pg_gloo.barrier().wait()
        inp = torch.ones(1).cuda(self.rank)

        if self.rank != 0:
            # Time out due to rank 0 not calling into allreduce.
            with self.assertRaises(dist.DistBackendError):
                pg.allreduce([inp]).wait(timedelta(seconds=5))

            # Now when nonzero rank attempts to use communicator, original failure reason should be logged.
            try:
                pg.allreduce([torch.ones(2).cuda(self.rank)]).wait()
            except dist.DistBackendError as e:
                self.assertTrue("aborted" in str(e))
            else:
                self.fail("Expected error to be raised!")

            # Unblock rank 0
            pg_gloo.barrier().wait()

        # TODO: We can also test that if rank 0 attempts to use the communicator,
        # then we should error out with the info that it was aborted due to
        # timeout on another rank. Although this would only be the case after
        # the watchdog has run on the rank, and there is no reliable way
        # to confirm it has run.

    @requires_nccl()
    @skip_if_lt_x_gpu(2)
    def test_nccl_backend_multi_device_ids_not_allowed(self):
        int_devices = list(range(torch.cuda.device_count()))
        devices = [torch.device("cuda:" + str(i)) for i in int_devices]
        with self.assertRaisesRegex(
            ValueError, "device_ids can only be None or contain a single element."
        ):
            self._test_nccl_backend(devices, int_devices)

    @requires_nccl()
    @skip_if_lt_x_gpu(2)
    def test_nccl_backend_single_device_module_device_ids_None(self):
        self._test_nccl_backend(None, None)

    @requires_nccl()
    @skip_if_lt_x_gpu(2)
    def test_nccl_backend_single_device_module_empty_device_ids(self):
        # This tests the backward compatibility of accepting an empty list as `device_ids`,
        # although we no longer document this in favor of the default value of `None`,
        # which is consistent with multi-device modules and CPU modules.
        self._test_nccl_backend(None, [])

    @requires_nccl()
    @skip_if_lt_x_gpu(4)
    def test_nccl_backend_multi_device_module_device_ids_None(self):
        int_devices = gpus_for_rank(self.world_size)[self.rank][:2]
        devices = [torch.device("cuda:" + str(i)) for i in int_devices]
        self._test_nccl_backend(devices, None, multi_device=True)

    @requires_nccl()
    @skip_if_lt_x_gpu(2)
    def test_nccl_backend_1gpu_module_device_ids_integer_list(self):
        int_devices = gpus_for_rank(self.world_size)[self.rank][:1]
        devices = [torch.device("cuda:" + str(i)) for i in int_devices]
        self._test_nccl_backend(devices, int_devices)

    @requires_nccl()
    @skip_if_lt_x_gpu(2)
    def test_nccl_backend_1gpu_module_device_ids_torch_device_list(self):
        int_devices = gpus_for_rank(self.world_size)[self.rank][:1]
        devices = [torch.device("cuda:" + str(i)) for i in int_devices]
        self._test_nccl_backend(devices, devices)

    @requires_nccl()
    @skip_if_lt_x_gpu(4)
    def test_nccl_backend_2gpu_module(self):
        int_devices = gpus_for_rank(self.world_size)[self.rank][:2]
        devices = [torch.device("cuda:" + str(i)) for i in int_devices]
        self._test_nccl_backend(devices, None, multi_device=True)

    @requires_nccl()
    @skip_if_lt_x_gpu(8)
    def test_nccl_backend_4gpu_module(self):
        int_devices = gpus_for_rank(self.world_size)[self.rank][:4]
        devices = [torch.device("cuda:" + str(i)) for i in int_devices]
        self._test_nccl_backend(devices, None, multi_device=True)

    @requires_nccl()
    @skip_if_lt_x_gpu(4)
    def test_ddp_multi_device_module_config(self):
        gpus = gpus_for_rank(self.world_size)[self.rank]

        self.assertTrue(len(gpus) >= 2, "expecting at least 2 gpus per process")

        process_group = self._get_process_group()

        gpus = gpus[:2]
        model = DoubleGpuNet(gpus)

        with self.assertRaisesRegex(
            ValueError,
            "DistributedDataParallel device_ids and output_device arguments only work with "
            "single-device/multiple-device GPU modules or CPU modules",
        ):
            ddp_model = DistributedDataParallel(
                model, output_device=gpus[1], process_group=process_group
            )

        with self.assertRaisesRegex(
            ValueError, "device_ids can only be None or contain a single element."
        ):
            ddp_model = DistributedDataParallel(
                model, device_ids=gpus, process_group=process_group
            )

        with self.assertRaisesRegex(
            ValueError, "input module must be on the same type of devices"
        ):
            model.fc1 = model.fc1.cpu()
            ddp_model = DistributedDataParallel(model, process_group=process_group)

        model = model.cpu()
        with self.assertRaisesRegex(
            ValueError, "device_ids can only be None or contain a single element."
        ):
            ddp_model = DistributedDataParallel(
                model, device_ids=gpus, process_group=process_group
            )

    def _test_fp16(self, gradient_as_bucket_view=False):
        process_group = self._get_process_group()

        gpus = gpus_for_rank(self.world_size)[self.rank]
        model = nn.Linear(1, 1, bias=False).cuda(gpus[0]).half()
        nn.init.constant_(model.weight, 1)
        ddp_model = DistributedDataParallel(
            model,
            device_ids=[gpus[0]],
            process_group=process_group,
            bucket_cap_mb=0.001,
            gradient_as_bucket_view=gradient_as_bucket_view,
        )

        # Input 2**15, so that the gradients will overflow with a
        # world_size of 2, unless we normalize the gradient by the
        # world_size before the reduction
        input = torch.tensor([[2**15]]).cuda(gpus[0]).half()

        # Step model
        ddp_model.train()
        output = ddp_model(input)
        loss = output.sum()
        loss.backward()

        self.assertFalse(any(torch.isinf(p.grad).any() for p in ddp_model.parameters()))

    @requires_nccl()
    @skip_if_lt_x_gpu(2)
    def test_fp16(self):
        self._test_fp16()

    @requires_nccl()
    @skip_if_lt_x_gpu(2)
    def test_fp16_grad_is_view(self):
        self._test_fp16(gradient_as_bucket_view=True)

    def _test_arbitrary_forward_return_value(self, gradient_as_bucket_view=False):
        """
        Note: this test can be sped up by only running it on a CPU module
        once DistributedDataParallel supports them.
        """
        process_group = self._get_process_group()

        class ForwardReturnValueModule(nn.Module):
            def __init__(self) -> None:
                super().__init__()
                self.fc1 = nn.Linear(2, 10, bias=False)
                self.fc2 = nn.Linear(10, 4, bias=False)
                self.fc3 = nn.Linear(4, 4, bias=False)
                self.relu = nn.ReLU()

            def forward(self, x, fn):
                x = self.relu(self.fc1(x))
                x = self.relu(self.fc2(x))
                # The first softmax does NOT include fc3 in its autograd graph
                # whereas the second softmax DOES. If we pass only the first
                # tensor we see in the output to the reducer, it marks the
                # gradient for fc3 as ready (because it doesn't show up). If
                # downstream uses of this return value choose to differentiate
                # against the second output tensor, it would still receive a
                # gradient and a callback for this tensor, resulting in a crash.
                return fn(
                    F.softmax(x, dim=1),
                    F.softmax(self.fc3(x), dim=1),
                )

        device_id = gpus_for_rank(self.world_size)[self.rank][0]
        model = DistributedDataParallel(
            ForwardReturnValueModule().float().to(device_id),
            device_ids=[device_id],
            process_group=process_group,
            gradient_as_bucket_view=gradient_as_bucket_view,
        )

        batch_size = 4
        criterion = nn.CrossEntropyLoss()
        input = torch.rand([batch_size, 2], dtype=torch.float)
        target = torch.LongTensor([random.randrange(4) for _ in range(batch_size)]).to(
            device_id
        )

        # Always run "backward" to ensure the reducer is called by autograd.
        # If we don't correctly capture the output tensors from the return value,
        # the reducer won't see a hook for the unused parameter, and throw an error.
        # The correct capture is what we're testing in this function.
        def test(box, unbox):
            output = model(input, fn=box)
            loss = criterion(unbox(output), target)
            loss.backward()

        # Test with identity return value
        test(
            box=lambda x, y: (x, y),
            unbox=lambda obj: obj[1],
        )

        # Test with list return value
        test(
            box=lambda x, y: ["foo", x, "bar", y],
            unbox=lambda obj: obj[3],
        )

        # Test with tuple return value
        test(
            box=lambda x, y: ("foo", x, "bar", y),
            unbox=lambda obj: obj[3],
        )

        # Test with dict return value
        test(
            box=lambda x, y: {"foo": "bar", "a": x, "b": y},
            unbox=lambda obj: obj["b"],
        )

        # Test with list with dict return value
        test(
            box=lambda x, y: ["foo", "bar", {"a": x, "b": y}],
            unbox=lambda obj: obj[2]["b"],
        )

        # Test with dict with list return value
        test(
            box=lambda x, y: {"foo": "bar", "list": [0, x, 1, y]},
            unbox=lambda obj: obj["list"][3],
        )

    @requires_nccl()
    @skip_if_lt_x_gpu(2)
    def test_arbitrary_forward_return_value(self):
        self._test_arbitrary_forward_return_value()

    @requires_nccl()
    @skip_if_lt_x_gpu(2)
    def test_arbitrary_forward_return_value_grad_is_view(self):
        self._test_arbitrary_forward_return_value(gradient_as_bucket_view=True)

    @requires_nccl()
    @skip_if_lt_x_gpu(2)
    def test_ddp_with_lazy_parameters(self):
        process_group = self._get_process_group()
        with self.assertRaisesRegex(
            RuntimeError, "Modules with uninitialized parameters"
        ):
            DistributedDataParallel(
                torch.nn.LazyLinear(10), process_group=process_group
            )

    def _test_find_unused_parameters_kwarg(self, gradient_as_bucket_view=False):
        """
        Note: this test can be sped up by only running it on a CPU module
        once DistributedDataParallel supports them.
        """
        torch.cuda.set_device(self.rank)
        dist.init_process_group(
            backend="nccl",
            world_size=self.world_size,
            rank=self.rank,
            init_method=f"file://{self.file_name}",
        )
        process_group = c10d.distributed_c10d._get_default_group()

        class FindUnusedParametersModule(nn.Module):
            def __init__(self) -> None:
                super().__init__()
                self.fc1 = nn.Linear(2, 10, bias=False)
                self.fc2 = nn.Linear(10, 4, bias=False)
                self.fc3 = nn.Linear(4, 4, bias=False)
                self.relu = nn.ReLU()

            def forward(self, x):
                x = self.relu(self.fc1(x))
                x = self.relu(self.fc2(x))
                # Return the fc3 module so that the caller can invoke it
                # outside of the forward function. While this is bad practice,
                # we can use it to trigger a reducer error.
                return (F.softmax(x, dim=1), self.fc3)

        device_id = gpus_for_rank(self.world_size)[self.rank][0]
        batch_size = 4
        criterion = nn.CrossEntropyLoss()
        input = torch.rand([batch_size, 2], dtype=torch.float)
        target = torch.LongTensor([random.randrange(4) for _ in range(batch_size)]).to(
            device_id
        )

        ddp_model = None

        def test_find_unused_parameters(
            find_unused_parameters, test_default=False, gradient_as_bucket_view=False
        ):
            if test_default:
                model = DistributedDataParallel(
                    FindUnusedParametersModule().float().to(device_id),
                    device_ids=[device_id],
                    process_group=process_group,
                    gradient_as_bucket_view=gradient_as_bucket_view,
                )
            else:
                model = DistributedDataParallel(
                    FindUnusedParametersModule().float().to(device_id),
                    device_ids=[device_id],
                    process_group=process_group,
                    find_unused_parameters=find_unused_parameters,
                    gradient_as_bucket_view=gradient_as_bucket_view,
                )
            nonlocal ddp_model
            ddp_model = model

            output, fc3 = model(input)
            output = fc3(output)
            loss = criterion(output, target)
            loss.backward()

        # First test that finding unused params under these conditions is to
        # trigger an error when `backward` is called (because fc3 is an unused
        # parameter and will therefore be marked ready twice).
        try:
            test_find_unused_parameters(
                True, gradient_as_bucket_view=gradient_as_bucket_view
            )
        except Exception as ex:
            self.assertTrue(
                str(ex).startswith(
                    "Expected to mark a variable ready only once.",
                )
            )
            unused_index = 2
            unused_index_str = f"Parameter at index {unused_index}"
            model = ddp_model.module
            for module_name, module in model.named_modules():
                if module == model.fc3:
                    for parameter_name, _ in module.named_parameters(recurse=False):
                        unused_fqn = f"{module_name}.{parameter_name}"
                        # Only one such parameter in model.fc3, since bias=False
                        break

            if dist.get_debug_level() != dist.DebugLevel.OFF:
                unused_index_str += f" with name {unused_fqn}"

            self.assertTrue(unused_index_str in str(ex))
        else:
            self.fail("Expected exception")

        dist.barrier(process_group)

        # Then test that the default behavior can be overridden by setting
        # `find_unused_parameters=False`.
        try:
            test_find_unused_parameters(
                False, gradient_as_bucket_view=gradient_as_bucket_view
            )
        except Exception as ex:
            self.fail(f"Unexpected exception: {ex}")

        # Test find_unused_parameters defaults to False
        try:
            test_find_unused_parameters(
                True, test_default=True, gradient_as_bucket_view=gradient_as_bucket_view
            )
        except Exception as ex:
            self.fail(f"Unexpected exception: {ex}")

    # TODO: Combine the following tests once https://github.com/pytorch/pytorch/issues/55967
    # is resolved.
    @requires_nccl()
    @skip_if_lt_x_gpu(2)
    @with_dist_debug_levels(levels=["DETAIL"])
    def test_find_unused_parameters_kwarg_debug_detail(self):
        self._test_find_unused_parameters_kwarg()

    @requires_nccl()
    @skip_if_lt_x_gpu(2)
    @with_dist_debug_levels(levels=["INFO"])
    def test_find_unused_parameters_kwarg_debug_info(self):
        self._test_find_unused_parameters_kwarg()

    @requires_nccl()
    @skip_if_lt_x_gpu(2)
    @with_dist_debug_levels(levels=["OFF"])
    def test_find_unused_parameters_kwarg_debug_off(self):
        self._test_find_unused_parameters_kwarg()

    @requires_nccl()
    @skip_if_lt_x_gpu(2)
    @with_dist_debug_levels(levels=["DETAIL"])
    def test_find_unused_parameters_kwarg_grad_is_view_debug_detail(self):
        self._test_find_unused_parameters_kwarg(gradient_as_bucket_view=True)

    @requires_nccl()
    @skip_if_lt_x_gpu(2)
    @with_dist_debug_levels(levels=["INFO"])
    def test_find_unused_parameters_kwarg_grad_is_view_debug_info(self):
        self._test_find_unused_parameters_kwarg(gradient_as_bucket_view=True)

    @requires_nccl()
    @skip_if_lt_x_gpu(2)
    @with_dist_debug_levels(levels=["OFF"])
    def test_find_unused_parameters_kwarg_grad_is_view_debug_off(self):
        self._test_find_unused_parameters_kwarg(gradient_as_bucket_view=True)

    def _test_multiple_outputs_multiple_backward(self, gradient_as_bucket_view=False):
        """
        Note: this test can be sped up by only running it on a CPU module
        once DistributedDataParallel supports them.
        """
        process_group = self._get_process_group()

        class MultipleOutputModule(nn.Module):
            def __init__(self) -> None:
                super().__init__()

                def define_module():
                    return nn.Sequential(
                        nn.Linear(2, 10, bias=False),
                        nn.ReLU(),
                        nn.Linear(10, 4, bias=False),
                        nn.ReLU(),
                    )

                self.module0 = define_module()
                self.module1 = define_module()

            def forward(self, x):
                return (
                    F.softmax(self.module0(x), dim=1),
                    F.softmax(self.module1(x), dim=1),
                )

        device_id = gpus_for_rank(self.world_size)[self.rank][0]
        model = DistributedDataParallel(
            MultipleOutputModule().float().to(device_id),
            device_ids=[device_id],
            process_group=process_group,
            gradient_as_bucket_view=gradient_as_bucket_view,
        )

        batch_size = 4
        criterion = nn.CrossEntropyLoss()
        input = torch.rand([batch_size, 2], dtype=torch.float)
        target = torch.LongTensor([random.randrange(4) for _ in range(batch_size)]).to(
            device_id
        )

        # Compute loss and gradients for both outputs
        output1, output2 = model(input)
        loss1 = criterion(output1, target)
        loss1.backward()
        loss2 = criterion(output2, target)
        loss2.backward()

    @requires_nccl()
    @skip_if_lt_x_gpu(2)
    def test_multiple_outputs_multiple_backward(self):
        self._test_multiple_outputs_multiple_backward()

    @requires_nccl()
    @skip_if_lt_x_gpu(2)
    def test_multiple_outputs_multiple_backward_grad_is_view(self):
        self._test_multiple_outputs_multiple_backward(gradient_as_bucket_view=True)

    @requires_nccl()
    @skip_if_lt_x_gpu(2)
    def test_no_grad(self):
        """
        Note: this test can be sped up by only running it on a CPU module
        once DistributedDataParallel supports them.
        """
        process_group = self._get_process_group()

        class NoGradModule(nn.Module):
            def __init__(self) -> None:
                super().__init__()
                self.fc1 = nn.Linear(2, 10, bias=False)
                self.fc2 = nn.Linear(10, 4, bias=False)
                self.relu = nn.ReLU()

            def forward(self, x):
                x = self.relu(self.fc1(x))
                x = self.relu(self.fc2(x))
                return F.softmax(x, dim=1)

        device_id = gpus_for_rank(self.world_size)[self.rank][0]
        model = DistributedDataParallel(
            NoGradModule().float().to(device_id),
            device_ids=[device_id],
            process_group=process_group,
        )

        batch_size = 4
        input = torch.rand([batch_size, 2], dtype=torch.float)

        def check_no_grads():
            for p in model.parameters():
                self.assertTrue(p.requires_grad)
                self.assertIsNone(p.grad)

        # After initialization, no parameter has their gradient set.
        check_no_grads()

        # Run `forward` function with torch.no_grad()
        with torch.no_grad():
            output = model(input)
            self.assertTrue(isinstance(output, torch.Tensor))

        # No parameter should have their gradient set.
        check_no_grads()

    def _test_accumulate_gradients_module(self, gradient_as_bucket_view=False):
        # This is NOT the recommended way to implement accumulating grads, but
        # we would like to make sure DDP does not mess up with the underlying
        # module.
        int_devices = gpus_for_rank(self.world_size)[self.rank][:1]
        devices = [torch.device("cuda:" + str(i)) for i in int_devices]
        process_group = self._get_process_group()
        global_batch_size = self.world_size

        model, ddp_model, input, target = self._prepare_single_device_module(
            process_group, devices, devices, global_batch_size, gradient_as_bucket_view
        )

        def step_model(model, input, target):
            model.train()
            output = model(input)
            loss = F.mse_loss(output, target.to(output.device))
            loss.backward()

        # ensure accumulate grads works with no_grad
        with torch.no_grad():
            ddp_model.train()
            ddp_model.module(input)

        # Check two model parameters over 4 iterations.
        # Use 4 iterations because we alternate between reducing and
        # not reducing and want to make sure we switch both ways.
        for iteration in range(4):
            step_model(model, input, target)

            if iteration % 2 == 0:
                # Skip gradients sync without calling prepare_for_backward
                step_model(
                    ddp_model.module,
                    input[self.rank : (self.rank + 1)],
                    target[self.rank : (self.rank + 1)],
                )
                for i, j in zip(model.parameters(), ddp_model.parameters()):
                    self.assertNotEqual(i.grad, j.grad)
            else:
                step_model(
                    ddp_model,
                    input[self.rank : (self.rank + 1)],
                    target[self.rank : (self.rank + 1)],
                )
                for i, j in zip(model.parameters(), ddp_model.parameters()):
                    self.assertEqual(i.grad, j.grad, rtol=1.3e-06, atol=5e-5)

            # Shuffle the input so that DDP input is different
            torch.manual_seed(1337 + iteration)
            input = input[torch.randperm(global_batch_size)]

    @requires_nccl()
    @skip_if_lt_x_gpu(2)
    def test_accumulate_gradients_module(self):
        self._test_accumulate_gradients_module()

    @requires_nccl()
    @skip_if_lt_x_gpu(2)
    def test_accumulate_gradients_module_with_grad_is_view(self):
        self._test_accumulate_gradients_module(gradient_as_bucket_view=True)

    @requires_nccl()
    @skip_if_lt_x_gpu(2)
    def test_failure_recovery(self):
        process_group = self._get_process_group()

        # need to create a separate file for the recovered FileStore, because
        # the original one will be deleted when destructing the first FileStore.
        recovery_filename = self.file_name + "_recovery"

        if self.rank == 0:
            # the file will be deleted by the recovered FileStore
            open(recovery_filename, "w").close()

        # not necessary to run barrier here, as DDP will synchronize

        class TestModel(nn.Module):
            def __init__(self) -> None:
                super().__init__()
                self.fc1 = nn.Linear(2, 10, bias=False)
                self.fc2 = nn.Linear(10, 4, bias=False)
                self.relu = nn.ReLU()

            def forward(self, x):
                x = self.relu(self.fc1(x))
                x = self.relu(self.fc2(x))
                return F.softmax(x, dim=1)

        device_id = gpus_for_rank(self.world_size)[self.rank][0]
        model = TestModel().float().to(device_id)
        ddp = DistributedDataParallel(
            model,
            device_ids=[device_id],
            process_group=process_group,
        )

        batch_size = 4
        criterion = nn.CrossEntropyLoss()
        input = torch.rand([batch_size, 2], dtype=torch.float)
        target = torch.LongTensor([random.randrange(4) for _ in range(batch_size)]).to(
            device_id
        )

        for _ in range(6):
            output = ddp(input)
            loss = criterion(output, target)
            loss.backward()

        del ddp
        c10d.destroy_process_group(process_group)

        store = c10d.FileStore(recovery_filename, self.world_size)
        c10d.init_process_group(
            "nccl", store=store, rank=self.rank, world_size=self.world_size
        )
        process_group = c10d.distributed_c10d._get_default_group()
        ddp = DistributedDataParallel(
            model,
            device_ids=[device_id],
            process_group=process_group,
        )

        input = torch.rand([batch_size, 2], dtype=torch.float)
        target = torch.LongTensor([random.randrange(4) for _ in range(batch_size)]).to(
            device_id
        )
        for _ in range(6):
            output = ddp(input)
            loss = criterion(output, target)
            loss.backward()

    @requires_nccl()
    @skip_if_lt_x_gpu(2)
    def test_pass_default_pg(self):
        dist.init_process_group(
            "nccl",
            init_method=f"file://{self.file_name}",
            world_size=self.world_size,
            rank=self.rank,
        )

        default_pg = c10d.distributed_c10d._get_default_group()
        dist.destroy_process_group(default_pg)
        self.assertFalse(dist.is_initialized())

    def _test_grad_layout(self, replica_devices, layer_devs, local_batch_size):
        process_group = self._get_process_group()

        global_batch_size = local_batch_size * self.world_size

        # Carry out some trials with small buckets and some with big buckets.
        bucketsizes = (0.000001, 25)
        # Tuples of lists.  Each list describes per-layer characteristics for one trial.
        layer_formats = (
            [torch.contiguous_format] * 4,
            [torch.channels_last] * 2 + [torch.contiguous_format] * 2,
            [torch.channels_last] * 4,
        )
        layer_dtypes = (
            [torch.float] * 4,
            [torch.float] * 2 + [torch.half] * 2,
            [torch.half] * 4,
        )

        input_dev = layer_devs[0] if isinstance(layer_devs, list) else layer_devs
        target_dev = layer_devs[-1] if isinstance(layer_devs, list) else layer_devs
        input = torch.randn(
            (global_batch_size, 8, 8, 8), device=input_dev, dtype=torch.float
        )
        target = torch.randn(
            (global_batch_size, 8, 4, 4), device=target_dev, dtype=torch.float
        )
        local_batch_start = self.rank * local_batch_size
        local_batch_end = (self.rank + 1) * local_batch_size

        # Reducer.cpp sneakily creates one "initial bucket" that ignores the "bucket_cap_mb"
        # argument.  The following makes sure the initial bucket also complies.
        @contextmanager
        def first_bucket_size(ddp_bucket_mb):
            old_DEFAULT_FIRST_BUCKET_BYTES = dist._DEFAULT_FIRST_BUCKET_BYTES
            dist._DEFAULT_FIRST_BUCKET_BYTES = int(ddp_bucket_mb * 1.0e6)
            try:
                yield
            finally:
                dist._DEFAULT_FIRST_BUCKET_BYTES = old_DEFAULT_FIRST_BUCKET_BYTES

        with torch.backends.cudnn.flags(
            enabled=True, deterministic=True, benchmark=False
        ):
            for formats, dtypes, bucketsize in product(
                layer_formats, layer_dtypes, bucketsizes
            ):
                with first_bucket_size(bucketsize):
                    model_msg = f"rank = {self.rank} formats = {formats} dtypes = {dtypes} bucketsize = {bucketsize} "
                    try:
                        m = ConvNet(layer_devs, formats, dtypes)
                        m_ddp = DistributedDataParallel(
                            copy.deepcopy(m),
                            device_ids=replica_devices,
                            process_group=process_group,
                            bucket_cap_mb=bucketsize,
                        )
                        opt = torch.optim.SGD(m.parameters(), lr=0.1)
                        opt_ddp = torch.optim.SGD(m_ddp.parameters(), lr=0.1)
                        has_half = any(p.dtype is torch.half for p in m.parameters())
                        tol = 1.0e-3 if has_half else 1.0e-5
                    except BaseException:
                        # Prints case-specific debugging info to narrow down failing case.
                        print(
                            "Caught exception during model creation for " + model_msg,
                            flush=True,
                        )
                        raise
                    # 3 iters:  First iter creates grads, second iter retests after rebucketing,
                    # third iter tries zeroed grads.
                    for it in range(3):
                        iter_msg = f"iter = {it} " + model_msg
                        named_msg = iter_msg
                        try:
                            F.mse_loss(m(input).float(), target).backward()
                            F.mse_loss(
                                m_ddp(input[local_batch_start:local_batch_end]).float(),
                                target[local_batch_start:local_batch_end],
                            ).backward()
                            for i, ((layer_name, m_child), m_ddp_child) in enumerate(
                                zip(m.named_children(), m_ddp.module.children())
                            ):
                                named_msg = layer_name + ".weight" + " " + iter_msg
                                self.assertTrue(
                                    m_child.weight.grad.is_contiguous(
                                        memory_format=formats[i]
                                    ),
                                    named_msg,
                                )
                                self.assertTrue(
                                    m_ddp_child.weight.grad.is_contiguous(
                                        memory_format=formats[i]
                                    ),
                                    named_msg,
                                )
                                for j, ((param_name, p), p_ddp) in enumerate(
                                    zip(
                                        m_child.named_parameters(),
                                        m_ddp_child.parameters(),
                                    )
                                ):
                                    named_msg = (
                                        layer_name + "." + param_name + " " + iter_msg
                                    )
                                    self.assertEqual(
                                        p.grad, p_ddp.grad, rtol=tol, atol=tol
                                    )
                            opt.step()
                            opt_ddp.step()
                            if it == 0:
                                for p, p_ddp in zip(m.parameters(), m_ddp.parameters()):
                                    p.grad = None
                                    p_ddp.grad = None
                            else:
                                m.zero_grad()
                                m_ddp.zero_grad()
                        except BaseException:
                            # Makes sure we still get info if an error occurred somewhere other than the asserts.
                            print(
                                "Caught exception during iterations at " + named_msg,
                                flush=True,
                            )
                            raise

    @requires_nccl()
    @skip_if_lt_x_gpu(2)
    def test_grad_layout_1devicemodule_1replicaperprocess(self):
        dev0 = torch.device("cuda:" + str(gpus_for_rank(self.world_size)[self.rank][0]))
        # Tells DDP to use just one device.
        replica_devices = [dev0]
        # Tells _test_grad_layout to construct ConvNet with all layers on this process's first assigned device.
        layer_devs = dev0
        local_batch_size = 8
        self._test_grad_layout(replica_devices, layer_devs, local_batch_size)

    @requires_nccl()
    @skip_if_lt_x_gpu(4)
    @skip_if_rocm_multiprocess
    def test_grad_layout_2devicemodule(self):
        int_devices = gpus_for_rank(self.world_size)[self.rank][:2]
        dev0 = torch.device("cuda:" + str(int_devices[0]))
        dev1 = torch.device("cuda:" + str(int_devices[1]))
        # DDP's default behavior for a multi-device module is "don't replicate."
        replica_devices = None
        # Tells _test_grad_layout to constructs this process's ConvNet on 2 devices, with 2 layers on each device.
        layer_devs = [dev0] * 2 + [dev1] * 2
        local_batch_size = 8
        self._test_grad_layout(replica_devices, layer_devs, local_batch_size)

    @requires_nccl()
    @skip_if_lt_x_gpu(2)
    def test_param_layout_mismatch_error(self):
        process_group = self._get_process_group()

        dev0 = torch.device("cuda:" + str(gpus_for_rank(self.world_size)[self.rank][0]))
        layer_devs = dev0
        layer_formats = (
            [torch.contiguous_format] * 4
            if self.rank == 0
            else [torch.channels_last] * 4
        )
        layer_dtypes = [torch.float] * 4

        m = ConvNet(layer_devs, layer_formats, layer_dtypes)
        if self.rank == 0:
            m_ddp = DistributedDataParallel(
                m, device_ids=[dev0], process_group=process_group
            )
        else:
            with self.assertRaisesRegex(
                RuntimeError,
                ".* appears not to match strides of the same param in process 0",
            ):
                m_ddp = DistributedDataParallel(
                    m, device_ids=[dev0], process_group=process_group
                )

    def _gpu_model_with_ddp_comm_hook(
        self,
        process_group,
        hook=None,
        gradient_as_bucket_view=False,
        state=None,
        static_graph=False,
    ):
        device_id = gpus_for_rank(self.world_size)[self.rank][0]
        gpu_model = DistributedDataParallel(
            ModuleForDdpCommHook().to(device_id),
            device_ids=[device_id],
            process_group=process_group,
            gradient_as_bucket_view=gradient_as_bucket_view,
            static_graph=static_graph,
        )

        # Register a DDP communication hook if any.
        if hook is not None:
            gpu_model.register_comm_hook(state, hook)

        return gpu_model

    @requires_nccl()
    @skip_if_lt_x_gpu(2)
    def test_ddp_comm_hook_future_passing_gpu_nccl(self):
        """
        This unit test verifies whether the Future object is passed properly using nccl backend.
        The hook callback function creates a Future object and sets a value to it.
        """
        process_group = self._get_process_group()

        # Get GPU model with simple_hook registered.
        gpu_model = self._gpu_model_with_ddp_comm_hook(process_group, self._simple_hook)

        # check whether the grads are equal to what simple_hook's then callback returns.
        # without the comm_hook, result would be 0.25 * torch.ones(2, 2).
        self._run_and_verify_hook(gpu_model, 8, 2 * torch.ones(2, 2))

    def _test_ddp_comm_hook_allreduce_hook_nccl(
        self, gradient_as_bucket_view=False, static_graph=False
    ):
        """
        This unit test verifies whether a DDP communication hook that just calls
        allreduce gives the same result with the case of no hook registered.
        Without the then callback, the future_value in reducer is no longer
        a PyObject, and this unit test verifies future_value is properly checked.
        """
        process_group = self._get_process_group()

        def allreduce_hook(
            state: object, bucket: dist.GradBucket
        ) -> torch.futures.Future[torch.Tensor]:
            tensors = [bucket.buffer() / self.world_size]
            return (
                process_group.allreduce(tensors)
                .get_future()
                .then(lambda fut: fut.value()[0])
            )

        # Get GPU model with allreduce_hook registered.
        gpu_model = self._gpu_model_with_ddp_comm_hook(
            process_group, allreduce_hook, gradient_as_bucket_view, static_graph
        )

        # check whether the grads are equal to what DDP without hook would return.
        self._run_and_verify_hook(gpu_model, 8, 0.25 * torch.ones(2, 2))

    def _test_default_ddp_comm_hooks_nccl(self, gradient_as_bucket_view=False):
        """
        This unit test verifies whether default Python DDP communication hooks ALLREDUCE, FP16_COMPRESS
        and BF16_COMPRESS, can give the same result with the case of no hook registered.
        """
        process_group = self._get_process_group()

        # For these default DDP comm hooks, the only state is process group.
        state = process_group
        hook_options = [default.allreduce_hook, default.fp16_compress_hook]
        if (
            not TEST_WITH_ROCM
            and BFLOAT16_AVAILABLE
            and c10d.is_nccl_available()
            and torch.cuda.nccl.version() >= (2, 10)
        ):
            hook_options.append(default.bf16_compress_hook)
        for hook in hook_options:
            # Get GPU model with the hook registered.
            # The first arg 'process_group' is used for initializing the test environment,
            # so it cannot be replaced by 'state', although they have the same value.
            gpu_model = self._gpu_model_with_ddp_comm_hook(
                process_group, hook, gradient_as_bucket_view, state
            )

            # check whether the grads are equal to what DDP without hook would return.
            self._run_and_verify_hook(gpu_model, 8, 0.25 * torch.ones(2, 2))

    def _test_fp16_compress_wrapper(self, gradient_as_bucket_view=False):
        """
        This unit test verifies whether wrapping the ALLREDUCE and POWER_SGD hooks with
        the FP16_WRAPPER can give the same result as when there is no hook registered.
        """
        process_group = self._get_process_group()
        powerSGD_state = powerSGD.PowerSGDState(process_group=process_group)

        hook_args = [
            (powerSGD.powerSGD_hook, powerSGD_state),
            (default.allreduce_hook, process_group),
        ]

        for hook, state in hook_args:
            gpu_model = self._gpu_model_with_ddp_comm_hook(
                process_group,
                default.fp16_compress_wrapper(hook),
                gradient_as_bucket_view,
                state,
            )

            # check whether the grads are equal to what DDP without hook would return.
            self._run_and_verify_hook(gpu_model, 8, 0.25 * torch.ones(2, 2))

    def _test_bf16_compress_wrapper(self, gradient_as_bucket_view=False):
        """
        This unit test verifies whether wrapping the ALLREDUCE and POWER_SGD hooks with
        the BF16_WRAPPER can give the same result as when there is no hook registered.
        """
        process_group = self._get_process_group()
        powerSGD_state = powerSGD.PowerSGDState(process_group=process_group)

        hook_args = [
            (powerSGD.powerSGD_hook, powerSGD_state),
            (default.allreduce_hook, process_group),
        ]

        for hook, state in hook_args:
            gpu_model = self._gpu_model_with_ddp_comm_hook(
                process_group,
                default.bf16_compress_wrapper(hook),
                gradient_as_bucket_view,
                state,
            )

            # check whether the grads are equal to what DDP without hook would return.
            self._run_and_verify_hook(gpu_model, 8, 0.25 * torch.ones(2, 2))

    def _test_powerSGD_ddp_comm_hook_nccl(self, gradient_as_bucket_view=False):
        """
        This unit test verifies whether Python DDP communication hook POWER_SGD
        can give the same result with the case of no hook registered.
        """
        process_group = self._get_process_group()

        # Get GPU model with the hook registered.
        # Test the hook with different algorithmic configs.
        for use_error_feedback, warm_start, batch_tensors_with_same_shape in product(
            [True, False],
            [True, False],
            [True, False],
        ):
            state = powerSGD.PowerSGDState(
                process_group=process_group,
                matrix_approximation_rank=1,
                use_error_feedback=use_error_feedback,
                warm_start=warm_start,
                batch_tensors_with_same_shape=batch_tensors_with_same_shape,
            )
            for hook in [powerSGD.powerSGD_hook, powerSGD.batched_powerSGD_hook]:
                gpu_model = self._gpu_model_with_ddp_comm_hook(
                    process_group, hook, gradient_as_bucket_view, state
                )

                # check whether the grads are equal to what DDP without hook would return.
                self._run_and_verify_hook(gpu_model, 8, 0.25 * torch.ones(2, 2))

    def _test_builtin_ddp_comm_hooks_nccl(self, gradient_as_bucket_view=False):
        """
        This unit test verifies whether built-in C++ DDP communication hooks ALLREDUCE and FP16_COMPRESS
        can give the same result with the case of no hook registered.
        """
        process_group = self._get_process_group()

        for comm_hook_type in [
            dist.BuiltinCommHookType.ALLREDUCE,
            dist.BuiltinCommHookType.FP16_COMPRESS,
        ]:
            # Get GPU model with the built-in communication hook.
            gpu_model = self._gpu_model_with_builtin_ddp_comm_hook(
                process_group, comm_hook_type, gradient_as_bucket_view
            )

            # check whether the grads are equal to what DDP without hook would return.
            self._run_and_verify_hook(gpu_model, 8, 0.25 * torch.ones(2, 2))

    @requires_nccl()
    @skip_if_lt_x_gpu(2)
    def test_ddp_comm_hook_allreduce_hook_nccl(self):
        self._test_ddp_comm_hook_allreduce_hook_nccl()

    @requires_nccl()
    @skip_if_lt_x_gpu(2)
    def test_default_ddp_comm_hooks_nccl(self):
        self._test_default_ddp_comm_hooks_nccl()

    @requires_nccl()
    @skip_if_lt_x_gpu(2)
    def test_fp16_compress_wrapper_nccl(self):
        self._test_fp16_compress_wrapper()

    @requires_nccl()
    @requires_nccl_version((2, 10), "Need NCCL 2.10+ for BF16_COMPRESS")
    @skip_but_pass_in_sandcastle_if(
        not BFLOAT16_AVAILABLE,
        "BFloat16 is only supported by CUDA 11+",
    )
    @skip_if_lt_x_gpu(2)
    def test_bf16_compress_wrapper_nccl(self):
        self._test_bf16_compress_wrapper()

    @requires_nccl()
    @skip_if_lt_x_gpu(2)
    def test_builtin_ddp_comm_hooks_nccl(self):
        self._test_builtin_ddp_comm_hooks_nccl()

    @requires_nccl()
    @skip_if_lt_x_gpu(2)
    def test_powerSGD_ddp_comm_hook_nccl(self):
        self._test_powerSGD_ddp_comm_hook_nccl()

    @requires_nccl()
    @skip_if_lt_x_gpu(2)
    def test_ddp_comm_hook_allreduce_hook_nccl_grad_is_view(self):
        self._test_ddp_comm_hook_allreduce_hook_nccl(gradient_as_bucket_view=True)

    @requires_nccl()
    @skip_if_lt_x_gpu(2)
    def test_ddp_comm_hook_allreduce_hook_nccl_static_graph(self):
        self._test_ddp_comm_hook_allreduce_hook_nccl(static_graph=True)

    @requires_nccl()
    @skip_if_lt_x_gpu(2)
    def test_default_ddp_comm_hooks_nccl_is_view(self):
        self._test_default_ddp_comm_hooks_nccl(gradient_as_bucket_view=True)

    @requires_nccl()
    @skip_if_lt_x_gpu(2)
    def test_fp16_compress_wrapper_is_view(self):
        self._test_fp16_compress_wrapper(gradient_as_bucket_view=True)

    @requires_nccl()
    @requires_nccl_version((2, 10), "Need NCCL 2.10+ for BF16_COMPRESS")
    @skip_but_pass_in_sandcastle_if(
        not BFLOAT16_AVAILABLE,
        "BFloat16 is only supported by CUDA 11+",
    )
    @skip_if_lt_x_gpu(2)
    def test_bf16_compress_wrapper_is_view(self):
        self._test_bf16_compress_wrapper(gradient_as_bucket_view=True)

    @requires_nccl()
    @skip_if_lt_x_gpu(2)
    def test_builtin_ddp_comm_hooks_nccl_grad_is_view(self):
        self._test_builtin_ddp_comm_hooks_nccl(gradient_as_bucket_view=True)

    @requires_nccl()
    @skip_if_lt_x_gpu(2)
    def test_powerSGD_ddp_comm_hook_nccl_grad_is_view(self):
        self._test_powerSGD_ddp_comm_hook_nccl(gradient_as_bucket_view=True)

    @requires_nccl()
    @skip_if_lt_x_gpu(2)
    def test_ddp_comm_hook_allreduce_with_then_hook_nccl(self):
        """
        This unit test verifies whether a DDP communication hook that calls allreduce and then
        multiplies the result by ten and divides by two gives the expected result.
        """
        process_group = self._get_process_group()

        def allreduce_with_then_hook(
            state: object, bucket: dist.GradBucket
        ) -> torch.futures.Future[torch.Tensor]:
            tensors = [bucket.buffer() / self.world_size]
            fut = process_group.allreduce(tensors).get_future()

            def mult(fut):
                # Multiply the result by 10.
                return 10 * fut.value()[0]

            def div(fut):
                # Divide the result by 2.
                return 0.5 * fut.value()

            return fut.then(mult).then(div)

        # Get GPU model with allreduce_with_then_hook registered.
        gpu_model = self._gpu_model_with_ddp_comm_hook(
            process_group, allreduce_with_then_hook
        )

        # check whether the grads are equal to what allreduce returns multiplied by 5.
        # without the comm_hook, result would be still 0.25 * torch.ones(2, 2).
        self._run_and_verify_hook(gpu_model, 8, 1.25 * torch.ones(2, 2))

    class AcceptsParam(torch.nn.Module):
        def __init__(self, p, factor):
            super().__init__()
            self.a = p
            self.f = factor

        def forward(self, input):
            return input + self.a * self.f

    @requires_nccl()
    @skip_if_lt_x_gpu(2)
    def test_ddp_weight_sharing(self):
        process_group = self._get_process_group()

        size = 2048 * 2048
        dev = self.rank
        world = self.world_size

        p = torch.nn.Parameter(torch.randn(size, requires_grad=True))

        for try_set_to_none, use_bucket_view in product((False, True), (False, True)):
            m = torch.nn.Sequential(
                self.AcceptsParam(p, dev + 1), self.AcceptsParam(p, dev + 1)
            ).cuda(dev)

            m = torch.nn.parallel.DistributedDataParallel(
                m,
                bucket_cap_mb=1,
                gradient_as_bucket_view=use_bucket_view,
                device_ids=[dev],
                process_group=process_group,
            )

            for i in range(3):
                m.zero_grad(set_to_none=try_set_to_none)
                m(1).sum().backward()

                # Each param value is multiplied by "rank + 1" twice in forward, so the grad
                # values produced by a particular rank should be 2. * (rank + 1).
                # Summing these over ranks and dividing by world size gives the expected result:
                analytic = torch.full_like(
                    p, 2.0 * (world * (world + 1.0) / 2.0) / world, device=dev
                )
                for name, p in m.named_parameters():
                    self.assertEqual(
                        p.grad,
                        analytic,
                        "mismatch at "
                        + name
                        + ".grad for "
                        + f"set_to_none = {try_set_to_none}, use_bucket_view = {use_bucket_view}",
                    )

    @requires_nccl()
    @skip_if_lt_x_gpu(2)
    def test_ddp_packed_sequence(self):
        """
        Tests that DDP with ``device_ids`` specified can run a forward and
        backward pass with ``PackedSequence`` s with parity compared to a local
        version of the model.
        """
        store = c10d.FileStore(self.file_name, self.world_size)
        process_group = dist.init_process_group(
            "nccl",
            world_size=self.world_size,
            rank=self.rank,
            store=store,
        )
        seqs = ["sequence_sequence", "seq", "sequence"]
        vocab = ["<pad>"] + sorted({ch for seq in seqs for ch in seq})
        vectorized_seqs = [[vocab.index(tok) for tok in seq] for seq in seqs]
        # Set the seed to make the embedding and LSTM deterministic (even
        # across ranks since DDP broadcasts parameters from rank 0)
        torch.manual_seed(0)
        embed = nn.Embedding(len(vocab), 4)  # keep on CPU
        lstm = nn.LSTM(input_size=4, hidden_size=2, batch_first=True).to(self.rank)
        lstm_ddp = DistributedDataParallel(
            copy.deepcopy(lstm),
            device_ids=[self.rank],
            process_group=process_group,
        )
        for p1, p2 in zip(lstm.parameters(), lstm_ddp.module.parameters()):
            self.assertEqual(p1, p2)
        seq_lengths = torch.LongTensor(list(map(len, vectorized_seqs)))
        seq_tensor = torch.Tensor(
            torch.zeros((len(vectorized_seqs), seq_lengths.max()))
        ).long()
        for i, (seq, seq_len) in enumerate(zip(vectorized_seqs, seq_lengths)):
            seq_tensor[i, :seq_len] = torch.LongTensor(seq)
        seq_lengths, permutation_idx = seq_lengths.sort(0, descending=True)
        seq_tensor = seq_tensor[permutation_idx]
        embedded_seq_tensor = embed(seq_tensor)
        packed_input = torch.nn.utils.rnn.pack_padded_sequence(
            embedded_seq_tensor,
            seq_lengths,
            batch_first=True,
        )
        packed_input_ddp = torch.nn.utils.rnn.pack_padded_sequence(
            embedded_seq_tensor.detach().clone(),
            seq_lengths,
            batch_first=True,
        )
        # Move the input to GPU explicitly for the local model
        packed_output, (ht, ct) = lstm(packed_input.to(self.rank))
        # Let DDP move the input to GPU internally
        packed_output_ddp, (ht_ddp, ct_ddp) = lstm_ddp(packed_input_ddp)
        self.assertEqual(packed_output.data, packed_output_ddp.data)
        self.assertEqual(ht, ht_ddp)
        self.assertEqual(ct, ct_ddp)
        packed_output.data.sum().backward()
        packed_output_ddp.data.sum().backward()
        for p1, p2 in zip(lstm.parameters(), lstm_ddp.parameters()):
            self.assertEqual(p1.grad, p2.grad)

    @requires_nccl()
    @skip_if_lt_x_gpu(2)
    def test_channels_last_contig(self):
        process_group = self._get_process_group()
        device = torch.device(f"cuda:{self.rank}")
        tensor = torch.ones((2, 16, 768, 1152), dtype=torch.float32, device=device).to(
            memory_format=torch.channels_last
        )
        process_group.broadcast([tensor]).wait()

    @requires_nccl()
    @skip_if_lt_x_gpu(2)
    def test_ddp_complex_params(self):
        class FFTModel(nn.Module):
            def __init__(self, hin, win, n_features):
                super().__init__()
                self.hin = hin
                self.win = win
                self.weight = nn.Parameter(
                    torch.ones(
                        (n_features, n_features, hin, win // 2 + 1), dtype=torch.cfloat
                    )
                )

            def forward(self, x):
                xc = torch.fft.rfft2(
                    x, s=(self.hin, self.win), dim=(-2, -1), norm="ortho"
                )
                xcw = torch.einsum("nchw,cohw->nohw", xc, self.weight)
                x = torch.fft.irfft2(xcw, dim=(-2, -1), norm="ortho")
                return x

        process_group = self._get_process_group()
        device_id = gpus_for_rank(self.world_size)[self.rank][0]
        N, C, H, W = 1, 16, 64, 64
        ddp_model = DistributedDataParallel(
            FFTModel(hin=H, win=W, n_features=C).to(device_id),
            device_ids=[device_id],
            process_group=process_group,
        )
        optimizer = torch.optim.Adam(ddp_model.parameters(), lr=0.001)

        inp = torch.ones((N, C, H, W), dtype=torch.float32)

        # train step
        out = ddp_model(inp)
        loss = torch.sum(out)
        loss.backward()
        optimizer.step()

        torch.cuda.synchronize(device=device_id)


class WorkHookTest(MultiProcessTestCase):
    @property
    def world_size(self):
        return 2

    def setUp(self):
        super().setUp()
        # set TORCH_NCCL_ENABLE_TIMING to enable timing for CUDAEvents
        # in ProcessGroup Work
        os.environ["TORCH_NCCL_ENABLE_TIMING"] = "1"
        self._spawn_processes()

    def tearDown(self):
        super().tearDown()
        del os.environ["TORCH_NCCL_ENABLE_TIMING"]
        try:
            os.remove(self.file_name)
        except OSError:
            pass

    def _get_store(self):
        return dist.FileStore(self.file_name, self.world_size)

    def _get_process_group(self):
        store = self._get_store()
        c10d.init_process_group(
            "nccl", store=store, rank=self.rank, world_size=self.world_size
        )
        return c10d.distributed_c10d._get_default_group()

    @requires_nccl()
    @skip_if_lt_x_gpu(2)
    def test_on_completion_hook_broadcast(self):
        pg = self._get_process_group()
        num_hook_fired = 0
        durations: List[float] = []

        def hook(work_info: torch._C._distributed_c10d.WorkInfo):
            nonlocal num_hook_fired, durations
            num_hook_fired += 1
            durations.append(work_info.active_duration.total_seconds())

        pg._register_on_completion_hook(hook)
        tensor = torch.ones([2, 3]).cuda(self.rank) * self.rank
        pg.broadcast([tensor]).wait()
        pg.broadcast([tensor]).wait()

        # N.B.: destroy_process_group is necessary to wait for
        # all pending works to finish.
        c10d.destroy_process_group(pg)

        self.assertEqual(num_hook_fired, 2)
        self.assertEqual(len(durations), 2)
        for duration in durations:
            self.assertTrue(duration > 0)

        self.assertEqual(tensor, torch.zeros([2, 3]).cuda(self.rank))

    @requires_nccl()
    @skip_if_lt_x_gpu(2)
    def test_on_completion_hook_mixed_ops(self):
        pg = self._get_process_group()
        num_hook_fired = 0
        durations: List[float] = []

        def hook(work_info: torch._C._distributed_c10d.WorkInfo):
            nonlocal num_hook_fired, durations
            num_hook_fired += 1
            durations.append(work_info.active_duration.total_seconds())

        pg._register_on_completion_hook(hook)
        tensor = torch.ones([2, 3]).cuda(self.rank)
        tensor_list = [torch.empty_like(tensor) for _ in range(self.world_size)]
        # intentionally using async ops.
        pg.allreduce(tensor)
        pg.allgather(tensor_list, tensor)
        pg.allreduce(tensor)

        # N.B.: destroy_process_group is necessary to wait for
        # all pending works to finish.
        c10d.destroy_process_group(pg)

        self.assertEqual(num_hook_fired, 3)
        self.assertEqual(len(durations), 3)
        for duration in durations:
            self.assertTrue(duration > 0)

        self.assertEqual(
            tensor,
            torch.ones([2, 3]).cuda(self.rank) * self.world_size * self.world_size,
        )

        self.assertEqual(
            tensor_list,
            [
                torch.ones([2, 3]).cuda(self.rank) * self.world_size
                for _ in range(self.world_size)
            ],
        )

    @requires_nccl()
    @skip_if_lt_x_gpu(2)
    def test_on_completion_hook_with_ddp(self):
        pg = self._get_process_group()
        num_hook_fired: Dict[int, int] = {}
        durations: Dict[OpType, List[float]] = {}

        def hook(work_info: torch._C._distributed_c10d.WorkInfo):
            nonlocal num_hook_fired, durations
            op_type = work_info.op_type
            if op_type not in num_hook_fired:
                num_hook_fired[op_type] = 0
                durations[op_type] = []
            num_hook_fired[op_type] += 1
            durations[op_type].append(work_info.active_duration.total_seconds())

        pg._register_on_completion_hook(hook)

        nlayers = 10
        net = nn.Sequential(
            *[nn.Linear(1000, 1000, bias=False) for _ in range(nlayers)]
        ).to(self.rank)

        ddp = DistributedDataParallel(
            net,
            device_ids=[self.rank],
            process_group=pg,
            bucket_cap_mb=1,
        )

        pg._wait_for_pending_works()

        # DDP is expected to synchronize model parameter by broadcasting
        # from rank0 to other ranks. However, this is DDP's internal implementation,
        # which is subject to change in future versions.
        self.assertTrue(num_hook_fired[OpType.BROADCAST] > 0)
        ctor_allreduce = (
            num_hook_fired[OpType.ALLREDUCE]
            if OpType.ALLREDUCE in num_hook_fired
            else 0
        )

        x = torch.zeros(2, 1000).cuda(self.rank)
        ddp(x).sum().backward()

        c10d.destroy_process_group(pg)

        self.assertTrue(OpType.ALLREDUCE in num_hook_fired)
        # The number of allreduce ops depend on DDP internal implementation, but
        # there should be at least one allreduce.
        self.assertTrue(num_hook_fired[OpType.ALLREDUCE] - ctor_allreduce > 0)
        self.assertTrue(all(duration > 0 for duration in chain(*(durations.values()))))

    # Not testing FSDP due to https://github.com/pytorch/pytorch/issues/90848.
    # We cannot disable workCleanupLoop() as hooks are fired in that thread.

    @requires_nccl()
    @skip_if_lt_x_gpu(2)
    def test_on_completion_hook_all_gather_object(self):
        torch.cuda.set_device(self.rank)

        pg = self._get_process_group()
        num_hook_fired: Dict[int, int] = {}
        durations: Dict[OpType, List[float]] = {}

        def hook(work_info: torch._C._distributed_c10d.WorkInfo):
            nonlocal num_hook_fired, durations
            op_type = work_info.op_type
            if op_type not in num_hook_fired:
                num_hook_fired[op_type] = 0
                durations[op_type] = []
            num_hook_fired[op_type] += 1
            durations[op_type].append(work_info.active_duration.total_seconds())

        pg._register_on_completion_hook(hook)

        obj = {"rank": self.rank, "world_size": self.world_size}
        obj_list = [None for _ in range(self.world_size)]

        c10d.all_gather_object(obj_list, obj, group=pg)

        for r, o in enumerate(obj_list):
            self.assertTrue(isinstance(o, dict))
            self.assertTrue(set(o.keys()), {"rank", "world_size"})
            self.assertEqual(o["rank"], r)
            self.assertEqual(o["world_size"], self.world_size)

        c10d.destroy_process_group(pg)

        self.assertTrue(OpType.ALLGATHER in num_hook_fired)
        self.assertEqual(len(num_hook_fired), 1)
        # two allgathers, one for size and another for values
        self.assertEqual(num_hook_fired[OpType.ALLGATHER], 2)
        self.assertTrue(all(duration > 0 for duration in durations[OpType.ALLGATHER]))

    @requires_nccl()
    @skip_if_lt_x_gpu(2)
    def test_on_completion_hook_seq(self):
        pg = self._get_process_group()
        num_hook_fired = 0
        seq: int = -1
        work: int = 0

        def hook(work_info: torch._C._distributed_c10d.WorkInfo):
            nonlocal num_hook_fired, seq
            num_hook_fired += 1
            seq = work_info.seq

        pg._register_on_completion_hook(hook)
        tensor = torch.ones([2, 3]).cuda(self.rank) * self.rank
        work_count = 3
        for i in range(work_count):
            work += 1
            pg.broadcast([tensor]).wait()

        # N.B.: destroy_process_group is necessary to wait for
        # all pending works to finish.
        c10d.destroy_process_group(pg)

        self.assertEqual(num_hook_fired, work_count)
        self.assertEqual(work, seq)


class NcclErrorHandlingTest(MultiProcessTestCase):
    def setUp(self):
        super().setUp()
        # Need to skip return code checking for these tests since the child
        # processes don't exit cleanly.
        self.skip_return_code_checks = [
            self.test_nccl_errors_blocking_abort.__wrapped__,
            self.test_nccl_errors_blocking_sigkill.__wrapped__,
            self.test_nccl_errors_blocking_sigterm.__wrapped__,
            self.test_nccl_errors_blocking_nonzero_exit.__wrapped__,
        ]
        # TORCH_NCCL_BLOCKING_WAIT overrides TORCH_NCCL_ASYNC_ERROR_HANDLING hence tests
        # that use TORCH_NCCL_BLOCKING_WAIT will test it as expected.
        os.environ["TORCH_NCCL_ASYNC_ERROR_HANDLING"] = "1"
        self._spawn_processes()

    def tearDown(self):
        super().tearDown()
        try:
            os.remove(self.file_name)
        except OSError:
            pass

    @property
    def op_timeout_sec(self):
        return 3

    @property
    def world_size(self):
        return 3

    @property
    def blocking_wait_error_msg(self):
        return "timeout"

    def _run_all_reduce(self, pg):
        pg.allreduce(torch.rand(10).cuda(self.rank))

    @requires_nccl()
    @requires_nccl_version((2, 4, 0), "Need NCCL 2.4+ for error checking")
    @skip_if_lt_x_gpu(3)
    @skip_if_rocm_multiprocess
    @skip_but_pass_in_sandcastle("Test does not pass when run locally")
    def test_nccl_errors_nonblocking(self):
        # Note: we unset and restore TORCH_NCCL_ASYNC_ERROR_HANDLING for this test
        # since test_c10d_common runs with async error handling by default, but this
        # tests behavior when it is not enabled.
        prev_nccl_async_error_handling = os.environ.get(
            "TORCH_NCCL_ASYNC_ERROR_HANDLING", None
        )
        os.environ["TORCH_NCCL_ASYNC_ERROR_HANDLING"] = "0"
        store = c10d.FileStore(self.file_name, self.world_size)
        process_group = c10d.ProcessGroupNCCL(store, self.rank, self.world_size)
        process_group.allreduce(torch.rand(10).cuda(self.rank))
        if self.rank == 0:
            # This allreduce does not block Python thread as allreduce enqueues
            # the cuda operation, and then wait only blocks the current cuda
            # stream.
            work = process_group.allreduce(torch.rand(10).cuda(self.rank))
            work.wait()

            # Now the work scheduled next should hang forever since the previous
            # allreduce will never complete.
            t = threading.Thread(target=self._run_all_reduce, args=(process_group,))
            t.daemon = True
            t.start()
            t.join(int(get_timeout(self.id()) / 5))
            self.assertTrue(t.is_alive())

        if prev_nccl_async_error_handling is not None:
            os.environ[
                "TORCH_NCCL_ASYNC_ERROR_HANDLING"
            ] = prev_nccl_async_error_handling

    def _test_nccl_errors_blocking(self, func):
        store = c10d.FileStore(self.file_name, self.world_size)
        process_group = c10d.ProcessGroupNCCL(
            store,
            self.rank,
            self.world_size,
            timeout=timedelta(seconds=10),
        )
        process_group.allreduce(torch.rand(10).cuda(self.rank))
        if self.rank == 0:
            work = process_group.allreduce(torch.rand(10).cuda(self.rank))
            with self.assertRaisesRegex(dist.DistBackendError, ""):
                # It seems the error message would be different depending on
                # whether the test is run on CI machine and devGPU.  Skipping
                # the error message check to make both sides happy.
                work.wait(timeout=timedelta(seconds=self.op_timeout_sec))
            # Run some GPU operations to make sure cuda has not gotten stuck.
            # It was observed cuda could get stuck if NCCL communicators were
            # not properly aborted before throwing RuntimeError.
            a = torch.rand(10).cuda(self.rank)
        elif self.rank == 1:
            # Clean up structures (ex: files for FileStore before going down)
            del process_group
            func()

    def _test_barrier_error(self):
        store = c10d.FileStore(self.file_name, self.world_size)
        process_group = c10d.ProcessGroupNCCL(
            store,
            self.rank,
            self.world_size,
            timeout=timedelta(seconds=10),
        )
        process_group.barrier().wait()
        if self.rank == 0:
            with self.assertRaisesRegex(dist.DistBackendError, ""):
                # It seems the error message would be different depending on
                # whether the test is run on CI machine and devGPU.  Skipping
                # the error message check to make both sides happy.
                process_group.barrier().wait(
                    timeout=timedelta(seconds=self.op_timeout_sec)
                )

    @with_nccl_blocking_wait
    @requires_nccl()
    @requires_nccl_version((2, 4, 0), "Need NCCL 2.4+ for error checking")
    @skip_if_lt_x_gpu(3)
    @skip_if_rocm_multiprocess
    def test_nccl_errors_blocking_clean_exit(self):
        self._test_nccl_errors_blocking(lambda: sys.exit(0))

    @with_nccl_blocking_wait
    @requires_nccl()
    @requires_nccl_version((2, 4, 0), "Need NCCL 2.4+ for error checking")
    @skip_if_lt_x_gpu(3)
    @skip_if_rocm_multiprocess
    def test_nccl_errors_blocking_nonzero_exit(self):
        self._test_nccl_errors_blocking(lambda: sys.exit(1))

    @with_nccl_blocking_wait
    @requires_nccl()
    @requires_nccl_version((2, 4, 0), "Need NCCL 2.4+ for error checking")
    @skip_if_lt_x_gpu(3)
    @skip_if_rocm_multiprocess
    @skip_but_pass_in_sandcastle(
        "Frequently times out see https://github.com/pytorch/pytorch/issues/58920"
    )
    def test_nccl_errors_blocking_abort(self):
        self._test_nccl_errors_blocking(lambda: os.abort())

    @with_nccl_blocking_wait
    @requires_nccl()
    @requires_nccl_version((2, 4, 0), "Need NCCL 2.4+ for error checking")
    @skip_if_lt_x_gpu(3)
    @skip_if_rocm_multiprocess
    def test_nccl_errors_blocking_sigkill(self):
        self._test_nccl_errors_blocking(lambda: os.kill(os.getpid(), signal.SIGKILL))

    @with_nccl_blocking_wait
    @requires_nccl()
    @requires_nccl_version((2, 4, 0), "Need NCCL 2.4+ for error checking")
    @skip_if_lt_x_gpu(3)
    @skip_if_rocm_multiprocess
    def test_nccl_errors_blocking_sigterm(self):
        self._test_nccl_errors_blocking(lambda: os.kill(os.getpid(), signal.SIGTERM))

    @with_nccl_blocking_wait
    @requires_nccl()
    @requires_nccl_version((2, 4, 0), "Need NCCL 2.4+ for error checking")
    @skip_if_lt_x_gpu(3)
    def test_nccl_blocking_wait_with_barrier(self):
        self._test_barrier_error()

    @requires_nccl()
    @requires_nccl_version((2, 4, 0), "Need NCCL 2.4+ for error checking")
    @skip_if_lt_x_gpu(3)
    def test_nccl_non_blocking_wait_with_barrier(self):
        # test the barrier behavior in the non blocking wait setting
        prev_nccl_async_error_handling = os.environ.get(
            "TORCH_NCCL_ASYNC_ERROR_HANDLING", None
        )
        # avoid watchdog thread interference
        os.environ["TORCH_NCCL_ASYNC_ERROR_HANDLING"] = "0"
        self._test_barrier_error()
        if prev_nccl_async_error_handling is not None:
            os.environ[
                "TORCH_NCCL_ASYNC_ERROR_HANDLING"
            ] = prev_nccl_async_error_handling

    @requires_nccl()
    @requires_nccl_version((2, 4, 0), "Need NCCL 2.4+ for error checking")
    @skip_if_lt_x_gpu(3)
    def test_get_future_result(self):
        def assert_fut_success(fut):
            self.assertEqual(WorkResult(fut.value()), WorkResult.SUCCESS)

        # test the barrier behavior in the non blocking wait setting
        prev_nccl_async_error_handling = os.environ.get(
            "TORCH_NCCL_ASYNC_ERROR_HANDLING", None
        )
        # avoid watchdog thread interference
        os.environ["TORCH_NCCL_ASYNC_ERROR_HANDLING"] = "0"
        store = c10d.FileStore(self.file_name, self.world_size)
        process_group = c10d.ProcessGroupNCCL(
            store,
            self.rank,
            self.world_size,
            timeout=timedelta(seconds=2),
        )
        barrier_work = process_group.barrier()
        barrier_work.wait()
        barrier_result = barrier_work.get_future_result().wait()
        self.assertEqual(WorkResult(barrier_result), WorkResult.SUCCESS)
        ar_work = process_group.allreduce(torch.rand(10).cuda(self.rank))
        ar_work.wait()
        fut = ar_work.get_future_result()
        # test adding a callback function
        fut.then(assert_fut_success)
        if self.rank == 0:
            work = process_group.allreduce(torch.rand(10).cuda(self.rank))
            work.wait()
            result = work.get_future_result().wait()
            self.assertEqual(WorkResult(result), WorkResult.TIMEOUT)
        else:
            # other ranks not exiting before rank 0 timeout, this is to avoid
            # nccl error happening before rank 0 timeouts
            time.sleep(4)

        if prev_nccl_async_error_handling is not None:
            os.environ[
                "TORCH_NCCL_ASYNC_ERROR_HANDLING"
            ] = prev_nccl_async_error_handling

    def _run_invalid_nccl_blocking_wait_env(self, val):
        os.environ["TORCH_NCCL_BLOCKING_WAIT"] = val
        store = c10d.FileStore(self.file_name, self.world_size)
        with self.assertRaises(RuntimeError):
            process_group = c10d.ProcessGroupNCCL(store, self.rank, self.world_size)

    @requires_nccl()
    @skip_if_lt_x_gpu(3)
    def test_invalid_nccl_blocking_wait_env(self):
        self._run_invalid_nccl_blocking_wait_env("abc")
        self._run_invalid_nccl_blocking_wait_env("-1")
        self._run_invalid_nccl_blocking_wait_env("2147483647")
        self._run_invalid_nccl_blocking_wait_env("4294967295")

    @with_nccl_blocking_wait
    @requires_nccl()
    @requires_gloo()
    @skip_if_lt_x_gpu(3)
    def test_nccl_timeout(self):
        store = c10d.FileStore(self.file_name, self.world_size)

        # Initialize process_group.
        process_group = c10d.ProcessGroupNCCL(
            store, self.rank, self.world_size, timeout=timedelta(seconds=10)
        )
        # Control gloo pg used as go-ahead signal/barrier
        # to coordinate btwn ranks.
        pg_gloo = c10d.ProcessGroupGloo(store, self.rank, self.world_size)
        failed_collective_timeout = timedelta(milliseconds=100)
        process_group.allreduce(torch.rand(10).cuda(self.rank)).wait(
            timeout=timedelta(seconds=5)
        )

        if self.rank == 0:
            # This should timeout in about 1 second.
            # Watchdog may abort timed out work resulting in NCCL error instead of operation timed out.
            with self.assertRaisesRegex(
                dist.DistBackendError, self.blocking_wait_error_msg
            ):
                process_group.allreduce(torch.rand(10).cuda(self.rank)).wait(
                    timeout=failed_collective_timeout
                )
            # Now do a barrier to tell other rank to go ahead.
            pg_gloo.barrier().wait()
        else:
            # Wait on rank 0 to fail.
            try:
                pg_gloo.barrier().wait()
            except Exception as e:
                raise ValueError(
                    f"Rank {self.rank} barrier timed out waiting for rank 0 with error: {str(e)}"
                ) from e


class CommTest(test_c10d_common.AbstractCommTest, MultiProcessTestCase):
    @property
    def device(self):
        return f"cuda:{self.rank}"

    def setUp(self):
        super().setUp()
        # TORCH_NCCL_BLOCKING_WAIT overrides TORCH_NCCL_ASYNC_ERROR_HANDLING hence tests
        # that use TORCH_NCCL_BLOCKING_WAIT will test it as expected.
        os.environ["TORCH_NCCL_ASYNC_ERROR_HANDLING"] = "1"
        self._spawn_processes()

    def tearDown(self):
        super().tearDown()
        try:
            os.remove(self.file_name)
        except OSError:
            pass

    def _test_broadcast_coalesced(self, process_group, device, root_rank):
        half = torch.float16

        # No support for float16 for CPU tensors
        if device == torch.device("cpu"):
            half = torch.float32

        target = torch.arange(60, dtype=half, device=device).chunk(5)
        target += torch.arange(60, dtype=torch.float32, device=device).chunk(5)
        target += torch.arange(60, dtype=half, device=device).chunk(5)
        target += torch.arange(60, dtype=torch.float64, device=device).chunk(5)
        target += torch.arange(60, dtype=half, device=device).chunk(5)
        target += torch.arange(60, dtype=torch.float32, device=device).chunk(5)

        # The tensors to pass to broadcast are identical to the target
        # only on the process that is the root of the broadcast.
        if self.rank == root_rank:
            tensors = [tensor.clone() for tensor in target]
        else:
            tensors = [torch.zeros_like(tensor) for tensor in target]

        if self.rank != root_rank:
            self.assertNotEqual(tensors, target)

        c10d._broadcast_coalesced(
            process_group, tensors, buffer_size=256, src=root_rank
        )

        if self.rank != root_rank:
            self.assertEqual(tensors, target)

    @requires_nccl()
    @skip_if_lt_x_gpu(2)
    def test_broadcast_coalesced_nccl(self):
        store = c10d.FileStore(self.file_name, self.world_size)
        c10d.init_process_group(
            backend="nccl", store=store, rank=self.rank, world_size=self.world_size
        )
        process_group = c10d.distributed_c10d._get_default_group()
        device = torch.device("cuda:%d" % self.rank)
        ranks = [0, 1]
        for root_rank in ranks:
            self._test_broadcast_coalesced(process_group, device, root_rank)

    @requires_nccl()
    @skip_if_lt_x_gpu(2)
    def test_all_reduce_coalesced_nccl(self):
        store = c10d.FileStore(self.file_name, self.world_size)
        c10d.init_process_group(
            backend="nccl", store=store, rank=self.rank, world_size=self.world_size
        )
        process_group = c10d.distributed_c10d._get_default_group()
        device = torch.device("cuda:%d" % self.rank)
        tensors = [
            torch.full((60 + i,), self.rank + 1 + i, device=device, dtype=torch.float)
            for i in range(5)
        ]
        torch.distributed.all_reduce_coalesced(tensors, group=process_group)
        for i, t in enumerate(tensors):
            self.assertEqual(
                t,
                torch.full_like(
                    t, self.world_size * (i + (self.world_size + 1.0) / 2.0)
                ),
            )

    @requires_nccl()
    @skip_if_lt_x_gpu(2)
    def test_all_reduce_coalesced_nccl_float8_errors(self):
        store = c10d.FileStore(self.file_name, self.world_size)
        c10d.init_process_group(
            backend="nccl", store=store, rank=self.rank, world_size=self.world_size
        )
        process_group = c10d.distributed_c10d._get_default_group()
        device = torch.device("cuda:%d" % self.rank)
        tensors = [
            torch.full(
                (60 + i,), self.rank + 1 + i, device=device, dtype=torch.float
            ).to(torch.float8_e4m3fn)
            for i in range(5)
        ]
        with self.assertRaisesRegex(
            RuntimeError,
            "Float8 dtypes are not currenlty supported for NCCL reductions",
        ):
            torch.distributed.all_reduce_coalesced(tensors, group=process_group)

    @requires_nccl()
    @skip_if_lt_x_gpu(2)
    def test_all_reduce_coalesced_manager_nccl(self):
        store = c10d.FileStore(self.file_name, self.world_size)
        c10d.init_process_group(
            backend="nccl", store=store, rank=self.rank, world_size=self.world_size
        )
        process_group = c10d.distributed_c10d._get_default_group()
        device = torch.device("cuda:%d" % self.rank)
        tensors = [
            torch.full((60 + i,), self.rank + 1 + i, device=device, dtype=torch.float)
            for i in range(5)
        ]
        with torch.distributed._coalescing_manager(
            group=process_group, device=device, async_ops=True
        ) as cm:
            for tensor in tensors:
                torch.distributed.all_reduce(tensor)
        self.assertEqual(len(cm.works), 1)
        cm.wait()
        for i, t in enumerate(tensors):
            self.assertEqual(
                t,
                torch.full_like(
                    t, self.world_size * (i + (self.world_size + 1.0) / 2.0)
                ),
            )

    @requires_nccl()
    @skip_if_lt_x_gpu(2)
    @skip_if_rocm_multiprocess
    def test_intra_node_comm_all_reduce(self):
        from torch._C._distributed_c10d import _get_intra_node_comm_usage_counter
        from torch.testing._internal.common_cuda import SM80OrLater

        for peer in range(self.world_size):
            if peer == self.rank:
                continue
            if not torch._C._cuda_canDeviceAccessPeer(self.rank, peer):
                raise SkipTest("Test requires p2p access")

        if not SM80OrLater:
            raise SkipTest("Test requires sm>=80")

        store = c10d.FileStore(self.file_name, self.world_size)
        os.environ["ENABLE_INTRA_NODE_COMM"] = "1"
        os.environ["TEST_INTRA_NODE_COMM"] = "1"
        torch.cuda.set_device(self.rank)
        c10d.init_process_group(
            backend="nccl", rank=self.rank, world_size=self.world_size, store=store
        )
        expect = self.world_size * (self.world_size - 1) // 2

        # IntraNodeComm currently only supports sum and bf16.
        # Verify that it is not used in the next two configurations.
        t = torch.full((4 * 1024 // 2,), self.rank).cuda()
        c10d.all_reduce(t, c10d.ReduceOp.SUM)
        self.assertTrue(t.eq(expect).all())
        self.assertEqual(_get_intra_node_comm_usage_counter(), 0)

        t = torch.full((4 * 1024 // 2,), self.rank, dtype=torch.bfloat16).cuda()
        c10d.all_reduce(t, c10d.ReduceOp.AVG)
        self.assertEqual(_get_intra_node_comm_usage_counter(), 0)

        # Verify that IntraNodeComm is used up to 10MB
        t = torch.full((4 * 1024 // 2,), self.rank, dtype=torch.bfloat16).cuda()
        c10d.all_reduce(t, c10d.ReduceOp.SUM)
        self.assertTrue(t.eq(expect).all())
        self.assertEqual(_get_intra_node_comm_usage_counter(), 1)

        t = torch.full((512 * 1024 // 2,), self.rank, dtype=torch.bfloat16).cuda()
        c10d.all_reduce(t, c10d.ReduceOp.SUM)
        self.assertTrue(t.eq(expect).all())
        self.assertEqual(_get_intra_node_comm_usage_counter(), 2)

        t = torch.full((10 * 1024**2 // 2,), self.rank, dtype=torch.bfloat16).cuda()
        c10d.all_reduce(t, c10d.ReduceOp.SUM)
        self.assertTrue(t.eq(expect).all())
        self.assertEqual(_get_intra_node_comm_usage_counter(), 3)

        # Verify that IntraNodeComm is not used beyond 10MB
        t = torch.full(
            (10 * 1024**2 // 2 + 1,), self.rank, dtype=torch.bfloat16
        ).cuda()
        c10d.all_reduce(t, c10d.ReduceOp.SUM)
        self.assertTrue(t.eq(expect).all())
        self.assertEqual(_get_intra_node_comm_usage_counter(), 3)

        c10d.destroy_process_group()

    @requires_nccl()
    @skip_if_lt_x_gpu(2)
    def test_sequence_num_set_default_pg_nccl(self):
        torch.cuda.set_device(self.rank)
        self._test_sequence_num_set_default_pg(backend="nccl")

    @skip_if_lt_x_gpu(2)
    @requires_nccl()
    def test_sequence_num_incremented_nccl_default(self):
        self._test_sequence_num_incremented_default_group("nccl")

    @skip_if_lt_x_gpu(4)
    @requires_nccl()
    def test_sequence_num_incremented_nccl_subgroup(self):
        if self.world_size < 4:
            return skip_but_pass_in_sandcastle("Test requires world_size of at least 4")
        self._test_sequence_num_incremented_subgroup("nccl")

    @requires_nccl()
    @skip_if_lt_x_gpu(2)
    def test_sequence_num_set_nccl_new_group(self):
        torch.cuda.set_device(self.rank)
        self._test_sequence_num_set_new_group(backend="nccl")

    def _test_pass_nccl_options(self, pg_opts):
        store = c10d.FileStore(self.file_name, self.world_size)
        # Test init_process_group accepts options
        dist.init_process_group(
            "nccl",
            world_size=self.world_size,
            rank=self.rank,
            store=store,
            pg_options=pg_opts,
        )

        # Test with new_group
        pg = c10d.new_group([0, 1], pg_options=pg_opts)
        # test the process group works as expected
        t = torch.tensor([self.rank + 1] * 10).cuda(self.rank)
        pg.allreduce(t).wait()
        expected_tensor = torch.tensor([3] * 10).cuda(self.rank)
        self.assertEqual(expected_tensor, t)

    @requires_nccl()
    @skip_if_lt_x_gpu(2)
    def test_pass_nccl_options_high_priority_stream(self):
        pg_opts = c10d.ProcessGroupNCCL.Options()
        pg_opts.is_high_priority_stream = True
        self._test_pass_nccl_options(pg_opts)

    @requires_nccl()
    @requires_nccl_version(
        (2, 18), "Need NCCL 2.17+ for configuring NCCL communicators"
    )
    @skip_if_lt_x_gpu(2)
    def test_pass_nccl_options_config(self):
        pg_opts = c10d.ProcessGroupNCCL.Options()
        pg_opts.config.max_ctas = 4
        pg_opts.config.min_ctas = 2
        pg_opts.config.cga_cluster_size = 2
        pg_opts.config.net_name = "Socket"
        pg_opts.config.split_share = 1
        nccl_debug_file = tempfile.NamedTemporaryFile()
        os.environ["NCCL_DEBUG"] = "INFO"
        os.environ["NCCL_DEBUG_FILE"] = nccl_debug_file.name

        # Tests functionality when passing nccl config
        self._test_pass_nccl_options(pg_opts)

        # Tests if comms were configured
        nccl_debug_file_content = nccl_debug_file.read()
        max_ctas = re.search(rb"Max CTAs.*(\d+)|$", nccl_debug_file_content).group(1)
        min_ctas = re.search(rb"Min CTAs.*(\d+)|$", nccl_debug_file_content).group(1)
        split_share = re.search(
            rb"Split share.*(\d+)|$", nccl_debug_file_content
        ).group(1)
        cga_cluster_size = re.search(
            rb"CGA cluster.*(\d+)|$", nccl_debug_file_content
        ).group(1)
        net_name = re.search(
            rb"Using network.([a-zA-z]+)|$", nccl_debug_file_content
        ).group(1)
        self.assertEqual(pg_opts.config.max_ctas, int(max_ctas))
        self.assertEqual(pg_opts.config.min_ctas, int(min_ctas))
        self.assertEqual(pg_opts.config.cga_cluster_size, int(cga_cluster_size))
        self.assertEqual(pg_opts.config.net_name, net_name.decode())
        self.assertEqual(pg_opts.config.split_share, int(split_share))

    @requires_nccl()
    @skip_if_lt_x_gpu(4)
    def test_nccl_barrier(self):
        store = c10d.FileStore(self.file_name, self.world_size)
        c10d.init_process_group(
            backend="nccl", rank=self.rank, world_size=self.world_size, store=store
        )

        t = torch.tensor([self.rank + 1] * 10).cuda(2 * self.rank)
        c10d.all_reduce(t)
        expected_tensor = torch.tensor([3] * 10).cuda(2 * self.rank)
        self.assertEqual(expected_tensor, t)

        # Test with new_group
        pg = c10d.new_group([0, 1])
        t = torch.tensor([self.rank + 1] * 10).cuda(2 * self.rank)
        pg.allreduce(t).wait()
        self.assertEqual(expected_tensor, t)

        pg = c10d.new_group([0])
        if self.rank == 0:
            t = torch.tensor([self.rank + 1] * 10).cuda(2 * self.rank)
            expected_tensor = torch.tensor([self.rank + 1] * 10).cuda(2 * self.rank)
            pg.allreduce(t).wait()
            self.assertEqual(expected_tensor, t)

        pg = c10d.new_group([1])
        if self.rank == 1:
            t = torch.tensor([self.rank + 1] * 10).cuda(2 * self.rank)
            expected_tensor = torch.tensor([self.rank + 1] * 10).cuda(2 * self.rank)
            pg.allreduce(t).wait()
            self.assertEqual(expected_tensor, t)

    @requires_nccl()
    @skip_if_lt_x_gpu(2)
    def test_nccl_barrier_device_ids(self):
        store = c10d.FileStore(self.file_name, self.world_size)
        c10d.init_process_group(
            backend="nccl", rank=self.rank, world_size=self.world_size, store=store
        )

        c10d.barrier(device_ids=[self.rank])

    @requires_nccl()
    @skip_if_lt_x_gpu(2)
    def test_nccl_barrier_device_ids_function_argument(self):
        store = c10d.FileStore(self.file_name, self.world_size)
        c10d.init_process_group(
            backend="nccl", rank=self.rank, world_size=self.world_size, store=store
        )

        with self.assertRaisesRegex(TypeError, "Invalid function argument"):
            c10d.barrier(device_ids=self.rank)

    @requires_nccl()
    @skip_if_lt_x_gpu(2)
    @with_dist_debug_levels(levels=["DETAIL"])
    def test_nccl_warn_not_in_group_debug_detail(self):
        self._test_warn_not_in_group(backend="nccl")

    @requires_nccl()
    @skip_if_lt_x_gpu(2)
    @with_dist_debug_levels(levels=["INFO"])
    def test_nccl_warn_not_in_group_debug_info(self):
        self._test_warn_not_in_group(backend="nccl")

    @requires_nccl()
    @skip_if_lt_x_gpu(2)
    @with_dist_debug_levels(levels=["OFF"])
    def test_nccl_warn_not_in_group_debug_off(self):
        self._test_warn_not_in_group(backend="nccl")

    @requires_nccl()
    @skip_if_lt_x_gpu(2)
    def test_nncl_rank_membership(self):
        self._test_rank_membership(backend="nccl")

    @requires_nccl()
    @skip_if_lt_x_gpu(2)
    def test_tensor_dtype_mismatch(self):
        self._test_tensor_dtype_mismatch(backend="nccl")

    @requires_nccl()
    @skip_if_lt_x_gpu(2)
    def test_tensor_dtype_complex(self):
        self._test_tensor_dtype_complex(backend="nccl")

    @requires_nccl()
    @skip_if_lt_x_gpu(2)
    def test_reduce_scatter_base_k(self):
        store = dist.FileStore(self.file_name, self.world_size)
        dist.init_process_group(
            "nccl",
            world_size=self.world_size,
            rank=self.rank,
            store=store,
        )
        output_tensor = torch.zeros(2, dtype=torch.int64).to(self.rank)
        input_tensors = torch.arange(self.world_size * 2, dtype=torch.int64).to(
            self.rank
        )
        input_tensors = torch.reshape(input_tensors, (self.world_size, 2))
        dist.reduce_scatter_tensor(output_tensor, input_tensors)
        self.assertEqual(output_tensor, input_tensors[self.rank] * self.world_size)

    @requires_nccl()
    @skip_if_lt_x_gpu(2)
    def test_reduce_scatter_tensor_coalesced(self):
        store = dist.FileStore(self.file_name, self.world_size)
        dist.init_process_group(
            "nccl",
            world_size=self.world_size,
            rank=self.rank,
            store=store,
        )
        output_tensors = torch.zeros(2, 2).to(self.rank)
        input_tensors = [torch.ones(2, 2).to(self.rank) for _ in range(self.world_size)]
        with dist._coalescing_manager():
            for i in range(self.world_size):
                dist.reduce_scatter_tensor(output_tensors[i], input_tensors[i])
        self.assertEqual(output_tensors, input_tensors[self.rank] * self.world_size)

    @requires_nccl()
    @skip_if_lt_x_gpu(2)
    def test_reduce_scatter_base_k_float8_errors(self):
        store = dist.FileStore(self.file_name, self.world_size)
        dist.init_process_group(
            "nccl",
            world_size=self.world_size,
            rank=self.rank,
            store=store,
        )
        output_tensor = (
            torch.zeros(2, dtype=torch.float32).to(torch.float8_e4m3fn).to(self.rank)
        )
        input_tensors = (
            torch.arange(self.world_size * 2, dtype=torch.float32)
            .to(torch.float8_e4m3fn)
            .to(self.rank)
        )
        input_tensors = torch.reshape(input_tensors, (self.world_size, 2))
        with self.assertRaisesRegex(
            RuntimeError,
            "Float8 dtypes are not currenlty supported for NCCL reductions",
        ):
            dist.reduce_scatter_tensor(output_tensor, input_tensors)

    @requires_nccl()
    @skip_if_lt_x_gpu(2)
    def test_reduce_scatter_tensor_coalesced_float8_errors(self):
        store = dist.FileStore(self.file_name, self.world_size)
        dist.init_process_group(
            "nccl",
            world_size=self.world_size,
            rank=self.rank,
            store=store,
        )
        output_tensors = torch.zeros(2, 2).to(torch.float8_e5m2).to(self.rank)
        input_tensors = [
            torch.ones(2, 2).to(torch.float8_e5m2).to(self.rank)
            for _ in range(self.world_size)
        ]

        with self.assertRaisesRegex(
            RuntimeError,
            "Float8 dtypes are not currenlty supported for NCCL reductions",
        ):
            with dist._coalescing_manager():
                for i in range(self.world_size):
                    dist.reduce_scatter_tensor(output_tensors[i], input_tensors[i])
            self.assertEqual(output_tensors, input_tensors[self.rank])


class SetDeviceMethod(Enum):
    TORCH_CUDA_SET = auto()  # torch.cuda.set_device
    COLLECTIVE_ARGUMENT = auto()  # broadcast_object_list(device=)


class NcclProcessGroupWithDispatchedCollectivesTests(
    test_c10d_common.ProcessGroupWithDispatchedCollectivesTests
):
    @requires_nccl()
    @skip_if_lt_x_gpu(1)
    def test_collectives(self):
        self._test_collectives(backend="nccl")

    @requires_nccl()
    @skip_if_lt_x_gpu(1)
    def test_allreduce_coalesced(self):
        self._test_allreduce_coalesced(backend="nccl")

    @requires_nccl()
    @skip_if_lt_x_gpu(1)
    def test_all_to_all_single(self):
        self._test_all_to_all_single(backend="nccl")

    @requires_nccl()
    @skip_if_lt_x_gpu(1)
    def test_allgather_base(self):
        store = dist.FileStore(self.file_name, self.world_size)
        dist.init_process_group(
            "nccl",
            world_size=self.world_size,
            rank=self.rank,
            store=store,
        )
        device = "cuda"
        tensor = torch.ones(10, 10, device=torch.device(device))
        output_tensor = torch.zeros(10, 10, device=torch.device(device))
        dist.all_gather_into_tensor(output_tensor, tensor)
        self.assertEqual(output_tensor, tensor)

    @requires_nccl()
    @skip_if_lt_x_gpu(1)
    @parametrize("float8_dtype", [torch.float8_e4m3fn, torch.float8_e5m2])
    def test_allgather_float8(self, float8_dtype):
        store = dist.FileStore(self.file_name, self.world_size)
        dist.init_process_group(
            "nccl",
            world_size=self.world_size,
            rank=self.rank,
            store=store,
        )
        device = "cuda"
        tensor = torch.ones(10, 16, device=torch.device(device)).to(float8_dtype)
        output_tensor = torch.zeros(10, 16, device=torch.device(device)).to(
            float8_dtype
        )
        dist.all_gather_into_tensor(output_tensor, tensor)
        self.assertEqual(output_tensor.view(torch.float32), tensor.view(torch.float32))


instantiate_parametrized_tests(NcclProcessGroupWithDispatchedCollectivesTests)


class LargeCommTest(test_c10d_common.AbstractLargeCommTest, MultiProcessTestCase):
    def setUp(self):
        super().setUp()
        # TORCH_NCCL_BLOCKING_WAIT overrides TORCH_NCCL_ASYNC_ERROR_HANDLING hence tests
        # that use TORCH_NCCL_BLOCKING_WAIT will test it as expected.
        os.environ["TORCH_NCCL_ASYNC_ERROR_HANDLING"] = "1"
        self._spawn_processes()

    def tearDown(self):
        super().tearDown()
        try:
            os.remove(self.file_name)
        except OSError:
            pass

    @property
    def device(self):
        return self.rank

    @requires_nccl()
    @skip_if_lt_x_gpu(4)
    def test_new_group_local_sync(self):
        self._test_new_group_local_sync(backend="nccl")

    @requires_nccl()
    @skip_if_lt_x_gpu(4)
    def test_new_group_local_sync_sanity_check(self):
        self._test_new_group_local_sync_sanity_check(backend="nccl")

    @requires_nccl()
    @skip_if_lt_x_gpu(4)
    def test_new_group_local_sync_duplicated_pg(self):
        self._test_new_group_local_sync_duplicate_pg(backend="nccl")

    def _init_two_pg2_subgroups(self, world_size: int = 4):
        if world_size != 4:
            raise NotImplementedError(
                f"need world size of 4 to get 2 subgroup PGs, but got world size of {world_size}"
            )
        store = c10d.FileStore(self.file_name, world_size)
        c10d.init_process_group(
            backend="nccl", store=store, rank=self.rank, world_size=world_size
        )
        # every rank creates the same sub groups
        # including unused sub groups in the current rank
        a_group = c10d.new_group([0, 1])
        b_group = c10d.new_group([2, 3])
        return a_group if self.rank < 2 else b_group

    @requires_nccl()
    @skip_if_lt_x_gpu(4)
    def test_gather_subgroup(self):
        world_size = 4
        if self.rank >= world_size:
            # just easier to write the test for exactly 4 gpus, even if this test class increased to 8gpu later
            return

        subgroup = self._init_two_pg2_subgroups(world_size)
        device = torch.device("cuda:%d" % self.rank)
        input = torch.ones((10,), device=device) * self.rank
        if self.rank == 0 or self.rank == 2:
            gather_list = [torch.empty_like(input) for _ in range(subgroup.size())]
            torch.distributed.gather(
                input,
                gather_list=gather_list,
                dst=self.rank,
                group=subgroup,
                async_op=False,
            )
            for src in range(len(gather_list)):
                expected = (torch.ones_like(input) * self.rank) + src
                self.assertEqual(gather_list[src], expected)
        else:
            torch.distributed.gather(
                input,
                gather_list=None,
                dst=self.rank - 1,
                group=subgroup,
                async_op=False,
            )

    @requires_nccl()
    @skip_if_lt_x_gpu(4)
    def test_gather_object_subgroup(self):
        world_size = 4
        if self.rank >= world_size:
            # just easier to write the test for exactly 4 gpus, even if this test class increased to 8gpu later
            return

        subgroup = self._init_two_pg2_subgroups(world_size)

        # discrepancy #1
        # have to set device or else gather_object gets wrong device from 'current_device = _get_pg_default_device(group)
        torch.cuda.set_device(self.rank)

        input = {"rank": self.rank}
        if self.rank == 0 or self.rank == 2:
            # discrepancy #2
            # another weird thing- what's the point of making me specify some empty objects in my list?
            # empty list should be valid imo.  (but it throws an error)
            gather_list = [{}, {}]
            torch.distributed.gather_object(
                input, object_gather_list=gather_list, dst=self.rank, group=subgroup
            )
            for src in range(len(gather_list)):
                self.assertEqual(gather_list[src]["rank"], self.rank + src)
        else:
            torch.distributed.gather_object(
                input, object_gather_list=None, dst=self.rank - 1, group=subgroup
            )

    @requires_nccl()
    @skip_if_lt_x_gpu(4)
    def test_reduce_subgroup(self):
        world_size = 4
        if self.rank >= world_size:
            return
        subgroup = self._init_two_pg2_subgroups(world_size)
        device = torch.device("cuda:%d" % self.rank)
        x = torch.ones((10,), device=device) * self.rank
        if self.rank == 0 or self.rank == 2:
            expected = x + torch.ones((10,), device=device) * (self.rank + 1)
            c10d.reduce(x, dst=self.rank, group=subgroup, async_op=False)
            self.assertEqual(x, expected)
        else:
            c10d.reduce(x, dst=self.rank - 1, group=subgroup, async_op=False)

    @requires_nccl()
    @skip_if_lt_x_gpu(4)
    @parametrize("async_op", [True, False])
    def test_send_recv_subgroup(self, async_op):
        world_size = 4
        if self.rank >= world_size:
            return
        subgroup = self._init_two_pg2_subgroups(world_size)
        device = torch.device("cuda:%d" % self.rank)
        if self.rank == 0 or self.rank == 2:
            x = torch.empty((10,), device=device)
            if async_op:
                c10d.irecv(x, src=self.rank + 1, group=subgroup).wait()
            else:
                c10d.recv(x, src=self.rank + 1, group=subgroup)
            expected = torch.ones((10,), device=device) * (self.rank + 1)
            self.assertEqual(x, expected)
        else:
            x = torch.ones((10,), device=device) * self.rank
            if async_op:
                c10d.isend(x, dst=self.rank - 1, group=subgroup).wait()
            else:
                c10d.send(x, dst=self.rank - 1, group=subgroup)

    @requires_nccl()
    @skip_if_lt_x_gpu(4)
    def test_broadcast_subgroup(self):
        world_size = 4
        if self.rank >= world_size:
            return
        subgroup = self._init_two_pg2_subgroups(world_size)
        device = torch.device("cuda:%d" % self.rank)
        if self.rank == 0 or self.rank == 2:
            x = torch.empty((10,), device=device)
            c10d.broadcast(x, src=self.rank + 1, group=subgroup)
            expected = torch.ones((10,), device=device) * (self.rank + 1)
            self.assertEqual(x, expected)
        else:
            x = torch.ones((10,), device=device) * self.rank
            c10d.broadcast(x, src=self.rank, group=subgroup)

    @requires_nccl()
    @skip_if_lt_x_gpu(4)
    @parametrize(
        "set_device",
        [SetDeviceMethod.TORCH_CUDA_SET, SetDeviceMethod.COLLECTIVE_ARGUMENT],
    )
    def test_send_recv_object_list_subgroup(self, set_device: SetDeviceMethod):
        world_size = 4
        if self.rank >= world_size:
            return
        subgroup = self._init_two_pg2_subgroups(world_size)
        if set_device == SetDeviceMethod.TORCH_CUDA_SET:
            torch.cuda.set_device(self.rank)
            device = None
        else:
            device = torch.device("cuda:%d" % self.rank)
        if self.rank == 0 or self.rank == 2:
            x = [{}]
            c10d.recv_object_list(x, src=self.rank + 1, group=subgroup, device=device)
            expected = [{"rank": self.rank + 1}]
            self.assertEqual(x, expected)
        else:
            x = [{"rank": self.rank}]
            c10d.send_object_list(x, dst=self.rank - 1, group=subgroup, device=device)

    @requires_nccl()
    @skip_if_lt_x_gpu(4)
    @parametrize(
        "set_device",
        [SetDeviceMethod.TORCH_CUDA_SET, SetDeviceMethod.COLLECTIVE_ARGUMENT],
    )
    def test_broadcast_object_list_subgroup(self, set_device: SetDeviceMethod):
        world_size = 4
        if self.rank >= world_size:
            return
        subgroup = self._init_two_pg2_subgroups(world_size)
        if set_device == SetDeviceMethod.TORCH_CUDA_SET:
            torch.cuda.set_device(self.rank)
            device = None
        else:
            device = torch.device("cuda:%d" % self.rank)
        if self.rank == 0 or self.rank == 2:
            x = [{}]
            c10d.broadcast_object_list(
                x, src=self.rank + 1, group=subgroup, device=device
            )
            expected = [{"rank": self.rank + 1}]
            self.assertEqual(x, expected)
        else:
            x = [{"rank": self.rank}]
            c10d.broadcast_object_list(x, src=self.rank, group=subgroup, device=device)

    @requires_nccl()
    @skip_if_lt_x_gpu(4)
    def test_scatter_subgroup(self):
        world_size = 4
        if self.rank >= world_size:
            return
        subgroup = self._init_two_pg2_subgroups(world_size)
        device = torch.device("cuda:%d" % self.rank)
        x = torch.empty((10,), device=device)
        expected = torch.ones((10,), device=device) * self.rank
        if self.rank == 0 or self.rank == 2:
            c10d.scatter(x, scatter_list=None, src=self.rank + 1, group=subgroup)
        else:
            scatter_list = [
                torch.ones((10,), device=device) * (self.rank - 1),
                torch.ones((10,), device=device) * self.rank,
            ]
            c10d.scatter(x, scatter_list=scatter_list, src=self.rank, group=subgroup)
        self.assertEqual(x, expected)

    @requires_nccl()
    @skip_if_lt_x_gpu(4)
    def test_scatter_object_list_subgroup(self):
        world_size = 4
        if self.rank >= world_size:
            return
        subgroup = self._init_two_pg2_subgroups(world_size)
        torch.cuda.set_device(self.rank)
        scatter_object_output_list = [None]
        expected = [{"rank": self.rank}]
        if self.rank == 0 or self.rank == 2:
            c10d.scatter_object_list(
                scatter_object_output_list=scatter_object_output_list,
                scatter_object_input_list=None,
                src=self.rank + 1,
                group=subgroup,
            )

        else:
            scatter_object_input_list = [
                {"rank": self.rank - 1},
                {"rank": self.rank},
            ]
            c10d.scatter_object_list(
                scatter_object_output_list=scatter_object_output_list,
                scatter_object_input_list=scatter_object_input_list,
                src=self.rank,
                group=subgroup,
            )
        self.assertEqual(scatter_object_output_list, expected)


instantiate_parametrized_tests(LargeCommTest)


class SparseCollective(MultiProcessTestCase):
    @property
    def world_size(self):
        return 1

    def setUp(self):
        super().setUp()
        # TORCH_NCCL_BLOCKING_WAIT overrides TORCH_NCCL_ASYNC_ERROR_HANDLING hence tests
        # that use TORCH_NCCL_BLOCKING_WAIT will test it as expected.
        os.environ["TORCH_NCCL_ASYNC_ERROR_HANDLING"] = "1"
        # self.num_gpus = torch.cuda.device_count()
        self._spawn_processes()

    def tearDown(self):
        super().tearDown()
        try:
            os.remove(self.file_name)
        except OSError:
            pass

    class ToyModel(nn.Module):
        def __init__(self, rank, vocab_size, embedding_dim):
            super().__init__()
            self.embedding = nn.Embedding(vocab_size, embedding_dim, sparse=True).to(
                rank
            )
            self.linear = nn.Linear(embedding_dim, 1).to(rank)

        def forward(self, inputs):
            embedded = self.embedding(inputs)
            # embedded shape: (batch_size, sequence_length, embedding_dim)
            flattened = torch.mean(embedded, dim=1)
            # flattened shape: (batch_size, embedding_dim)
            output = self.linear(flattened)
            # output shape: (batch_size, 1)
            return output

    @requires_nccl()
    @skip_if_lt_x_gpu(1)
    def test_ddp_set_sparse_metadata(self):
        store = dist.FileStore(self.file_name, self.world_size)
        dist.init_process_group(
            "nccl",
            world_size=self.world_size,
            rank=self.rank,
            store=store,
        )

        vocab_size = 5

        model = SparseCollective.ToyModel(
            self.rank, vocab_size=vocab_size, embedding_dim=10
        )
        ddp_model = DistributedDataParallel(model)
        inputs = torch.tensor([[1, 0, 0], [0, 0, 0], [0, 0, 0]]).to(self.rank)
        # set sparse metadata on the DDP model
        indices = torch.Tensor(list(range(vocab_size)))
        ddp_model._set_sparse_metadata({"embedding.weight": indices})
        # forward pass
        try:
            output = ddp_model(inputs)
            loss = output.sum()

            # backward pass
            loss.backward()
            self.assertTrue(ddp_model.module.embedding.weight.grad.indices, indices)
        except RuntimeError as e:
            if "NCCL does not support all_reduce with sparse tensors" in str(e):
                pass
            else:
                # Rethrow the exception if it's a different error
                raise


class NCCLTraceTestBase(MultiProcessTestCase):
    def setUp(self):
        super().setUp()
        os.environ[
            "TORCH_NCCL_ENABLE_TIMING"
        ] = "0"  # see 'timing_enabled' parametrized tests
        os.environ["TORCH_NCCL_TRACE_BUFFER_SIZE"] = "1000"
        os.environ["TORCH_NCCL_DUMP_ON_TIMEOUT"] = "1"
        self.tempdir = tempfile.TemporaryDirectory()
        os.environ["TORCH_NCCL_DEBUG_INFO_TEMP_FILE"] = self._trace_basename()
        os.environ["TORCH_NCCL_DEBUG_INFO_PIPE_FILE"] = self._trace_basename()
        self._spawn_processes()

    @classmethod
    def _run(
        cls,
        parent_conn,
        rank: int,
        test_name: str,
        file_name: str,
        parent_pipe,
        **kwargs,
    ) -> None:
        cls.parent = parent_conn
        super()._run(rank, test_name, file_name, parent_pipe)

    @property
    def local_device(self):
        return torch.device("cuda", self.rank_to_GPU[self.rank][0])

    def _join_processes(self, fn):
        # We need to patch sys.exit() as skip_if will use sys.exit() and
        # the exit code from the this process will not be catched.
        with mock.patch("sys.exit") as exit_mock:
            fn()
        super()._join_processes(fn)

    def _spawn_processes(self) -> None:
        proc = torch.multiprocessing.get_context("spawn").Process
        self.children_pipes = []
        parent_pipes = []
        for i in range(self.world_size):
            parent_conn, child_conn = torch.multiprocessing.Pipe()
            self.children_pipes.append(child_conn)
            parent_pipes.append(parent_conn)
        piter = iter(parent_pipes)

        def wrap(*positional, args, **kwargs):
            args = (next(piter), *args)
            return proc(*positional, args=args, **kwargs)

        self._start_processes(wrap)

    def _create_process_group_nccl(self):
        store = dist.FileStore(self.file_name, self.world_size)
        c10d.init_process_group(
            "nccl", world_size=self.world_size, rank=self.rank, store=store
        )
        pg = c10d.distributed_c10d._get_default_group()
        return pg

    def tearDown(self):
        super().tearDown()
        try:
            os.remove(self.file_name)
        except OSError:
            pass

    @property
    def world_size(self):
        return 2

    @property
    def rank_to_GPU(self):
        # return rank to GPU map
        return init_multigpu_helper(self.world_size, "nccl")

    def _trace_basename(self):
        # we pass the base to the env, and the dump util will append rank
        return os.path.join(self.tempdir.name, "trace_")

    def _trace_name(self, rank):
        return self._trace_basename() + str(rank)

    def started_or_scheduled(self, timing_enabled):
        return "started" if timing_enabled else "scheduled"


class NCCLTraceTest(NCCLTraceTestBase):
    def _verify_trace(self, t, include_collectives, timing_enabled, is_json):
        ver = t["version"]
        self.assertEqual(ver, "2.4")
        pg_config = t["pg_config"]
        self.assertEqual(len(pg_config), 1)
        default_pg_info = pg_config["0"]
        self.assertIn("name", default_pg_info)
        self.assertIn("desc", default_pg_info)
        self.assertIn("ranks", default_pg_info)
        pg_status = t["pg_status"]
        self.assertEqual(len(pg_status), 1)
        self.assertEqual(str(pg_status["0"]["last_enqueued_collective"]), "2")
        self.assertEqual(str(pg_status["0"]["last_completed_collective"]), "2")
        self.assertEqual(
            str(pg_status["0"]["last_started_collective"]),
            "2" if timing_enabled else "-1",
        )
        global_ranks = pg_config["0"]["ranks"]
        self.assertEqual(len(json.loads(global_ranks)), self.world_size)
        if include_collectives:
            self.assertEqual(len(t["entries"]), 2)
            t = t["entries"]
            last = t[-1]
            self.assertEqual(last["process_group"], ("0", "default_pg"))
            self.assertEqual(last["state"], "completed")
            s = last["time_discovered_started_ns"]
            f = last["time_discovered_completed_ns"]
            self.assertEqual(last["record_id"], 1)
            self.assertIsNotNone(f)
            if timing_enabled:
                self.assertIsNotNone(s)
                self.assertTrue(s <= f)
            # we don't collect stack traces in JSON at the moment
            if not is_json:
                self.assertIn("test_c10d_nccl.py", str(last["frames"]))
            self.assertEqual(last["input_sizes"], ((3, 4),))
            self.assertEqual(last["input_dtypes"], ["Float"])
            self.assertEqual(last["output_sizes"], ((3, 4),))
            self.assertEqual(last["output_dtypes"], ["Float"])
            self.assertEqual(last["collective_seq_id"], 2)
            self.assertEqual(last["timeout_ms"], 600000)
            now = datetime.now()
            event_created_time = datetime.fromtimestamp(
                last["time_created_ns"] / 1000000000
            )
            before_test = now - timedelta(minutes=1)
            self.assertTrue(before_test < event_created_time < now)
            if timing_enabled:
                # very loose bounds, measured 0.036 ms on devgpu
                self.assertTrue(0 < last["duration_ms"] < 100)
            else:
                self.assertTrue("duration_ms" not in last)
        else:
            self.assertTrue("entries" not in t)

    @requires_nccl()
    @skip_but_pass_in_sandcastle_if(not TEST_MULTIGPU, "NCCL test requires 2+ GPUs")
    @parametrize("timing_enabled", [True, False])
    @parametrize("include_collectives", [True, False])
    def test_short_json(self, timing_enabled, include_collectives):
        if self.rank == self.MAIN_PROCESS_RANK:
            return
        pg = self._create_process_group_nccl()
        if timing_enabled:
            pg._enable_collectives_timing()
        device = self.local_device
        a = torch.full((3, 4), float(self.rank), device=device)
        for i in range(2):
            f = pg.allreduce(a)
        f.wait()
        torch.cuda.synchronize(device=device)
        # gah ok so now the duration_ms is populated best-effort since it can only happen outside "dump()" api
        time.sleep(1)
        t = json.loads(
            torch._C._distributed_c10d._dump_nccl_trace_json(
                includeCollectives=include_collectives
            )
        )
        self._verify_trace(t, include_collectives, timing_enabled, True)
        dist.destroy_process_group()

    @requires_nccl()
    @skip_but_pass_in_sandcastle_if(not TEST_MULTIGPU, "NCCL test requires 2+ GPUs")
    @parametrize("timing_enabled", [True, False])
    @parametrize("include_collectives", [True, False])
    def test_short_pickle(self, timing_enabled, include_collectives):
        if self.rank == self.MAIN_PROCESS_RANK:
            return
        pg = self._create_process_group_nccl()
        if timing_enabled:
            pg._enable_collectives_timing()
        device = self.local_device
        a = torch.full((3, 4), float(self.rank), device=device)
        for i in range(2):
            f = pg.allreduce(a)
        f.wait()
        torch.cuda.synchronize(device=device)
        # gah ok so now the duration_ms is populated best-effort since it can only happen outside "dump()" api
        time.sleep(1)
        t = pickle.loads(
            torch._C._distributed_c10d._dump_nccl_trace(
                includeCollectives=include_collectives
            )
        )
        self._verify_trace(
            t,
            include_collectives=include_collectives,
            timing_enabled=timing_enabled,
            is_json=True,
        )
        dist.destroy_process_group()

    @requires_nccl()
    @skip_but_pass_in_sandcastle_if(not TEST_MULTIGPU, "NCCL test requires 2+ GPUs")
    def test_dump_pipe(self):
        def open_file_with_timeout(file_path, mode, timeout=1.0):
            start_time = time.time()
            while time.time() - start_time < timeout:
                if os.path.exists(file_path):
                    return open(file_path, mode)
                time.sleep(0.1)
            raise FileNotFoundError

        if self.rank == self.MAIN_PROCESS_RANK:
            for c in self.children_pipes:
                self.assertEqual(c.recv(), "next")

            dump_file = self._trace_name(rank=0)
            pipe_file = dump_file + ".pipe"
            with open_file_with_timeout(pipe_file, "w") as f:
                f.write("1\n")
            with open_file_with_timeout(dump_file, "rb", timeout=10.0) as f:
                self.assertTrue("all_reduce" in str(pickle.load(f)))

            for c in self.children_pipes:
                c.send("next")
            return

        pg = self._create_process_group_nccl()
        device = self.local_device
        a = torch.full((3, 4), float(self.rank), device=device)
        for i in range(2):
            f = pg.allreduce(a)
        f.wait()
        torch.cuda.synchronize(device=device)
        self.parent.send("next")
        self.parent.recv()

    @requires_nccl()
    @skip_but_pass_in_sandcastle_if(not TEST_MULTIGPU, "NCCL test requires 2+ GPUs")
    def test_long(self):
        os.environ["TORCH_NCCL_TRACE_BUFFER_SIZE"] = "10"
        if self.rank == self.MAIN_PROCESS_RANK:
            return
        pg = self._create_process_group_nccl()
        device = self.local_device
        a = torch.full((3, 4), float(self.rank), device=device)
        for i in range(2):
            # test some other primitives to make sure
            # their strings are valid
            xs = [torch.ones(3, 4, device=device)]
            pg.broadcast(xs).wait()
            pg.allreduce(xs).wait()
            pg.reduce(xs).wait()
            ys = [[torch.empty(3, 4, device=device) for _ in range(self.world_size)]]
            pg.allgather(ys, xs).wait()
            pg.reduce_scatter(xs, ys).wait()
            f = pg.allreduce(a)
        f.wait()
        torch.cuda.synchronize(device=device)
        t = pickle.loads(torch._C._distributed_c10d._dump_nccl_trace())
        t = t["entries"]
        self.assertEqual(len(t), 10)
        first = t[0]
        last = t[-1]
        self.assertEqual(last["profiling_name"], "nccl:all_reduce")
        self.assertEqual(last["state"], "completed")
        self.assertIn("test_c10d_nccl.py", str(last["frames"]))
        self.assertEqual(last["input_sizes"], ((3, 4),))
        self.assertEqual(last["input_dtypes"], ["Float"])
        self.assertEqual(last["output_sizes"], ((3, 4),))
        self.assertEqual(last["output_dtypes"], ["Float"])
        self.assertEqual(last["timeout_ms"], 600000)
        self.assertEqual(last["collective_seq_id"] - first["collective_seq_id"], 9)
        dist.destroy_process_group()

    @requires_nccl()
    @skip_but_pass_in_sandcastle_if(not TEST_MULTIGPU, "NCCL test requires 2+ GPUs")
    def test_trace_while_all_works_retired(self):
        os.environ["TORCH_NCCL_TRACE_BUFFER_SIZE"] = "10"
        if self.rank == self.MAIN_PROCESS_RANK:
            return
        pg = self._create_process_group_nccl()
        device = self.local_device
        # send more works than the buffer size to overwrite the previous entry
        for i in range(12):
            a = [torch.ones(3, 4, device=device)]
            pg.broadcast(a).wait()
        torch.cuda.synchronize(device=device)

        # wait for all works to be retired
        pg._wait_for_pending_works()
        t = pickle.loads(torch._C._distributed_c10d._dump_nccl_trace())
        t = t["entries"]
        self.assertEqual(len(t), 10)
        last = t[-1]
        self.assertEqual(last["retired"], True)
        self.assertEqual(last["state"], "completed")

    @requires_nccl()
    @skip_but_pass_in_sandcastle_if(not TEST_MULTIGPU, "NCCL test requires 2+ GPUs")
    @parametrize("timing_enabled", [True, False])
    @parametrize("only_active", [True, False])
    def test_trace_while_active(self, timing_enabled, only_active):
        if self.rank == self.MAIN_PROCESS_RANK:
            for c in self.children_pipes:
                self.assertEqual(c.recv(), "next")
            for c in self.children_pipes:
                c.send("next")
            return

        pg = self._create_process_group_nccl()
        if timing_enabled:
            pg._enable_collectives_timing()
        device = self.local_device
        with torch.cuda.device(device):
            a = torch.full((3, 4), float(self.rank), device=device)

            pg.allreduce(a).wait()
            e = torch.cuda.Event()
            e.record()
            if self.rank != 0:
                pg.allreduce(a).wait()
            e.synchronize()
            t = pickle.loads(
                torch._C._distributed_c10d._dump_nccl_trace(onlyActive=only_active)
            )
            t = t["entries"]
            if only_active:
                if self.rank == 0:
                    self.assertEqual(len(t), 0)
                else:
                    self.assertEqual(len(t), 1)
            if not only_active:
                if self.rank == 0:
                    self.assertEqual(t[-1]["profiling_name"], "nccl:all_reduce")
                    self.assertEqual(t[-1]["collective_seq_id"], 1)
                    self.assertEqual(t[-1]["state"], "completed")
                else:
                    self.assertEqual(t[-1]["profiling_name"], "nccl:all_reduce")
                    self.assertEqual(t[-1]["collective_seq_id"], 2)
                    self.assertEqual(
                        t[-1]["state"], self.started_or_scheduled(timing_enabled)
                    )

            self.parent.send("next")
            self.assertEqual("next", self.parent.recv())
            if self.rank == 0:
                pg.allreduce(a).wait()
            torch.cuda.synchronize(device=device)

    @requires_nccl()
    @skip_but_pass_in_sandcastle_if(not TEST_MULTIGPU, "NCCL test requires 2+ GPUs")
    @parametrize("timing_enabled", [True, False])
    def test_trace_while_stuck(self, timing_enabled):
        if self.rank == self.MAIN_PROCESS_RANK:
            for c in self.children_pipes:
                self.assertEqual(c.recv(), "next")
            for c in self.children_pipes:
                c.send("next")
            return

        pg = self._create_process_group_nccl()
        if timing_enabled:
            pg._enable_collectives_timing()

        device = self.local_device
        with torch.cuda.device(device):
            a = torch.full((3, 4), float(self.rank), device=device)

            pg.allreduce(a).wait()
            e = torch.cuda.Event()
            e.record()

            def gather_trace():
                e.synchronize()
                # give the other thread some time to fill the cuda buffer
                time.sleep(5)
                t = pickle.loads(torch._C._distributed_c10d._dump_nccl_trace())
                t = t["entries"]
                self.assertEqual(t[-1]["profiling_name"], "nccl:all_reduce")
                if self.rank == 0:
                    self.assertEqual(t[-1]["collective_seq_id"], 1)
                    self.assertEqual(t[-1]["state"], "completed")
                else:
                    self.assertEqual(t[-1]["collective_seq_id"], 2)
                    self.assertEqual(
                        t[-1]["state"], self.started_or_scheduled(timing_enabled)
                    )
                    self.assertIsNone(t[-1]["time_discovered_completed_ns"])
                # this will eventually cause the missing rank 0
                # to continue which will unblock the non-zero ranks
                self.parent.send("next")

            if self.rank != 0:
                pg.allreduce(a).wait()
                th = threading.Thread(target=gather_trace)
                th.start()
                # fill the cuda buffer, at around 1024 events
                # this will stall
                for i in range(2000):
                    a = a + a
                th.join()
            else:
                gather_trace()

            self.assertEqual("next", self.parent.recv())
            if self.rank == 0:
                pg.allreduce(a).wait()
            torch.cuda.synchronize(device=device)

    @requires_nccl()
    @skip_but_pass_in_sandcastle_if(not TEST_MULTIGPU, "NCCL test requires 2+ GPUs")
    @parametrize(
        "op_sizes_per_coalesce",
        [
            [(2, 3)],
            [(2, 3), (5, 5), (1,)],
        ],
    )
    @parametrize("timing_enabled", [True, False])
    def test_batched_send_recv(self, op_sizes_per_coalesce, timing_enabled):
        """
        'WorkEnqueue' was skipped for isendirecv, leading to segfault on dump_entries when update_state tried to use
        a destructed Work obj's cuda events
        """

        if self.rank == self.MAIN_PROCESS_RANK:
            return
        pg = self._create_process_group_nccl()
        if timing_enabled:
            pg._enable_collectives_timing()

        num_coalesced_ops = 20
        ops_per_coalesce = len(op_sizes_per_coalesce)
        for i in range(num_coalesced_ops):
            ops = []
            for input_sizes in op_sizes_per_coalesce:
                tensor = torch.zeros(input_sizes).to(self.local_device)
                if self.rank == 0:
                    ops.append(dist.P2POp(dist.irecv, tensor, 1))
                elif self.rank == 1:
                    tensor *= 2
                    ops.append(dist.P2POp(dist.isend, tensor, 0))

            dist.batch_isend_irecv(ops).pop().wait()

        torch.cuda.synchronize(device=self.local_device)

        if timing_enabled:
            # wait for watchdog thread to process the queue of works
            time.sleep(1)

        t = pickle.loads(torch._C._distributed_c10d._dump_nccl_trace())
        self.assertEqual(len(t["entries"]), num_coalesced_ops * (ops_per_coalesce + 1))

        expected_record_id = 0
        expected_seq = 1
        expected_op_id = 1
        for seq in range(num_coalesced_ops):
            first_op = seq * (ops_per_coalesce + 1)
            coalesced_op = first_op + ops_per_coalesce
            for p2p_op_idx, input_sizes in zip(
                range(first_op, coalesced_op, 1), op_sizes_per_coalesce
            ):
                # the indivudal ops inside the coalescing group the individual op metadata,
                # but not the timing info coming from the actual coalesced kernel
                profiling_name = (
                    "nccl:recv 0<-1" if self.rank == 0 else "nccl:send 1->0"
                )
                self.assertEqual(
                    t["entries"][p2p_op_idx]["record_id"], expected_record_id
                )
                expected_record_id += 1
                self.assertEqual(
                    t["entries"][p2p_op_idx]["profiling_name"], profiling_name
                )
                # we don't increment collective_seq_id for p2p ops.
                self.assertEqual(t["entries"][p2p_op_idx]["collective_seq_id"], 0)
                self.assertEqual(t["entries"][p2p_op_idx]["p2p_seq_id"], expected_seq)
                self.assertEqual(t["entries"][p2p_op_idx]["op_id"], expected_op_id)
                expected_op_id += 1
                self.assertEqual(t["entries"][p2p_op_idx]["input_sizes"], [input_sizes])
                self.assertEqual(
                    t["entries"][p2p_op_idx]["output_sizes"], [input_sizes]
                )
                # duration doesn't get tagged onto individual ops yet, nor is their state updated
                self.assertEqual(t["entries"][p2p_op_idx]["state"], "scheduled")
                self.assertTrue("duration_ms" not in t["entries"][p2p_op_idx])

            # the coalesced op has no metadata but indicates that coalescing was used,
            # and accurately reflects the timing and state info for the whole group
            self.assertEqual(
                t["entries"][coalesced_op]["record_id"], expected_record_id
            )
            expected_record_id += 1
            self.assertEqual(
                t["entries"][coalesced_op]["profiling_name"], "nccl:coalesced"
            )
            self.assertEqual(t["entries"][coalesced_op]["p2p_seq_id"], expected_seq)
            expected_seq += 1
            self.assertEqual(t["entries"][coalesced_op]["state"], "completed")
            self.assertEqual(t["entries"][coalesced_op]["input_sizes"], [])
            self.assertEqual(t["entries"][coalesced_op]["output_sizes"], [])
            if timing_enabled:
                duration = t["entries"][coalesced_op]["duration_ms"]
                self.assertTrue(0.001 < duration < 10000, duration)
            else:
                self.assertTrue("duration_ms" not in t["entries"][coalesced_op])
            self.assertEqual(t["entries"][coalesced_op]["timeout_ms"], 600000)

    @requires_nccl()
    @skip_but_pass_in_sandcastle_if(not TEST_MULTIGPU, "NCCL test requires 2+ GPUs")
    @parametrize(
        "op_sizes",
        [
            [(2, 3)],
            [(2, 3), (5, 5), (1,)],
        ],
    )
    @parametrize("timing_enabled", [True, False])
    def test_individual_send_recv(self, op_sizes, timing_enabled):
        """
        'WorkEnqueue' was skipped for isendirecv, leading to segfault on dump_entries when update_state tried to use
        a destructed Work obj's cuda events
        """

        if self.rank == self.MAIN_PROCESS_RANK:
            return
        pg = self._create_process_group_nccl()
        if timing_enabled:
            pg._enable_collectives_timing()
        num_repeats = 10
        ops_per_repeat = len(op_sizes)
        for i in range(num_repeats):
            for input_sizes in op_sizes:
                tensor = torch.zeros(input_sizes).to(self.local_device)
                if self.rank == 0:
                    dist.recv(tensor, 1)
                elif self.rank == 1:
                    tensor *= 2
                    dist.send(tensor, 0)

        torch.cuda.synchronize(device=self.local_device)
        if timing_enabled:
            # wait for watchdog thread to process the queue of works
            time.sleep(1)

        t = pickle.loads(torch._C._distributed_c10d._dump_nccl_trace())
        self.assertEqual(len(t["entries"]), num_repeats * (ops_per_repeat))
        expected_seq = 1
        expected_op_id = 1
        for seq in range(num_repeats * ops_per_repeat):
            input_sizes = op_sizes[seq % ops_per_repeat]
            profiling_name = "nccl:recv 0<-1" if self.rank == 0 else "nccl:send 1->0"
            self.assertEqual(t["entries"][seq]["profiling_name"], profiling_name)
            # we don't increment collective_seq_id for p2p ops.
            self.assertEqual(t["entries"][seq]["collective_seq_id"], 0)
            self.assertEqual(t["entries"][seq]["p2p_seq_id"], expected_seq)
            expected_seq += 1
            self.assertEqual(t["entries"][seq]["op_id"], expected_op_id)
            expected_op_id += 1
            self.assertEqual(t["entries"][seq]["input_sizes"], [input_sizes])
            self.assertEqual(t["entries"][seq]["output_sizes"], [input_sizes])
            self.assertEqual(t["entries"][seq]["state"], "completed")

            if timing_enabled:
                duration = t["entries"][seq]["duration_ms"]
                self.assertTrue(0.001 < duration < 10000, duration)
            else:
                self.assertTrue("duration_ms" not in t["entries"][seq])

    # TODO(whc) support and test coalesced collectives that use the c++ start/end group thingy instead of python
    # coalescing manager

    # TODO(whc) test out other ops (And combinations of ops, if that's valid?)
    @requires_nccl()
    @skip_if_lt_x_gpu(2)
    @parametrize("timing_enabled", [True, False])
    def test_coalescing_manager_collective(self, timing_enabled):
        """
        The coalescing manager api works by accumulating operations in python via a contextmanager, and then making
        one call into c++ to an <op>_coalesced API.  It has limited support for ops and has been added recently to
        avoid overheads of making individual py-cpp calls.  This complicates flight recording..

        For now, flight recording of coalescing_manager collectives is less detailed than cpp coalesced collectives.
        """
        if self.rank == self.MAIN_PROCESS_RANK:
            return
        pg = self._create_process_group_nccl()
        if timing_enabled:
            pg._enable_collectives_timing()

        output_tensors = torch.zeros(2, 2).to(self.rank)
        input_tensors = [torch.ones(2, 2).to(self.rank) for _ in range(self.world_size)]

        # TODO(whc) make this work with bigger world or something
        self.assertEqual(self.world_size, 2, self.world_size)

        with dist._coalescing_manager():
            for i in range(self.world_size):
                dist.reduce_scatter_tensor(output_tensors[i], input_tensors[i])
        self.assertEqual(output_tensors, input_tensors[self.rank] * self.world_size)

        torch.cuda.synchronize(device=self.rank)

        if timing_enabled:
            # wait for watchdog thread to process the queue of works
            time.sleep(1)

        t = pickle.loads(torch._C._distributed_c10d._dump_nccl_trace())

        self.assertEqual(
            len(t["entries"]), 1
        )  # one for the reduce_scatter_tensor_coalesced
        self.assertEqual(
            t["entries"][0]["profiling_name"], "nccl:reduce_scatter_tensor_coalesced"
        )
        # collective_seq_id should be incremented once.
        self.assertEqual(t["entries"][0]["collective_seq_id"], 1)
        self.assertEqual(t["entries"][0]["input_sizes"], [[2, 2], [2, 2]])
        self.assertEqual(
            t["entries"][0]["output_sizes"],
            [
                [
                    2,
                ],
                [
                    2,
                ],
            ],
        )
        self.assertEqual(t["entries"][0]["state"], "completed")
        if timing_enabled:
            duration = t["entries"][0]["duration_ms"]
            self.assertTrue(0.001 < duration < 10000, duration)
        else:
            self.assertTrue("duration_ms" not in t["entries"][0])


def check_if_test_is_skipped(fn):
    def wrapper(self, *args, **kwargs):
        for skip in TEST_SKIPS.values():
            if self.processes[0].exitcode == skip.exit_code:
                return MultiProcessTestCase._check_return_codes(self, *args, **kwargs)
        return fn(self, *args, **kwargs)

    return wrapper


class NCCLTraceTestDumpOnTimeoutBase(NCCLTraceTestBase):
    timeout_sec = 1

    def _create_process_group_nccl(self):
        store = dist.FileStore(self.file_name, self.world_size)
        c10d.init_process_group(
            "nccl",
            world_size=self.world_size,
            rank=self.rank,
            store=store,
            timeout=timedelta(seconds=NCCLTraceTestDumpOnTimeoutBase.timeout_sec),
        )
        pg = c10d.distributed_c10d._get_default_group()
        return pg

    @check_if_test_is_skipped
    def _check_return_codes(self, elapsed_time):
        # the base test infra assumes processes exit with matching return codes,
        # but we want rank0 to abort and rank1 to exit cleanly in this test
        self.assertEqual(self.processes[0].exitcode, -6)
        self.assertEqual(self.processes[1].exitcode, 0)

    def _wait_process(self, rank, timeout):
        try:
            self.processes[rank].join(timeout)
            return self.processes[rank].exitcode
        except TimeoutError:
            return None


@skip_but_pass_in_sandcastle
class NCCLTraceTestDumpOnTimeout(NCCLTraceTestDumpOnTimeoutBase):
    @requires_nccl()
    @skip_if_lt_x_gpu(2)
    @parametrize("timing_enabled", [True, False])
    def test_timeout_dumps(self, timing_enabled):
        # dump on heartbeatmonitor thread
        os.environ["TORCH_NCCL_COORD_CHECK_MILSEC"] = "1000"
        # need rank0 to crash before looking for its output file
        os.environ["TORCH_NCCL_HEARTBEAT_TIMEOUT_SEC"] = "1"

        if self.rank == self.MAIN_PROCESS_RANK:
            # wait for rank0 to crash before looking for its output file
            # we rely on rank0 holding off its abort long enough to dump the debug info
            self.assertEqual(self._wait_process(0, timeout=90), -6)
            with open(self._trace_name(rank=0), "rb") as f:
                t = pickle.load(f)
                t = t["entries"]
                self.assertEqual(len(t), 2)
                self.assertEqual(t[0]["collective_seq_id"], 1)
                self.assertEqual(t[0]["state"], "completed")
                self.assertEqual(t[1]["collective_seq_id"], 2)
                self.assertEqual(
                    t[1]["state"], self.started_or_scheduled(timing_enabled)
                )

            self.assertFalse(os.path.exists(self._trace_name(rank=1)))

            return

        pg = self._create_process_group_nccl()
        if timing_enabled:
            # we force disabled timing in setup, since there is no 'disable' function
            pg._enable_collectives_timing()

        device = self.local_device
        with torch.cuda.device(device):
            a = torch.full((3, 4), float(self.rank), device=device)

            pg.allreduce(a).wait()
            if self.rank == 0:
                pg.allreduce(a).wait()

            # rank 0 will crash before it passes the sync, but rank1 will exit quickly and cleanly
            torch.cuda.synchronize(device=device)


instantiate_parametrized_tests(ProcessGroupNCCLGroupTest)
instantiate_parametrized_tests(NCCLTraceTestDumpOnTimeout)
instantiate_parametrized_tests(NCCLTraceTest)


@skip_but_pass_in_sandcastle
class NCCLTraceTestTimeoutDumpOnStuckRanks(NCCLTraceTestDumpOnTimeoutBase):
    @check_if_test_is_skipped
    def _check_return_codes(self, elapsed_time):
        # the base test infra assumes processes exit with matching return codes,
        # but we want rank0 to abort and rank1 to exit cleanly in this test
        self.assertEqual(self.processes[0].exitcode, -6)
        self.assertEqual(self.processes[1].exitcode, -6)

    @requires_nccl()
    @skip_if_lt_x_gpu(2)
    def test_timeout_dumps_on_stuck_ranks(self):
        # need rank0 to crash quicker after detecting timeout
        os.environ["TORCH_NCCL_HEARTBEAT_TIMEOUT_SEC"] = "1"
        # restore this env var to its prior default in case another test changed it
        os.environ["TORCH_NCCL_COORD_CHECK_MILSEC"] = "1000"

        if self.rank == self.MAIN_PROCESS_RANK:
            # wait for both rank0 and 1 to crash before looking for both ranks' output
            # file, and we rely on rank1 to sleep long enough to dump the debug info.
            self.assertEqual(self._wait_process(0, timeout=90), -6)
            self.assertEqual(self._wait_process(1, timeout=90), -6)
            self.assertTrue(os.path.exists(self._trace_name(rank=1)))
            self.assertTrue(os.path.exists(self._trace_name(rank=0)))
            with open(self._trace_name(rank=0), "rb") as f:
                t = pickle.load(f)
                t = t["entries"]
                self.assertEqual(len(t), 2)
            with open(self._trace_name(rank=1), "rb") as f:
                t = pickle.load(f)
                t = t["entries"]
                self.assertEqual(len(t), 1)
                self.assertEqual(t[0]["collective_seq_id"], 1)
                self.assertEqual(t[0]["state"], "completed")
            return

        pg = self._create_process_group_nccl()
        device = self.local_device
        with torch.cuda.device(device):
            a = torch.full((3, 4), float(self.rank), device=device)

            pg.allreduce(a).wait()
            if self.rank == 0:
                pg.allreduce(a).wait()

            # rank 0 will get stuck, timeout and then signal a timeout to all ranks.
            torch.cuda.synchronize(device=device)

            if self.rank == 1:
                # Force rank 1 to idle so that it will eventually timeout as well after
                # getting the global signal to dump the debugging info.
                time.sleep(600)


@skip_but_pass_in_sandcastle
class NcclErrorDumpTest(NCCLTraceTestBase):
    def _wait_process(self, rank, timeout):
        try:
            self.processes[rank].join(timeout)
            return self.processes[rank].exitcode
        except TimeoutError:
            return None

    @check_if_test_is_skipped
    def _check_return_codes(self, elapsed_time):
        # the base test infra assumes processes exit with matching return codes,
        # but we want rank0 to abort with exception and rank1 to exit with exit 1
        self.assertEqual(self.processes[0].exitcode, -6)
        self.assertEqual(self.processes[1].exitcode, 1)

    @requires_nccl()
    @requires_nccl_version((2, 4, 0), "Need NCCL 2.4+ for error checking")
    @skip_if_lt_x_gpu(2)
    @skip_if_rocm_multiprocess
    def test_nccl_errors_dump(self):
        os.environ["TORCH_NCCL_ASYNC_ERROR_HANDLING"] = "1"
        os.environ["TORCH_NCCL_TRACE_BUFFER_SIZE"] = "1000"
        os.environ["TORCH_NCCL_DUMP_ON_TIMEOUT"] = "1"
        # need rank0 to dump before abort
        os.environ["TORCH_NCCL_HEARTBEAT_TIMEOUT_SEC"] = "5"

        if self.rank == self.MAIN_PROCESS_RANK:
            # wait for both rank0 and 1 to crash before looking for dump
            self.assertEqual(self._wait_process(0, timeout=90), -6)
            self.assertEqual(self._wait_process(1, timeout=90), 1)
            # verify that the trace file exists for rank0
            self.assertTrue(os.path.exists(self._trace_name(rank=0)))
            return

        store = c10d.FileStore(self.file_name, self.world_size)
        process_group = c10d.ProcessGroupNCCL(
            store,
            self.rank,
            self.world_size,
            timeout=timedelta(seconds=10),
        )
        process_group.allreduce(torch.rand(10).cuda(self.rank))
        if self.rank == 0:
            work = process_group.allreduce(torch.rand(10).cuda(self.rank))
            # expect an error to be raised
            with self.assertRaisesRegex(dist.DistBackendError, ""):
                # Block the current stream on the NCCL stream
                work.wait()
                # Run some GPU operations
                a = torch.rand(10).cuda(self.rank)
        elif self.rank == 1:
            # Clean up structures (ex: files for FileStore before going down)
            del process_group
            sys.exit(1)


# tests that needs to be run with a larger world size
class ProcessGroupNCCLLargerScaleTest(MultiProcessTestCase):
    def _create_process_group_nccl(self, store, opts, device_id=None):
        # create nccl processgroup with opts
        c10d.init_process_group(
            "nccl",
            world_size=self.world_size,
            rank=self.rank,
            store=store,
            pg_options=opts,
            device_id=device_id,
        )
        pg = c10d.distributed_c10d._get_default_group()
        return pg

    def opts(self, high_priority_stream=False):
        opts = c10d.ProcessGroupNCCL.Options()
        opts.is_high_priority_stream = high_priority_stream
        return opts

    def setUp(self):
        super().setUp()
        # TORCH_NCCL_BLOCKING_WAIT overrides TORCH_NCCL_ASYNC_ERROR_HANDLING hence tests
        # that use TORCH_NCCL_BLOCKING_WAIT will test it as expected.
        os.environ["TORCH_NCCL_ASYNC_ERROR_HANDLING"] = "1"
        # self.num_gpus = torch.cuda.device_count()
        self._spawn_processes()

    def tearDown(self):
        super().tearDown()
        try:
            os.remove(self.file_name)
        except OSError:
            pass

    @property
    def world_size(self):
        return 8

    @property
    def rank_to_GPU(self):
        # return rank to GPU map
        return init_multigpu_helper(self.world_size, "nccl")

    @requires_nccl_version((2, 18), "Need NCCL 2.18+ for ncclCommSplit")
    @skip_if_lt_x_gpu(8)
    def test_comm_split_group_larger_scale(self):
        store = c10d.FileStore(self.file_name, self.world_size)
        device = torch.device(f"cuda:{self.rank}")
        pg = self._create_process_group_nccl(store, self.opts(), device_id=device)
        backend = pg._get_backend(torch.device(device))

        tensor = torch.full((1,), self.rank).cuda(device)
        ng1 = c10d.split_group(pg, [[0, 1], [2, 3, 4, 5, 6, 7]])
        backend1 = ng1._get_backend(torch.device(device))

        # comm split happens eagerly since device_id is passed to init_process_group.
        self.assertEqual(backend.comm_split_count(), 1)
        # dist.broadcast take Source rank on global process group
        if self.rank < 2:
            dist.broadcast(tensor, 0, group=ng1)
            self.assertEqual(tensor, torch.full((1,), 0))
        else:
            dist.broadcast(tensor, 2, group=ng1)
            self.assertEqual(tensor, torch.full((1,), 2))

        # test split with only one colored group, other ranks should be no color split.
        ng2 = c10d.split_group(pg, [[5, 6, 7]])
        self.assertEqual(backend.comm_split_count(), 2)

        if self.rank >= 5:
            tensor2 = torch.full((1,), self.rank).cuda(device)
            dist.broadcast(tensor2, 7, group=ng2)
            self.assertEqual(tensor2, torch.full((1,), 7))
        else:
            self.assertEqual(ng2, None)
        # a barrier and a cuda sync before destroying all pgs.
        dist.barrier(pg)
        torch.cuda.synchronize()
        dist.destroy_process_group()

    @requires_nccl_version((2, 18), "Need NCCL 2.18+ for ncclCommSplit")
    @skip_if_lt_x_gpu(8)
    def test_comm_recursive_split_group(self):
        store = c10d.FileStore(self.file_name, self.world_size)
        device = torch.device(f"cuda:{self.rank}")
        pg = self._create_process_group_nccl(store, self.opts(), device_id=device)
        backend = pg._get_backend(torch.device(device))

        # split the default PG into 2 subgroups, each subgroup (ng1) has 4 ranks.
        tensor1 = torch.full((1,), self.rank).cuda(device)
        ng1 = c10d.split_group(pg, [[0, 1, 2, 3], [4, 5, 6, 7]])
        backend1 = ng1._get_backend(torch.device(device))
        if self.rank < 4:
            dist.broadcast(tensor1, 0, group=ng1)
            self.assertEqual(tensor1, torch.full((1,), 0))
        else:
            dist.broadcast(tensor1, 4, group=ng1)
            self.assertEqual(tensor1, torch.full((1,), 4))

        # comm split happens eagerly since device_id is passed to init_process_group.
        self.assertEqual(backend.comm_split_count(), 1)
        self.assertEqual(backend1.comm_split_count(), 0)

        # further split ng1 into 2 subgroups, each subgroup (ng2) has 2 ranks.
        tensor2 = torch.full((1,), self.rank).cuda(device)
        ng2 = c10d.split_group(ng1, [[0, 1], [2, 3]])
        backend2 = ng2._get_backend(torch.device(device))
        self.assertEqual(backend.comm_split_count(), 1)
        self.assertEqual(backend1.comm_split_count(), 1)
        self.assertEqual(backend2.comm_split_count(), 0)

        # execute collective calls within each 2-rank pg
        if self.rank == 0 or self.rank == 1:
            dist.broadcast(tensor2, 1, group=ng2)
            self.assertEqual(tensor2, torch.full((1,), 1))

        if self.rank == 2 or self.rank == 3:
            dist.broadcast(tensor2, 2, group=ng2)
            self.assertEqual(tensor2, torch.full((1,), 2))

        if self.rank == 4 or self.rank == 5:
            dist.broadcast(tensor2, 5, group=ng2)
            self.assertEqual(tensor2, torch.full((1,), 5))

        if self.rank == 6 or self.rank == 7:
            dist.broadcast(tensor2, 6, group=ng2)
            self.assertEqual(tensor2, torch.full((1,), 6))
        # a barrier and a cuda sync before destroying all pgs.
        dist.barrier(pg)
        torch.cuda.synchronize()
        dist.destroy_process_group()


if __name__ == "__main__":
    assert (
        not torch.cuda._initialized
    ), "test_distributed must not have initialized CUDA context on main process"

    run_tests()<|MERGE_RESOLUTION|>--- conflicted
+++ resolved
@@ -808,12 +808,8 @@
 
     @requires_nccl_version((2, 18), "Need NCCL 2.18+ for ncclCommSplit")
     @skip_but_pass_in_sandcastle_if(not TEST_MULTIGPU, "NCCL test requires 2+ GPUs")
-<<<<<<< HEAD
     @parametrize("eager_init", [True, False])
-    def test_comm_split_optimization(self, eager_init: bool):
-=======
-    def test_comm_lazy_init_split(self):
->>>>>>> d6b63439
+    def test_new_group(self, eager_init: bool):
         # Test the optimization of new groups that contain all world
         # ranks use the "transparent" `ncclCommSplit` optimization.
         store = c10d.FileStore(self.file_name, self.world_size)
@@ -828,31 +824,8 @@
         ng = c10d.new_group()
         tensor = torch.tensor([self.rank], device=device)
         dist.broadcast(tensor, 0)
-        # The new group will force a split of the original on first use.
         dist.broadcast(tensor, 0, group=ng)
-
-<<<<<<< HEAD
-        pg = dist.distributed_c10d._get_default_group()
-        backend = pg._get_backend(device)
-        self.assertEqual(backend.comm_split_count(), 1)
         dist.destroy_process_group()
-=======
-        # Test lazy splitting behavior across each per-device backend.
-        for device in self.rank_to_GPU[self.rank]:
-            backend = pg._get_backend(torch.device(device))
-
-            # split doesn't happen unless the original process group has lazily
-            # created communicators, so first verify we haven't split even when
-            # making the new group and running an operation on the original pg.
-            ng = c10d.new_group()
-            tensor = torch.tensor([self.rank]).cuda(device)
-            pg.broadcast(tensor, 0)
-            self.assertEqual(backend.comm_split_count(), 0)
-
-            # The new group will not force a split because it is a lazy init.
-            ng.broadcast(tensor, 0)
-            self.assertEqual(backend.comm_split_count(), 0)
->>>>>>> d6b63439
 
     @requires_nccl_version((2, 18), "Need NCCL 2.18+ for ncclCommSplit")
     @skip_but_pass_in_sandcastle_if(not TEST_MULTIGPU, "NCCL test requires 2+ GPUs")
