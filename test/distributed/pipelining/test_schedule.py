# Copyright (c) Meta Platforms, Inc. and affiliates
# Owner(s): ["oncall: distributed"]
import copy
import csv
import logging
import os
from typing import List

from model_registry import MultiMLP

import torch
from torch.distributed.pipelining import (
    Schedule1F1B,
    ScheduleGPipe,
    ScheduleInterleaved1F1B,
    ScheduleInterleavedZeroBubble,
    ScheduleLoopedBFS,
)
from torch.distributed.pipelining.schedules import (
    _Action,
    _add_send_recv,
    _add_unshard_reshard,
    _format_pipeline_order,
    _merge_bw,
    _PipelineSchedule,
    _PipelineScheduleRuntime,
    _simulate_comms_compute,
    _validate_pipeline_order,
    B,
    F,
    get_schedule_class,
    I,
    PipelineScheduleSingle,
    RECV_F,
    RESHARD,
    SEND_B,
    UNSHARD,
    W,
)
from torch.distributed.pipelining.stage import _PipelineStageBase, PipelineStage
from torch.testing._internal.common_distributed import requires_nccl
from torch.testing._internal.common_utils import (
    check_leaked_tensors,
    instantiate_parametrized_tests,
    parametrize,
    run_tests,
    TestCase,
)
from torch.testing._internal.distributed.fake_pg import FakeStore


ARTIFACTS_DIR = os.path.join(os.path.dirname(os.path.abspath(__file__)), "artifacts")

logger = logging.getLogger(__name__)
torch.manual_seed(0)


class MockPipelineStage(_PipelineStageBase):
    def __init__(self, *args, **kwargs):
        # Mock the necessary attributes
        self.num_stages = kwargs.get("num_stages", 1)
        self.group_size = kwargs.get("group_size", 1)
        self.group_rank = kwargs.get("group_rank", 0)
        self.group = kwargs.get("group", None)
        self.stage_index_to_group_rank = kwargs.get("stage_index_to_group_rank", None)

    def _create_grad_recv_info(self, *args, **kwargs):
        return None

    def _prepare_forward_infra(self, n_microbatches):
        pass

    def _prepare_backward_infra(self, n_microbatches):
        pass


class ScheduleTest(TestCase):
    def test_get_schedule_class(self):
        # List of all expected schedule names
        schedule_names = [
            "1F1B",
            "1f1b",
            "Interleaved1F1B",
            "INTERLEAVED1F1B",
            "GPipe",
            "LoopedBFS",
            "PipelineScheduleSingle",
            "PipelineScheduleMulti",
        ]

        # Test each schedule name
        for name in schedule_names:
            with self.subTest(name=name):
                schedule_class = get_schedule_class(name)
                self.assertIsNotNone(
                    schedule_class, f"Class for {name} should not be None"
                )
                self.assertTrue(
                    issubclass(schedule_class, _PipelineSchedule),
                    f"{name} should be a subclass of _PipelineSchedule",
                )

        error_case = ["ScheduleThatDoesNotExist"]
        for name in error_case:
            # Test that the original name is included in the error message
            with self.assertRaisesRegex(ValueError, f"{name}"):
                get_schedule_class(name)

    @parametrize(
        "ScheduleClass",
        [
            Schedule1F1B,
            ScheduleGPipe,
            ScheduleInterleaved1F1B,
            ScheduleInterleavedZeroBubble,
            ScheduleLoopedBFS,
        ],
    )
    def test_schedule_with_single_stage(self, ScheduleClass):
        """
        Test that schedules with only a single stage work as expected for all schedules.
        """
        store = FakeStore()
        torch.distributed.init_process_group(
            backend="fake", rank=0, world_size=1, store=store
        )
        d_hid, batch_size = 512, 256
        n_stages = 1
        device = "cpu"
        full_mod = MultiMLP(d_hid, n_layers=n_stages)
        full_mod.to(device)

        x = torch.randn(batch_size, d_hid, device=device)
        ref_mod = copy.deepcopy(full_mod)
        with torch.no_grad():
            y = ref_mod(x)
            # Add a small perturbation
            target = y + torch.randn(batch_size, d_hid, device=device)

        loss_fn = torch.nn.MSELoss(reduction="sum")
        # Run reference
        for _ in range(2):
            ref_mod.zero_grad()
            ref_out = ref_mod(x)
            ref_loss = loss_fn(ref_out, target)
            ref_loss.backward()

        submod_name = "layers.0"
        stage_module = full_mod.get_submodule(submod_name)

        # Create a pipeline stage to wrap that submodule
        num_microbatches = 2
        stages = [
            PipelineStage(
                stage_module,
                0,
                n_stages,
                device,
            )
        ]

        if issubclass(ScheduleClass, PipelineScheduleSingle):
            stages = stages[0]

        # Attach to a schedule
        schedule = ScheduleClass(
            stages,
            num_microbatches,
            loss_fn=loss_fn,
        )
        # Run
        for _ in range(2):
            # Zero gradients
            stage_module.zero_grad()
            losses = []
            out = schedule.step(x, target=target, losses=losses)

        # Check output
        torch.testing.assert_close(out, ref_out)
        # Check loss
        # Since the reduction used in the loss function above is "sum", we use
        # "sum" here to reduce microbatch losses into a single value too.
        pipe_loss = sum(losses)
        torch.testing.assert_close(pipe_loss, ref_loss)

        # Check gradients
        # Get corresponding submodule from reference model
        ref_submod = ref_mod.get_submodule(submod_name)
        # Check gradients per parameter
        for name, p in stage_module.named_parameters():
            ref_p = ref_submod.get_parameter(name)
            try:
                torch.testing.assert_close(p.grad, ref_p.grad, rtol=1e-5, atol=4e-5)
            except AssertionError:
                print(f"Gradient test failed for {name}: {p.grad} vs {ref_p.grad}")
                raise

        torch.distributed.destroy_process_group()


instantiate_parametrized_tests(ScheduleTest)


class TestSchedulePlan(TestCase):
    def setUp(self):
        # Define a list of test cases with varying num_local_stages, num_microbatches, and group_size
        # These should succeed since num_microbatches % group_size == 0
        self.test_cases = [
            # small number of stages
            (2, 2, 2),
            (2, 4, 4),
            (2, 8, 2),
            (2, 8, 4),
            (2, 8, 8),
            (4, 4, 4),
            (4, 8, 4),
            (4, 8, 8),
            # large microbatches
            (4, 16, 4),
            (4, 32, 4),
            (4, 64, 4),
            # large groups
            (4, 16, 16),
            (4, 32, 32),
            (4, 128, 64),
            # odd num pipeline stages
            (3, 2, 2),
            (3, 8, 2),
            (3, 12, 4),
            # odd group_sizes
            (4, 6, 3),
            (4, 10, 5),
            # n_mb non divisible by group_size
            (2, 3, 4),
            (2, 4, 4),
            (2, 10, 4),
            (2, 15, 4),
        ]

    @parametrize(
        "ScheduleClass",
        [ScheduleInterleaved1F1B, ScheduleLoopedBFS],
    )
    def test_pipeline_order(self, ScheduleClass):
        for num_local_stages, num_microbatches, group_size in self.test_cases:
            with self.subTest(
                num_local_stages=num_local_stages,
                num_microbatches=num_microbatches,
                group_size=group_size,
            ):
                if num_microbatches % group_size != 0:
                    continue

                logger.info(
                    "num_local_stages=%d num_microbatches=%d group_size=%d",
                    num_local_stages,
                    num_microbatches,
                    group_size,
                )
                num_stages = num_local_stages * group_size
                stages = [
                    MockPipelineStage(group_size=group_size, num_stages=num_stages)
                    for i in range(num_local_stages)
                ]

                schedule = ScheduleClass(stages, num_microbatches)
                formatted_pipeline_order = _format_pipeline_order(
                    schedule.pipeline_order
                )
                # print(formatted_pipeline_order)
                _validate_pipeline_order(
                    schedule.pipeline_order, num_microbatches, num_stages
                )

    @parametrize(
        "ScheduleClass",
        [ScheduleInterleaved1F1B, ScheduleInterleavedZeroBubble],
    )
    def test_pipeline_order_flex_and_zero_bubble(self, ScheduleClass):
        for num_local_stages, num_microbatches, group_size in self.test_cases:
            with self.subTest(
                num_local_stages=num_local_stages,
                num_microbatches=num_microbatches,
                group_size=group_size,
            ):
                warmups_ops_last_stage = (num_local_stages - 1) * (
                    num_microbatches // max(1, num_microbatches // group_size)
                )
                warmup_ops = warmups_ops_last_stage + 2 * (group_size - 1)
                warmup_ops = min(warmup_ops, num_microbatches * num_local_stages)

                num_stages = num_local_stages * group_size
                stages = [
                    MockPipelineStage(group_size=group_size, num_stages=num_stages)
                    for i in range(num_local_stages)
                ]
                schedule = ScheduleClass(stages, num_microbatches)
                formatted_pipeline_order = _format_pipeline_order(
                    schedule.pipeline_order
                )
                # print(formatted_pipeline_order)
                _validate_pipeline_order(
                    schedule.pipeline_order,
                    num_microbatches,
                    num_stages,
                    enable_zero_bubble=(ScheduleClass is ScheduleInterleavedZeroBubble),
                )


instantiate_parametrized_tests(TestSchedulePlan)


class TestScheduleLowering(TestCase):
    """Tests lowering passes that convert simple compute-only (FBW) schedules into compute+comms schedules"""

    def _parse_actions(self, actions: List[str]) -> List[_Action]:
        return [_Action.from_str(s) for s in actions]

    @parametrize(
        "action_str_and_ref",
        [
            ("1F0", _Action(1, F, 0)),
            ("2I1", _Action(2, I, 1)),
            ("0W3", _Action(0, W, 3)),
            ("0B3", _Action(0, B, 3)),
            ("1UNSHARD", _Action(1, UNSHARD, None)),
            ("3RESHARD", _Action(3, RESHARD, None)),
            ("2SEND_B2", _Action(2, SEND_B, 2)),
            ("1RECV_F1", _Action(1, RECV_F, 1)),
        ],
    )
    def test_action_parse(self, action_str_and_ref):
        """Test that actions can be parsed from strings and round-tripped back to the same strings."""
        act_str, ref = action_str_and_ref
        act = _Action.from_str(act_str)
        self.assertEqual(act, ref)
        self.assertEqual(act_str, act.__repr__())

    @parametrize(
        "test_info",
        [
            {
                "compute": ["0F0", "0F1", "   ", "0B0", "0B1"],
                "comms": ["0UNSHARD", "0F0", "0F1", "0B0", "0B1", "0RESHARD"],
            },
        ],
    )
    def test_unshard_reshard(self, test_info):
        """Test the lowering pass that takes a 'compute only' schedule (with only F,B,W ops) and adds
        FSDP unshard/reshard operations to the schedule.  This is just part of the process of adding communication
        ops and producing a complete schedule.
        """
        compute_sch = self._parse_actions(test_info["compute"])
        expected_comms_sch = self._parse_actions(test_info["comms"])

        comms_sch = _add_unshard_reshard(compute_sch)
        for expected, actual in zip(expected_comms_sch, comms_sch):
            self.assertEqual(
                expected,
                actual,
                (
                    f"Mismatch: expected action {expected} but found {actual}."
                    f"\nWhole Schedule: {comms_sch}"
                ),
            )

    @parametrize(
        "test_info",
        [
            {
                "compute": [
                    "0F0",
                    "0F1",
                    "0F2",
                    "0I0",
                    "0I1",
                    "0W0",
                    "0I2",
                    "0W2",
                    "0W1",
                ],
                "comms": ["0F0", "0F1", "0F2", "0I0", "0I1", "0W0", "0B2", "0W1"],
            },
        ],
    )
    def test_merge_bw(self, test_info):
        """Test the pass that merges adjacent I and W operations into a B operation."""
        compute_sch = self._parse_actions(test_info["compute"])
        expected_merged_sch = self._parse_actions(test_info["comms"])

        merged_sch = _merge_bw(compute_sch)
        for expected, actual in zip(expected_merged_sch, merged_sch):
            self.assertEqual(
                expected,
                actual,
                (
                    f"Mismatch: expected action {expected} but found {actual}."
                    f"\nWhole Schedule: {merged_sch}"
                ),
            )

    @parametrize(
        "test_info",
        [
            {
                "schedule": "simple_2_rank_2_stage",
                "compute": {
                    0: ["0F0", "0F1", "   ", "0B0", "   ", "0B1"],
                    1: ["   ", "1F0", "1B0", "1F1", "1B1", "   "],
                },
                "comms": {
                    0: [
                        "0F0",
                        "0SEND_F0",
                        "0F1",
                        "0SEND_F1",
                        "0RECV_B0",
                        "0B0",
                        "0RECV_B1",
                        "0B1",
                    ],
                    1: [
                        "1RECV_F0",
                        "1RECV_F1",
                        "1F0",
                        "1B0",
                        "1SEND_B0",
                        "1F1",
                        "1B1",
                        "1SEND_B1",
                    ],
                },
                "stage_to_rank": lambda stage_idx: stage_idx,
                "num_stages": 2,
<<<<<<< HEAD
                "simulated_steps": 9,
=======
                "simulated_steps": 11,
>>>>>>> ccd3d65f
            },
            {
                "schedule": "v_2_rank_4_stage",
                "compute": {
                    0: [
                        "0F0",
                        "0F1",
                        "   ",
                        "3F0",
                        "3B0",
                        "3F1",
                        "3B1",
                        "0B0",
                        "3W0",
                        "0B1",
                        "3W1",
                        "0W0",
                        "0W1",
                    ],
                    1: [
                        "   ",
                        "1F0",
                        "2F0",
                        "1F1",
                        "2F1",
                        "2B0",
                        "1B0",
                        "2B1",
                        "1B1",
                        "2W0",
                        "2W1",
                        "1W0",
                        "1W1",
                    ],
                },
                "comms": {
                    0: [
                        "0F0",
                        "0SEND_F0",
                        "0F1",
                        "0SEND_F1",
                        "3RECV_F0",
                        "3F0",
                        "3B0",
                        "3SEND_B0",
                        "3RECV_F1",
                        "3F1",
                        "3B1",
                        "3SEND_B1",
                        "0RECV_B0",
                        "0B0",
                        "3W0",
                        "0RECV_B1",
                        "0B1",
                        "3W1",
                        "0W0",
                        "0W1",
                    ],
                    1: [
                        "1RECV_F0",
                        # interesting that this gets scheduled up front, is that expected?
                        "1RECV_F1",
                        "1F0",
                        "2F0",
                        "2SEND_F0",
                        "1F1",
                        # ditto
                        "2RECV_B0",
                        "2F1",
                        "2SEND_F1",
                        "2B0",
                        # ditto
                        "2RECV_B1",
                        "1B0",
                        "1SEND_B0",
                        "2B1",
                        "1B1",
                        "1SEND_B1",
                        "2W0",
                        "2W1",
                        "1W0",
                        "1W1",
                    ],
                },
                "stage_to_rank": lambda stage_idx: [0, 1, 1, 0][stage_idx],
                "num_stages": 4,
<<<<<<< HEAD
                "simulated_steps": 21,
=======
                "simulated_steps": 24,
>>>>>>> ccd3d65f
            },
        ],
    )
    def test_send_recv(self, test_info):
        """Tests the lowering pass that adds send/recv ops to a compute-only schedule."""
        compute_sch = {
            rank: self._parse_actions(test_info["compute"][rank])
            for rank in test_info["compute"]
        }
        expected_comms_sch = {
            rank: self._parse_actions(test_info["comms"][rank])
            for rank in test_info["comms"]
        }

        comms_sch = _add_send_recv(
            compute_sch, test_info["stage_to_rank"], test_info["num_stages"]
        )
        for rank in expected_comms_sch:
            for i, (expected, actual) in enumerate(
                zip(expected_comms_sch[rank], comms_sch[rank])
            ):
                self.assertEqual(
                    expected,
                    actual,
                    (
                        f"Mismatch on rank {rank} at position {i}."
                        f"\nExpected: {expected_comms_sch[rank]}"
                        f"\nActual:   {comms_sch[rank]}"
                    ),
                )
            self.assertEqual(len(comms_sch[rank]), len(expected_comms_sch[rank]))

        simulated_schedule = _simulate_comms_compute(
            comms_sch,
            stage_to_rank=test_info["stage_to_rank"],
            num_stages=test_info["num_stages"],
        )
        # _dump_chrometrace(simulated_schedule, "lowered_comms.json")
        # print(_format_pipeline_order(simulated_schedule))
        num_steps = max([len(simulated_schedule[rank]) for rank in simulated_schedule])
        self.assertEqual(num_steps, test_info["simulated_steps"])

    @parametrize("csv_name", ["zb1p_2rank_2stagep"])
    def test_csv(self, csv_name):
        def _dump_csv(pipeline_order_with_comms, filename: str):
            """Dump a CSV representation of the compute + comms schedule into a file with the provided filename."""
            with open(filename, "w", newline="") as csvfile:
                writer = csv.writer(csvfile)
                for rank in pipeline_order_with_comms:
                    writer.writerow(pipeline_order_with_comms[rank])

        compute_sch = {}
        with open(
            os.path.join(ARTIFACTS_DIR, f"{csv_name}_compute.csv"), newline=""
        ) as csvfile:
            for rank, row in enumerate(csv.reader(csvfile)):
                compute_sch[rank] = [_Action.from_str(s) for s in row]
        # print(_format_pipeline_order(compute_sch))
        num_model_chunks = 2
        pipeline_parallel_size = 2
        num_stages = num_model_chunks * pipeline_parallel_size

        for rank in compute_sch:
            compute_sch[rank] = _merge_bw(compute_sch[rank])

        comms_sch = _add_send_recv(
            compute_sch,
            stage_to_rank=lambda chunk_index: chunk_index % pipeline_parallel_size,
            num_stages=num_stages,
        )

        comms_csv = os.path.join(ARTIFACTS_DIR, f"{csv_name}_comms.csv")

        # Uncomment to regenerate reference output
        # _dump_csv(comms_sch, comms_csv)

        sch_ref = {}
        with open(comms_csv, newline="") as ref:
            for rank, row in enumerate(csv.reader(ref)):
                sch_ref[rank] = [_Action.from_str(s) for s in row]

        for rank in sch_ref:
            for timestep, (a, b) in enumerate(zip(comms_sch[rank], sch_ref[rank])):
                self.assertEqual(a, b, f"Mismatch at {timestep=}, {a=}, expected {b}")

        simulated_schedule = _simulate_comms_compute(
            comms_sch,
            stage_to_rank=lambda s: s % pipeline_parallel_size,
            num_stages=num_stages,
        )

        num_steps = max([len(simulated_schedule[rank]) for rank in simulated_schedule])
        # print(_format_pipeline_order(simulated_schedule))
        self.assertEqual(num_steps, 113)

    @requires_nccl()
    def test_grad_with_v_schedule(self):
        """
        We have a special case for V schedules where 2 adjacent stages are on the same rank.
        E.g.
        rank0:  stage 0,                 stage3
        rank1:          stage 1, stage 2,

        The special case involves not using send/recv ops but directly passing tensors between colocated stages.

        This test runs on a single rank and just tests the 'stage1, stage2' portion for both F and B, comparing
        gradients to a reference model with 2 layers.
        """
        store = FakeStore()
        torch.distributed.init_process_group(
            backend="fake", rank=0, world_size=1, store=store
        )
        d_hid = 512
        batch_size = 256
        n_stages = 2
        device = "cuda"
        full_mod = MultiMLP(d_hid, n_layers=n_stages)
        full_mod.to(device)

        ref_mod = copy.deepcopy(full_mod)
        x = torch.randn(batch_size, d_hid, device=device)
        with torch.no_grad():
            y = ref_mod(x)
            # Add a small perturbation
            target = y + torch.randn(batch_size, d_hid, device=device)

        loss_fn = torch.nn.MSELoss(reduction="sum")

        # Run reference
        for _ in range(2):
            ref_mod.zero_grad()
            ref_out = ref_mod(x)
            ref_loss = loss_fn(ref_out, target)
            ref_loss.backward()

        stage_indices = [0, 1]
        submod_names = [f"layers.{i}" for i in stage_indices]
        stage_modules = [
            full_mod.get_submodule(submod_name) for submod_name in submod_names
        ]
        # Create a pipeline stage to wrap that submodule
        num_microbatches = 2
        input_args = x.chunk(num_microbatches)[0]
        stages = [
            PipelineStage(
                stage_module,
                stage_idx,
                n_stages,
                device,
                # TODO(whc) shape inference shouldn't have needed to run communications in this 1-rank, 2-stage scenario,
                # but it was failing on fakePG recv data unpiclking error, so something is wrong. Work around for now.
                input_args=input_args,
                output_args=input_args,
            )
            for stage_module, stage_idx in zip(stage_modules, stage_indices)
        ]

        # Attach to a schedule
        schedule = _PipelineScheduleRuntime(
            stages,
            num_microbatches,
            loss_fn=loss_fn,
            stage_index_to_group_rank=[0, 0],
            # TODO should we test both T/F?
            use_full_backward=True,
        )
        schedule._load_actions(
            {
                0: self._parse_actions(
                    [
                        "0F0",
                        "0F1",
                        "1F0",
                        "1F1",
                        "1B0",
                        "1B1",
                        "0B0",
                        "0B1",
                    ]
                ),
            },
            format="compute_comms",
        )

        # Run
        with check_leaked_tensors() as garbage_tensors:
            for _ in range(2):
                # Zero gradients
                for stage_module in stage_modules:
                    stage_module.zero_grad()
                losses = []
                out = schedule.step(x, target=target, losses=losses)
        self.assertEqual(
            len(garbage_tensors),
            0,
            "Found leaked tensors, check logs above for debug info",
        )

        # Check output
        torch.testing.assert_close(out, ref_out)
        # Check loss
        # Since the reduction used in the loss function above is "sum", we use
        # "sum" here to reduce microbatch losses into a single value too.
        pipe_loss = sum(losses)
        torch.testing.assert_close(pipe_loss, ref_loss)

        # Check gradients
        for stage_module, submod_name in zip(stage_modules, submod_names):
            # Get corresponding submodule from reference model
            ref_submod = ref_mod.get_submodule(submod_name)
            # Check gradients per parameter
            for name, p in stage_module.named_parameters():
                ref_p = ref_submod.get_parameter(name)
                try:
                    torch.testing.assert_close(p.grad, ref_p.grad, rtol=1e-5, atol=4e-5)
                except AssertionError:
                    print(f"Gradient test failed for {name}: {p.grad} vs {ref_p.grad}")
                    raise

        torch.distributed.destroy_process_group()

    @requires_nccl()
    def test_grad_with_v_schedule(self):
        """
        We have a special case for V schedules where 2 adjacent stages are on the same rank.
        E.g.
        rank0:  stage 0,                 stage3
        rank1:          stage 1, stage 2,

        The special case involves not using send/recv ops but directly passing tensors between colocated stages.

        This test runs on a single rank and just tests the 'stage1, stage2' portion for both F and B, comparing
        gradients to a reference model with 2 layers.
        """
        store = FakeStore()
        torch.distributed.init_process_group(
            backend="fake", rank=0, world_size=1, store=store
        )
        d_hid = 512
        batch_size = 256
        n_stages = 2
        device = "cuda"
        full_mod = MultiMLP(d_hid, n_layers=n_stages)
        full_mod.to(device)

        ref_mod = copy.deepcopy(full_mod)
        x = torch.randn(batch_size, d_hid, device=device)
        with torch.no_grad():
            y = ref_mod(x)
            # Add a small perturbation
            target = y + torch.randn(batch_size, d_hid, device=device)

        loss_fn = torch.nn.MSELoss(reduction="sum")

        # Run reference
        for _ in range(2):
            ref_mod.zero_grad()
            ref_out = ref_mod(x)
            ref_loss = loss_fn(ref_out, target)
            ref_loss.backward()

        stage_indices = [0, 1]
        submod_names = [f"layers.{i}" for i in stage_indices]
        stage_modules = [
            full_mod.get_submodule(submod_name) for submod_name in submod_names
        ]
        # Create a pipeline stage to wrap that submodule
        num_microbatches = 2
        input_args = x.chunk(num_microbatches)[0]
        stages = [
            PipelineStage(
                stage_module,
                stage_idx,
                n_stages,
                device,
                # TODO(whc) shape inference shouldn't have needed to run communications in this 1-rank, 2-stage scenario,
                # but it was failing on fakePG recv data unpiclking error, so something is wrong. Work around for now.
                input_args=input_args,
                output_args=input_args,
            )
            for stage_module, stage_idx in zip(stage_modules, stage_indices)
        ]

        # Attach to a schedule
        schedule = _PipelineScheduleRuntime(
            stages,
            num_microbatches,
            loss_fn=loss_fn,
            stage_index_to_group_rank=[0, 0],
            # TODO should we test both T/F?
            use_full_backward=True,
        )
        schedule._load_actions(
            {
                0: self._parse_actions(
                    [
                        "0F0",
                        "0F1",
                        "1F0",
                        "1F1",
                        "1B0",
                        "1B1",
                        "0B0",
                        "0B1",
                    ]
                ),
            },
            format="compute_comms",
        )

        # Run
        with check_leaked_tensors() as garbage_tensors:
            for _ in range(2):
                # Zero gradients
                for stage_module in stage_modules:
                    stage_module.zero_grad()
                losses = []
                out = schedule.step(x, target=target, losses=losses)
        self.assertEqual(
            len(garbage_tensors),
            0,
            "Found leaked tensors, check logs above for debug info",
        )

        # Check output
        torch.testing.assert_close(out, ref_out)
        # Check loss
        # Since the reduction used in the loss function above is "sum", we use
        # "sum" here to reduce microbatch losses into a single value too.
        pipe_loss = sum(losses)
        torch.testing.assert_close(pipe_loss, ref_loss)

        # Check gradients
        for stage_module, submod_name in zip(stage_modules, submod_names):
            # Get corresponding submodule from reference model
            ref_submod = ref_mod.get_submodule(submod_name)
            # Check gradients per parameter
            for name, p in stage_module.named_parameters():
                ref_p = ref_submod.get_parameter(name)
                try:
                    torch.testing.assert_close(p.grad, ref_p.grad, rtol=1e-5, atol=4e-5)
                except AssertionError:
                    print(f"Gradient test failed for {name}: {p.grad} vs {ref_p.grad}")
                    raise

        torch.distributed.destroy_process_group()

    @requires_nccl()
    def test_grad_with_split_b_w(self):
        """
        Ensure that separate dInput and dWeight computations are correctly executed.
        This test runs on a single rank and just tests a single stage with 2 microbatches with separate B, W operations.
        """
        store = FakeStore()
        torch.distributed.init_process_group(
            backend="fake", rank=0, world_size=1, store=store
        )
        d_hid = 512
        batch_size = 256
        n_stages = 1
        device = "cuda"
        full_mod = MultiMLP(d_hid, n_layers=n_stages)
        full_mod.to(device)

        ref_mod = copy.deepcopy(full_mod)
        x = torch.randn(batch_size, d_hid, device=device)
        with torch.no_grad():
            y = ref_mod(x)
            # Add a small perturbation
            target = y + torch.randn(batch_size, d_hid, device=device)

        loss_fn = torch.nn.MSELoss(reduction="sum")

        # Run reference
        for _ in range(2):
            ref_mod.zero_grad()
            ref_out = ref_mod(x)
            ref_loss = loss_fn(ref_out, target)
            ref_loss.backward()

        stage_indices = [0]
        submod_names = [f"layers.{i}" for i in stage_indices]
        stage_modules = [
            full_mod.get_submodule(submod_name) for submod_name in submod_names
        ]
        # Create a pipeline stage to wrap that submodule
        num_microbatches = 2
        stages = [
            PipelineStage(
                stage_module,
                stage_idx,
                n_stages,
                device,
            )
            for stage_module, stage_idx in zip(stage_modules, stage_indices)
        ]

        # Attach to a schedule
        schedule = _PipelineScheduleRuntime(
            stages,
            num_microbatches,
            loss_fn=loss_fn,
            stage_index_to_group_rank=[0],
            use_full_backward=False,
        )
        schedule._load_actions(
            {
                0: self._parse_actions(
                    [
                        "0F0",
                        "0F1",
                        "0I0",
                        "0I1",
                        "0W0",
                        "0W1",
                    ]
                ),
            },
            format="compute_comms",
        )

        # Run
        with check_leaked_tensors() as garbage_tensors:
            for _ in range(2):
                # Zero gradients
                for stage_module in stage_modules:
                    stage_module.zero_grad()
                losses = []
                out = schedule.step(x, target=target, losses=losses)
        self.assertEqual(
            len(garbage_tensors),
            0,
            "Found leaked tensors, check logs above for debug info",
        )

        # Check output
        torch.testing.assert_close(out, ref_out)
        # Check loss
        # Since the reduction used in the loss function above is "sum", we use
        # "sum" here to reduce microbatch losses into a single value too.
        pipe_loss = sum(losses)
        torch.testing.assert_close(pipe_loss, ref_loss)

        # Check gradients
        for stage_module, submod_name in zip(stage_modules, submod_names):
            # Get corresponding submodule from reference model
            ref_submod = ref_mod.get_submodule(submod_name)
            # Check gradients per parameter
            for name, p in stage_module.named_parameters():
                ref_p = ref_submod.get_parameter(name)
                try:
                    torch.testing.assert_close(p.grad, ref_p.grad, rtol=1e-5, atol=4e-5)
                except AssertionError:
                    print(f"Gradient test failed for {name}: {p.grad} vs {ref_p.grad}")
                    raise

        torch.distributed.destroy_process_group()


instantiate_parametrized_tests(TestScheduleLowering)

if __name__ == "__main__":
    run_tests()<|MERGE_RESOLUTION|>--- conflicted
+++ resolved
@@ -432,11 +432,7 @@
                 },
                 "stage_to_rank": lambda stage_idx: stage_idx,
                 "num_stages": 2,
-<<<<<<< HEAD
-                "simulated_steps": 9,
-=======
                 "simulated_steps": 11,
->>>>>>> ccd3d65f
             },
             {
                 "schedule": "v_2_rank_4_stage",
@@ -523,11 +519,7 @@
                 },
                 "stage_to_rank": lambda stage_idx: [0, 1, 1, 0][stage_idx],
                 "num_stages": 4,
-<<<<<<< HEAD
-                "simulated_steps": 21,
-=======
                 "simulated_steps": 24,
->>>>>>> ccd3d65f
             },
         ],
     )
