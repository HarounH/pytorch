# Owner(s): ["oncall: distributed"]

import copy
import sys
from itertools import chain
from typing import Any, Callable, Dict

import torch
import torch.distributed as dist
import torch.nn as nn
from torch.distributed._composable import fully_shard, replicate
from torch.distributed._shard.sharded_tensor import ShardedTensor
from torch.distributed._tensor import DTensor, init_device_mesh
from torch.distributed.checkpoint._state_dict_utils import _gather_state_dict
from torch.distributed.checkpoint.state_dict import (
    _patch_model_state_dict,
    _patch_optimizer_state_dict,
    get_model_state_dict,
    get_state_dict,
    PG,
    set_model_state_dict,
    set_state_dict,
    STATE,
    StateDictOptions,
)
from torch.distributed.fsdp import FullyShardedDataParallel as FSDP
from torch.distributed.fsdp.wrap import ModuleWrapPolicy
from torch.distributed.optim import _apply_optimizer_in_backward
from torch.nn.parallel import DistributedDataParallel as DDP
from torch.testing._internal.common_dist_composable import (
    CompositeParamModel,
    UnitModule,
)
from torch.testing._internal.common_distributed import skip_if_lt_x_gpu
<<<<<<< HEAD
from torch.testing._internal.distributed.common_state_dict import VerifyStateDictMixin
=======
>>>>>>> 2a8a7425
from torch.testing._internal.common_utils import run_tests, TEST_WITH_DEV_DBG_ASAN
from torch.testing._internal.distributed._tensor.common_dtensor import (
    DTensorTestBase,
    with_comms,
)
from torch.distributed._sharded_tensor import ShardedTensor
from torch.distributed._tensor import DTensor
from torch.utils._pytree import tree_all, tree_all_only


if not dist.is_available():
    print("Distributed not available, skipping tests", file=sys.stderr)
    sys.exit(0)

if TEST_WITH_DEV_DBG_ASAN:
    print(
        "Skip dev-asan as torch + multiprocessing spawn have known issues",
        file=sys.stderr,
    )
    sys.exit(0)


class TestStateDict(DTensorTestBase):
    """Tests state_dict and load_state_dict"""

    @property
    def world_size(self) -> int:
        return 2

    def _compare_tensor(self, orig_tensor, dist_tensor):
        if isinstance(dist_tensor, (DTensor, ShardedTensor)):
            dist_tensor = _gather_state_dict({"mykey": dist_tensor}).pop("mykey")
        self.assertTrue(isinstance(dist_tensor, torch.Tensor))
        self.assertTrue(torch.allclose(orig_tensor, dist_tensor))

    def _verify_msd(
        self,
        model: nn.Module,
        msd: Dict[str, Any],
        dist_msd: Dict[str, Any],
        options: StateDictOptions,
    ) -> None:
        if not options.ignore_frozen_params:
            self.assertEqual(len(msd), len(dist_msd))
        for fqn, param in msd.items():
            dist_param = dist_msd.get(fqn, None)
            if not options.ignore_frozen_params:
                self.assertIsNotNone(dist_param)
                self._compare_tensor(param, dist_param)
            elif dist_param is None:
                self.assertFalse(param.requires_grad)

    def _verify_osd(
        self,
        model: nn.Module,
        optim: torch.optim.Optimizer,
        osd: Dict[str, Any],
        dist_osd: Dict[str, Any],
    ) -> None:
        params = list(chain.from_iterable(g["params"] for g in optim.param_groups))
        param_pid_mapping = dict(zip(params, range(len(params))))
        fqn_pid_mapping = {}
        for fqn, param in model.named_parameters():
            pid = param_pid_mapping[param]
            fqn_pid_mapping[fqn] = pid
            fqn_pid_mapping[pid] = fqn
        # Check optimizer_state_dict state

        self.assertEqual(len(osd[STATE]), len(dist_osd[STATE]))
        for pid, states in osd[STATE].items():
            fqn = fqn_pid_mapping[pid]
            dist_states = dist_osd[STATE].get(fqn, None)
            self.assertIsNotNone(dist_states, fqn)
            self.assertEqual(len(states), len(dist_states))
            for key, state in states.items():
                dist_state = states.get(key, None)
                self.assertIsNotNone(dist_state)
                self._compare_tensor(state, dist_state)

        # Check optimizer_state_dict param_group
        old_dist_osd_pg = dist_osd[PG]
        if len(osd[PG]) != len(dist_osd[PG]):
            self.assertTrue(len(dist_osd[PG]) > len(osd[PG]))
            new_pg = copy.deepcopy(dist_osd[PG][0])
            new_pg["params"] = []
            for dist_group in dist_osd[PG]:
                new_pg["params"].extend(dist_group["params"])
            dist_osd[PG] = [new_pg]

        self.assertEqual(len(osd[PG]), len(dist_osd[PG]))
        for group, dist_group in zip(osd[PG], dist_osd[PG]):
            self.assertEqual(len(group), len(dist_group))
            for key, value in group.items():
                # Below doesn't work because param_groups can have None
                # values.
                # dist_value = dist_group.get(key, None)
                # self.assertIsNotNone(dist_value, (dist_group, group))
                dist_value = dist_group[key]
                if key == "params":
                    fqns = [fqn_pid_mapping[pid] for pid in value]
                    self.assertEqual(sorted(fqns), sorted(dist_value))
                else:
                    self.assertEqual(value, dist_value)
        dist_osd[PG] = old_dist_osd_pg

    def _verify_osd_by_load(
        self,
        model: nn.Module,
        optim: torch.optim.Optimizer,
        new_optim: torch.optim.Optimizer,
        dist_osd: Dict[str, Any],
    ) -> None:
        new_dist_osd = _gather_state_dict(dist_osd)
        set_state_dict(
            model,
            optimizers=new_optim,
            model_state_dict={},
            optim_state_dict=new_dist_osd,
        )
        self.assertEqual(optim.state_dict(), new_optim.state_dict())

    def _test_save_load(
        self,
        init_model_optim: Callable,
        test_frozen: bool = False,
    ) -> None:
        options = StateDictOptions(ignore_frozen_params=test_frozen)
        # Initialize original model and distributed model.
        model, optim, copy_optim, dist_model, dist_optim = init_model_optim()

        # Train 10 steps.
        for i in range(10):
            batch = torch.rand(8, 100, device="cuda")
            model(batch).sum().backward()
            optim.step()
            dist_model(batch).sum().backward()
            if not isinstance(dist_optim, list):
                dist_optim.step()
                dist_optim.zero_grad()
            else:
                for _dist_optim in dist_optim:
                    _dist_optim.zero_grad()
            optim.zero_grad()

        # Get the state_dict, and compare the result
        msd = model.state_dict()
        osd = optim.state_dict()
        dist_msd, dist_osd = get_state_dict(
            dist_model, optimizers=dist_optim, options=options
        )
        self._verify_msd(model, msd, dist_msd, options)
        self._verify_osd_by_load(model, optim, copy_optim, dist_osd)
        self._verify_osd(model, optim, osd, dist_osd)

        # Initialize a completely new model to simulate checkpoint load.
        _, _, _, dist_model, dist_optim = init_model_optim()

        # Simulate DCP distributed load. We need to first get the state_dict and
        # pass them to DCP to load the saved state_dict from the storage.
        # Then finally we can call set_state_dict().
        if not isinstance(dist_optim, list):
            dist_optim = [dist_optim]
        curr_dist_msd, curr_dist_osd = get_state_dict(
            dist_model, optimizers=dist_optim, options=options
        )
        if test_frozen:
            # We won't be able to load the partial state_dict back.
            return
        # Since we already have the state_dict saved before, no need to call DCP.
        # We can directly load them back. This asser is to ensure that optimizer
        # state storage are initialized.
        # self.assertEqual(len(curr_dist_osd[STATE]), len(dist_osd[STATE]))
        set_state_dict(
            dist_model,
            optimizers=dist_optim,
            model_state_dict=dist_msd,
            optim_state_dict=dist_osd,
            options=options,
        )

        # Check if the new state_dict are the same
        dist_msd, dist_osd = get_state_dict(
            dist_model, optimizers=dist_optim, options=options
        )
        self._verify_msd(model, msd, dist_msd, options)
        self._verify_osd_by_load(model, optim, copy_optim, dist_osd)
        self._verify_osd(model, optim, osd, dist_osd)

        # Test _patch_model_state_dict, and _patch_optimizer_state_dict
        _patch_model_state_dict(dist_model, options=options)
        _patch_optimizer_state_dict(dist_model, optimizers=dist_optim, options=options)
        dist_msd = dist_model.state_dict()
        dist_osd = dist_optim[0].state_dict()
        self._verify_msd(model, msd, dist_msd, options)
        self._verify_osd_by_load(model, optim, copy_optim, dist_osd)
        self._verify_osd(model, optim, osd, dist_osd)

    def _test_fsdp(
        self, use_orig_params: bool, use_composable: bool, use_dtensor: bool
    ) -> None:
        if not use_orig_params and use_composable:
            return

        # TODO: remove this return after we complete the composable API side change for device_mesh
        if use_composable and use_dtensor:
            return

        def init_model_optim():
            if use_dtensor:
                device_mesh = init_device_mesh("cuda", (self.world_size,))

            orig_model = CompositeParamModel(device=torch.device("cuda"))
            orig_optim = torch.optim.Adam(orig_model.parameters(), lr=1e-3)
            copy_optim = torch.optim.Adam(orig_model.parameters(), lr=1e-3)
            if use_composable:
                dist_model = fully_shard(
                    copy.deepcopy(orig_model), policy=ModuleWrapPolicy({UnitModule})
                )
            else:
                if use_dtensor:
                    device_mesh = init_device_mesh("cuda", (self.world_size,))
                    dist_model = FSDP(
                        copy.deepcopy(orig_model),
                        auto_wrap_policy=ModuleWrapPolicy({UnitModule}),
                        use_orig_params=use_orig_params,
                        device_mesh=device_mesh,
                    )
                else:
                    dist_model = FSDP(
                        copy.deepcopy(orig_model),
                        auto_wrap_policy=ModuleWrapPolicy({UnitModule}),
                        use_orig_params=use_orig_params,
                    )

            dist_optim = torch.optim.Adam(dist_model.parameters(), lr=1e-3)
            return orig_model, orig_optim, copy_optim, dist_model, dist_optim

        self._test_save_load(init_model_optim)

    @with_comms
    @skip_if_lt_x_gpu(2)
    def test_fsdp(self) -> None:
        self.run_subtests(
            {
                "use_orig_params": [True, False],
                "use_composable": [True, False],
                "use_dtensor": [True, False],
            },
            self._test_fsdp,
        )

    def _test_ddp(self, use_composable: bool) -> None:
        def init_model_optim():
            orig_model = CompositeParamModel(device=torch.device("cuda"))
            orig_optim = torch.optim.Adam(orig_model.parameters(), lr=1e-3)
            copy_optim = torch.optim.Adam(orig_model.parameters(), lr=1e-3)
            if use_composable:
                dist_model = replicate(copy.deepcopy(orig_model))
            else:
                dist_model = DDP(copy.deepcopy(orig_model))
            dist_optim = torch.optim.Adam(dist_model.parameters(), lr=1e-3)
            return orig_model, orig_optim, copy_optim, dist_model, dist_optim

        self._test_save_load(init_model_optim)

    @with_comms
    @skip_if_lt_x_gpu(2)
    def test_ddp(self) -> None:
        self.run_subtests(
            {"use_composable": [True, False]},
            self._test_ddp,
        )

    def _test_fsdp_ddp(
        self,
        use_composable: bool,
        optim_in_backward: bool = False,
        test_frozen: bool = False,
    ) -> None:
        def init_model_optim():
            orig_model = CompositeParamModel(device=torch.device("cuda"))
            if test_frozen:
                for param in chain(
                    orig_model.u1.parameters(), orig_model.u2.parameters()
                ):
                    param.requires_grad = False
            orig_optim = torch.optim.Adam(orig_model.parameters(), lr=1e-3)
            copy_optim = torch.optim.Adam(orig_model.parameters(), lr=1e-3)
            dist_model = copy.deepcopy(orig_model)
            if use_composable:
                replicate(dist_model.l)
                fully_shard(dist_model, policy=ModuleWrapPolicy({UnitModule}))
            else:
                dist_model.l = DDP(dist_model.l)
                dist_model = FSDP(
                    copy.deepcopy(orig_model),
                    auto_wrap_policy=ModuleWrapPolicy({UnitModule}),
                    use_orig_params=optim_in_backward,
                    ignored_modules=[dist_model.l],
                )
            if optim_in_backward:
                _apply_optimizer_in_backward(
                    torch.optim.Adam, dist_model.parameters(), {"lr": 1e-3}
                )
                dist_optim = [
                    p._in_backward_optimizers[0] for p in dist_model.parameters()
                ]
            else:
                dist_optim = torch.optim.Adam(dist_model.parameters(), lr=1e-3)
            return orig_model, orig_optim, copy_optim, dist_model, dist_optim

        self._test_save_load(init_model_optim, test_frozen)

    @with_comms
    @skip_if_lt_x_gpu(2)
    def test_fsdp_ddp(self) -> None:
        self.run_subtests(
            {"use_composable": [True, False]},
            self._test_fsdp_ddp,
        )

    @with_comms
    @skip_if_lt_x_gpu(2)
    def test_frozen_parameters(self) -> None:
        self._test_fsdp_ddp(use_composable=False, test_frozen=True)

    # TODO: enable use_dtensor once 2D device_mesh support is fully landed.
    """
    @with_comms
    @skip_if_lt_x_gpu(2)
    def test_use_dtensor(self) -> None:
        self._test_fsdp_ddp(use_composable=False, use_dtensor=True)
    """

    # TODO: enable the test after FSDP + apply_optimizer_in_backward works.
    # Disable this test as it is broken after
    # https://github.com/pytorch/pytorch/pull/108298.
    """
    @with_comms
    @skip_if_lt_x_gpu(2)
    def test_apply_optimizer_in_backward(self) -> None:
        self.run_subtests(
            {"use_composable": [True, False]},
            self._test_fsdp_ddp,
            optim_in_backward=True,
        )
    """

    @with_comms
    @skip_if_lt_x_gpu(1)
    def test_single_gpu(self) -> None:
        def init_model_optim():
            orig_model = CompositeParamModel(device=torch.device("cuda"))
            orig_optim = torch.optim.Adam(orig_model.parameters(), lr=1e-3)
            copy_optim = torch.optim.Adam(orig_model.parameters(), lr=1e-3)
            model_copy = copy.deepcopy(orig_model)
            optim_copy = torch.optim.Adam(model_copy.parameters(), lr=1e-3)
            return orig_model, orig_optim, copy_optim, model_copy, optim_copy

        self._test_save_load(init_model_optim)

    @with_comms
    @skip_if_lt_x_gpu(1)
    def test_strict(self) -> None:
        model = CompositeParamModel(device=torch.device("cuda"))

        model_state_dict = get_model_state_dict(model)
        key = next(iter(model_state_dict.keys()))
        model_state_dict["abc"] = torch.zeros(10)
        with self.assertRaisesRegex(RuntimeError, "Unexpected key"):
            set_model_state_dict(model, model_state_dict=model_state_dict)
        model_state_dict.pop(key)
        incompatible_keys = set_model_state_dict(
            model,
            model_state_dict=model_state_dict,
            options=StateDictOptions(strict=False),
        )
        self.assertEqual(incompatible_keys.missing_keys, [key])
        self.assertEqual(incompatible_keys.unexpected_keys, ["abc"])
        model_state_dict.pop("abc")
        with self.assertRaisesRegex(RuntimeError, "Missing key"):
            set_model_state_dict(model, model_state_dict=model_state_dict)

    @with_comms
    @skip_if_lt_x_gpu(1)
    def test_partial(self) -> None:
        model = CompositeParamModel(device=torch.device("cuda"))

        model_state_dict1 = get_model_state_dict(model)
        model_state_dict1 = copy.deepcopy(model_state_dict1)
        model_state_dict2 = get_model_state_dict(model, submodules={model.l})
        model_state_dict2 = copy.deepcopy(model_state_dict2)
        model_state_dict3 = get_model_state_dict(
            model,
            submodules={model.l},
            options=StateDictOptions(keep_submodule_prefixes=False),
        )
        model_state_dict3 = copy.deepcopy(model_state_dict3)
        self.assertEqual(len(model_state_dict2), 2)
        self.assertEqual(len(model_state_dict3), 2)
        for key in model_state_dict3.keys():
            full_fqn = f"l.{key}"
            value1 = model_state_dict1[full_fqn]
            value2 = model_state_dict2[full_fqn]
            value3 = model_state_dict3[key]
            self.assertEqual(value1, value2)
            self.assertEqual(value2, value3)

        zeros_state_dict = {
            k: torch.zeros_like(v) for k, v in model_state_dict1.items()
        }
        model.load_state_dict(zeros_state_dict)
        set_model_state_dict(
            model,
            model_state_dict=model_state_dict2,
            options=StateDictOptions(strict=False),
        )
        self.assertEqual(model.l.weight, model_state_dict1["l.weight"])
        self.assertEqual(model.l.bias, model_state_dict1["l.bias"])

        model.load_state_dict(zeros_state_dict)
        set_model_state_dict(
            model,
            model_state_dict={model.l: model_state_dict3},
            options=StateDictOptions(strict=False),
        )
        self.assertEqual(model.l.weight, model_state_dict1["l.weight"])
        self.assertEqual(model.l.bias, model_state_dict1["l.bias"])

    @with_comms
    @skip_if_lt_x_gpu(2)
    def test_cpu_offload_full_state_dict(self) -> None:
        orig_model = CompositeParamModel(device=torch.device("cuda"))
        device_mesh = init_device_mesh("cuda", (self.world_size,))
        dist_model = FSDP(
            copy.deepcopy(orig_model),
            auto_wrap_policy=ModuleWrapPolicy({UnitModule}),
            use_orig_params=True,
            device_mesh=device_mesh,
        )

        dist_optim = torch.optim.Adam(dist_model.parameters(), lr=1e-3)

        mst, ost = get_state_dict(
            dist_model,
            dist_optim,
            options=StateDictOptions(cpu_offload=True),
        )

        cpu_device = torch.device("cpu")

        def is_cpu(v):
            if isinstance(v, DTensor):
                return v.device == cpu_device
            elif isinstance(v, ShardedTensor):
                shards = v.local_shards()
                if not shards:
                    return True
                return shards[0].tensor.device == cpu_device
            else:
                return v.device == cpu_device

        self.assertTrue(
            tree_all_only((torch.Tensor, DTensor, ShardedTensor), is_cpu, mst)
        )
        self.assertTrue(
            tree_all_only((torch.Tensor, DTensor, ShardedTensor), is_cpu, ost)
        )

        mst, ost = get_state_dict(
            dist_model, dist_optim, options=StateDictOptions(full_state_dict=True)
        )

        self.assertTrue(
            tree_all(lambda v: not isinstance(v, (DTensor, ShardedTensor)), mst)
        )
        self.assertTrue(
            tree_all(lambda v: not isinstance(v, (DTensor, ShardedTensor)), ost)
        )

        mst, ost = get_state_dict(
            dist_model,
            dist_optim,
            options=StateDictOptions(full_state_dict=True, cpu_offload=True),
        )

        if self.rank == 0:
            self.assertTrue(
                tree_all_only((torch.Tensor, DTensor, ShardedTensor), is_cpu, mst)
            )
            self.assertTrue(
                tree_all_only((torch.Tensor, DTensor, ShardedTensor), is_cpu, ost)
            )
        else:
            self.assertEqual(mst, {})
            self.assertEqual(ost, {})


if __name__ == "__main__":
    run_tests()<|MERGE_RESOLUTION|>--- conflicted
+++ resolved
@@ -32,10 +32,7 @@
     UnitModule,
 )
 from torch.testing._internal.common_distributed import skip_if_lt_x_gpu
-<<<<<<< HEAD
 from torch.testing._internal.distributed.common_state_dict import VerifyStateDictMixin
-=======
->>>>>>> 2a8a7425
 from torch.testing._internal.common_utils import run_tests, TEST_WITH_DEV_DBG_ASAN
 from torch.testing._internal.distributed._tensor.common_dtensor import (
     DTensorTestBase,
@@ -58,7 +55,7 @@
     sys.exit(0)
 
 
-class TestStateDict(DTensorTestBase):
+class TestStateDict(DTensorTestBase, VerifyStateDictMixin):
     """Tests state_dict and load_state_dict"""
 
     @property
