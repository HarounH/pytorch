--- conflicted
+++ resolved
@@ -6797,12 +6797,16 @@
         loss_nt_compile.backward()
 
         self.assertEqual(v32_dense_eager.grad, v32_dense_compile.grad)
-        self.assertEqual(v32_dense_eager.grad, v32_nt_eager.grad)
-        self.assertEqual(v32_dense_eager.grad, v32_nt_compile.grad)
+        self.assertEqual(v32_dense_eager.grad, v32_nt_eager.grad, atol=1e-4, rtol=1e-4)
+        self.assertEqual(
+            v32_dense_eager.grad, v32_nt_compile.grad, atol=1e-4, rtol=1e-4
+        )
 
         self.assertEqual(v16_dense_eager.grad, v16_dense_compile.grad)
-        self.assertEqual(v16_dense_eager.grad, v16_nt_eager.grad)
-        self.assertEqual(v16_dense_eager.grad, v16_nt_compile.grad)
+        self.assertEqual(v16_dense_eager.grad, v16_nt_eager.grad, atol=1e-5, rtol=5e-3)
+        self.assertEqual(
+            v16_dense_eager.grad, v16_nt_compile.grad, atol=1e-5, rtol=5e-3
+        )
 
     @unittest.skipIf(
         not PLATFORM_SUPPORTS_FUSED_ATTENTION,
@@ -7339,10 +7343,14 @@
 
         check(nt)
 
-    @dtypes(torch.float32, torch.double, torch.half)
+    @dtypes(torch.float32, torch.double, torch.half, torch.bool)
     @parametrize("nt_dim", [2, 3, 4])
     @parametrize("requires_grad", [False, True])
     def test_to_padded_tensor(self, device, dtype, nt_dim, requires_grad):
+        if dtype is torch.bool and requires_grad:
+            # grads not supported for bool
+            return
+
         if nt_dim == 2:
             post_seq_len_shape = ()
         elif nt_dim == 3:
@@ -7352,7 +7360,9 @@
 
         nt = torch.nested.nested_tensor(
             [
-                torch.randn(n, *post_seq_len_shape, device=device, dtype=dtype)
+                torch.randint(2, (n, *post_seq_len_shape), device=device, dtype=dtype)
+                if dtype is torch.bool
+                else torch.randn(n, *post_seq_len_shape, device=device, dtype=dtype)
                 for n in range(2, 9)
             ],
             layout=torch.jagged,
@@ -7373,7 +7383,7 @@
         nt2 = nested_from_padded(padded, nt.offsets())
         self.assertEqual(nt, nt2)
 
-        if requires_grad:
+        if requires_grad and dtype is not torch.bool:
             # ensure gradients flow through conversions
             nt2.backward(torch.ones_like(nt2))
             self.assertEqual(nt.grad, torch.ones_like(nt))
@@ -7388,6 +7398,10 @@
     @parametrize("nt_dim", [2, 3, 4])
     @parametrize("requires_grad", [False, True])
     def test_to_padded_tensor_compile(self, device, dtype, nt_dim, requires_grad):
+        if dtype is torch.bool and requires_grad:
+            # grads not supported for bool
+            return
+
         if nt_dim == 2:
             post_seq_len_shape = ()
         elif nt_dim == 3:
@@ -7397,7 +7411,9 @@
 
         nt = torch.nested.nested_tensor(
             [
-                torch.randn(n, *post_seq_len_shape, device=device, dtype=dtype)
+                torch.randint(2, (n, *post_seq_len_shape), device=device, dtype=dtype)
+                if dtype is torch.bool
+                else torch.randn(n, *post_seq_len_shape, device=device, dtype=dtype)
                 for n in range(2, 9)
             ],
             layout=torch.jagged,
@@ -7676,11 +7692,6 @@
     # clone() on non-contiguous with holes NJTs currently use unbind(), leading to
     # data-dependent error in torch.compile
     "clone",
-<<<<<<< HEAD
-    # torch._dynamo.exc.Unsupported: data dependent operator: aten._local_scalar_dense.default
-    # for inputs where min / max seqlen are not cached
-    "sum",
-=======
     # to(device) allocates a new nested int in compile only.
     # AssertionError: The values for attribute 'shape' do not match:
     # torch.Size([7, j2]) != torch.Size([7, j1]).
@@ -7690,7 +7701,6 @@
 COMPILE_BACKWARD_FAILURES = {
     *COMPILE_FORWARD_FAILURES,
     *BACKWARD_FAILURES,
->>>>>>> 47a515d2
 }
 
 COMPARE_TENSOR_COMPONENT_EQUALITY = {
