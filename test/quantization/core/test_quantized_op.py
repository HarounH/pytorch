--- conflicted
+++ resolved
@@ -4184,8 +4184,6 @@
             np.testing.assert_equal(
                 W_q.q_zero_point(), W_q_origin.q_zero_point())
 
-<<<<<<< HEAD
-=======
     """Tests the correctness of the _quantized::wrapped_quantized_linear op."""
     @skipIfNoFBGEMM
     @given(
@@ -4267,7 +4265,6 @@
         ret_ref = qlinear.dequantize()
         self.assertEqual(ret_2, ret_ref)
 
->>>>>>> 416a7894
     """Tests the correctness of the quantized::linear_unpack after freeing original tensor op."""
     @skipIfNoQNNPACK
     @given(W=hu.tensor(shapes=hu.array_shapes(2, 2,),
