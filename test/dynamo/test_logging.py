# Owner(s): ["module: dynamo"]
import atexit
import contextlib
import functools
import logging
import os
import re
import unittest.mock

import torch
import torch._dynamo.test_case
import torch._dynamo.testing
import torch.distributed as dist

from torch.nn.parallel import DistributedDataParallel as DDP
from torch.testing._internal.common_utils import find_free_port
from torch.testing._internal.inductor_utils import HAS_CUDA
from torch.testing._internal.logging_utils import (
    LoggingTestCase,
    make_logging_test,
    make_settings_test,
)

requires_cuda = functools.partial(unittest.skipIf, not HAS_CUDA, "requires cuda")
requires_distributed = functools.partial(
    unittest.skipIf, not dist.is_available(), "requires distributed"
)


def example_fn(a):
    output = a.mul(torch.ones(1000, 1000))
    output = output.add(torch.ones(1000, 1000))
    return output


def dynamo_error_fn(a):
    output = a.mul(torch.ones(1000, 1000))
    output = output.add(torch.ones(10, 10))
    return output


def inductor_error_fn(a):
    output = torch.round(a)
    return output


def inductor_schedule_fn(a):
    output = a.add(torch.ones(1000, 1000, device="cuda"))
    return output


ARGS = (torch.ones(1000, 1000, requires_grad=True),)


def multi_record_test(num_records, **kwargs):
    @make_logging_test(**kwargs)
    def fn(self, records):
        fn_opt = torch._dynamo.optimize("inductor")(example_fn)
        fn_opt(*ARGS)
        self.assertEqual(len(records), num_records)

    return fn


def within_range_record_test(num_records_lower, num_records_higher, **kwargs):
    @make_logging_test(**kwargs)
    def fn(self, records):
        fn_opt = torch._dynamo.optimize("inductor")(example_fn)
        fn_opt(*ARGS)
        self.assertGreaterEqual(len(records), num_records_lower)
        self.assertLessEqual(len(records), num_records_higher)

    return fn


def single_record_test(**kwargs):
    return multi_record_test(1, **kwargs)


class LoggingTests(LoggingTestCase):
    test_bytecode = multi_record_test(2, bytecode=True)
    test_output_code = multi_record_test(2, output_code=True)
    test_aot_graphs = multi_record_test(2, aot_graphs=True)

    @requires_cuda()
    @make_logging_test(schedule=True)
    def test_schedule(self, records):
        fn_opt = torch._dynamo.optimize("inductor")(inductor_schedule_fn)
        fn_opt(torch.ones(1000, 1000, device="cuda"))
        self.assertGreater(len(records), 0)
        self.assertLess(len(records), 5)

    @make_logging_test(recompiles=True)
    def test_recompiles(self, records):
        def fn(x, y):
            return torch.add(x, y)

        fn_opt = torch._dynamo.optimize("inductor")(fn)
        fn_opt(torch.ones(1000, 1000), torch.ones(1000, 1000))
        fn_opt(torch.ones(1000, 1000), 1)
        self.assertGreater(len(records), 0)

    test_dynamo_debug = within_range_record_test(30, 50, dynamo=logging.DEBUG)
    test_dynamo_info = within_range_record_test(2, 10, dynamo=logging.INFO)

    @make_logging_test(dynamo=logging.DEBUG)
    def test_dynamo_debug_default_off_artifacts(self, records):
        fn_opt = torch._dynamo.optimize("inductor")(example_fn)
        fn_opt(torch.ones(1000, 1000))
        self.assertEqual(len([r for r in records if ".__bytecode" in r.name]), 0)
        self.assertEqual(len([r for r in records if ".__output_code" in r.name]), 0)

    @make_logging_test(dynamo=logging.ERROR)
    def test_dynamo_error(self, records):
        try:
            fn_opt = torch._dynamo.optimize("inductor")(dynamo_error_fn)
            fn_opt(*ARGS)
        except Exception:
            pass
        self.assertEqual(len(records), 1)

    test_aot = within_range_record_test(2, 6, aot=logging.INFO)
    test_inductor_debug = within_range_record_test(3, 15, inductor=logging.DEBUG)
    test_inductor_info = within_range_record_test(2, 4, inductor=logging.INFO)

    @make_logging_test(dynamo=logging.ERROR)
    def test_inductor_error(self, records):
        exitstack = contextlib.ExitStack()
        import torch._inductor.lowering

        def throw(x):
            raise AssertionError()

        # inject an error in the lowerings
        dict_entries = {}
        for x in list(torch._inductor.lowering.lowerings.keys()):
            if "round" in x.__name__:
                dict_entries[x] = throw

        exitstack.enter_context(
            unittest.mock.patch.dict(torch._inductor.lowering.lowerings, dict_entries)
        )

        try:
            fn_opt = torch._dynamo.optimize("inductor")(inductor_error_fn)
            fn_opt(*ARGS)
        except Exception:
            pass
        self.assertEqual(len(records), 1)
        self.assertIsInstance(records[0].msg, str)

        exitstack.close()

    @requires_distributed()
    @requires_cuda()
    @make_logging_test(ddp_graphs=True)
    def test_ddp_graphs(self, records):
        class ToyModel(torch.nn.Module):
            def __init__(self):
                super(ToyModel, self).__init__()
                self.layers = torch.nn.Sequential(
                    torch.nn.Linear(1024, 1024),
                    torch.nn.Linear(1024, 1024),
                )

            def forward(self, x):
                return self.layers(x)

        os.environ["MASTER_ADDR"] = "localhost"
        os.environ["MASTER_PORT"] = str(find_free_port())
        dist.init_process_group("gloo", rank=0, world_size=1)

        ddp_model = torch._dynamo.optimize("inductor")(
            DDP(ToyModel().to("cuda:0"), device_ids=[0], bucket_cap_mb=4)
        )

        ddp_model(torch.randn(1024, 1024, device="cuda:0"))

        dist.destroy_process_group()
        self.assertEqual(len([r for r in records if "__ddp_graphs" in r.name]), 4)

    # check that logging to a child log of a registered logger
    # does not register it and result in duplicated records
    @make_settings_test("torch._dynamo.output_graph")
    def test_open_registration_with_registered_parent(self, records):
        logger = logging.getLogger("torch._dynamo.output_graph")
        logger.info("hi")
        self.assertEqual(len(records), 1)

    # check logging to a random log that is not a child log of a registered
    # logger registers it and sets handlers properly
    @make_settings_test("torch.utils")
    def test_open_registration(self, records):
        logger = logging.getLogger("torch.utils")
        logger.info("hi")
        self.assertEqual(len(records), 1)

    # check logging to a random log that is not a child log of a registered
    # logger registers it and sets handlers properly
    @make_logging_test(modules={"torch.utils": logging.INFO})
    def test_open_registration_python_api(self, records):
        logger = logging.getLogger("torch.utils")
        logger.info("hi")
        self.assertEqual(len(records), 1)

    @make_logging_test(all=logging.DEBUG, dynamo=logging.INFO)
    def test_all(self, _):
        registry = torch._logging._internal.log_registry

        dynamo_qname = registry.log_alias_to_log_qname["dynamo"]
        for logger_qname in torch._logging._internal.log_registry.get_log_qnames():
            logger = logging.getLogger(logger_qname)

            if logger_qname == dynamo_qname:
                self.assertEqual(logger.level, logging.INFO)
            else:
                self.assertEqual(logger.level, logging.DEBUG)

    @make_logging_test(graph_breaks=True)
    def test_graph_breaks(self, records):
        @torch._dynamo.optimize("inductor")
        def fn(x):
            torch._dynamo.graph_break()
            return x + 1

        fn(torch.ones(1))

        self.assertEqual(len(records), 1)

    @make_settings_test("torch._dynamo.utils")
    def test_dump_compile_times(self, records):
        fn_opt = torch._dynamo.optimize("inductor")(example_fn)
        fn_opt(torch.ones(1000, 1000))
        # explicitly invoke the atexit registered functions
        atexit._run_exitfuncs()
        self.assertEqual(
            len(
                [r for r in records if "TorchDynamo compilation metrics" in str(r.msg)]
            ),
            1,
        )

    @make_logging_test(dynamo=logging.INFO)
    def test_custom_format(self, records):
        dynamo_log = logging.getLogger(torch._dynamo.__name__)
        test_log = torch._logging.getArtifactLogger(
            torch._dynamo.__name__, "custom_format_test_artifact"
        )
        dynamo_log.info("test dynamo")
        test_log.info("custom format")
        self.assertEqual(len(records), 2)
        # unfortunately there's no easy way to test the final formatted log other than
        # to ask the dynamo logger's handler to format it.
        for handler in dynamo_log.handlers:
            if torch._logging._internal._is_torch_handler(handler):
                break
        self.assertIsNotNone(handler)
        self.assertIn("[INFO]", handler.format(records[0]))
        self.assertEqual("custom format", handler.format(records[1]))

    @make_logging_test(dynamo=logging.INFO)
    def test_multiline_format(self, records):
        dynamo_log = logging.getLogger(torch._dynamo.__name__)
        dynamo_log.info("test\ndynamo")
        dynamo_log.info("%s", "test\ndynamo")
        dynamo_log.info("test\n%s", "test\ndynamo")
        self.assertEqual(len(records), 3)
        # unfortunately there's no easy way to test the final formatted log other than
        # to ask the dynamo logger's handler to format it.
        for handler in dynamo_log.handlers:
            if torch._logging._internal._is_torch_handler(handler):
                break
        self.assertIsNotNone(handler)
        for record in records:
            r = handler.format(record)
            for l in r.splitlines():
                self.assertIn("[INFO]", l)

    test_trace_source_simple = within_range_record_test(1, 100, trace_source=True)

    @make_logging_test(trace_source=True)
    def test_trace_source_if_stmt(self, records):
        def fn(x):
            if x.sum() > 0:
                return x * 2
            return x * 3

        fn_opt = torch._dynamo.optimize("eager")(fn)
        fn_opt(torch.ones(3, 3))

        found_x2 = False
        found_x3 = False
        for record in records:
            msg = record.getMessage()
            if "return x * 2" in msg:
                found_x2 = True
            if "return x * 3" in msg:
                found_x3 = True

        self.assertTrue(found_x2)
        self.assertFalse(found_x3)

    @make_logging_test(trace_source=True)
    def test_trace_source_nested(self, records):
        def fn1(x):
            x = fn2(x)
            return x * 2

        def fn2(x):
            x = fn3(x)
            return x * 3

        def fn3(x):
            return x * 4

        fn_opt = torch._dynamo.optimize("eager")(fn1)
        fn_opt(torch.ones(3, 3))

        found_x2 = False
        found_x3 = False
        found_x4 = False
        for record in records:
            msg = record.getMessage()
            if "return x * 2" in msg:
                found_x2 = True
                self.assertNotIn("inline depth", msg)
            elif "return x * 3" in msg:
                found_x3 = True
                self.assertIn("inline depth: 1", msg)
            elif "return x * 4" in msg:
                found_x4 = True
                self.assertIn("inline depth: 2", msg)
        self.assertTrue(found_x2)
        self.assertTrue(found_x3)
        self.assertTrue(found_x4)

    @make_logging_test(trace_source=True)
    def test_trace_source_cond(self, records):
        from functorch.experimental.control_flow import cond

        def true_fn(x):
            return x * 2

        def false_fn(x):
            return x * 3

        def inner(pred, x):
            return cond(pred, true_fn, false_fn, [x])

        def outer(pred, x):
            return inner(pred, x)

        fn_opt = torch._dynamo.optimize("eager")(outer)
        fn_opt(torch.tensor(True), torch.ones(3, 3))

        found_x2 = False
        found_x3 = False
        for record in records:
            msg = record.getMessage()
            if "return x * 2" in msg:
                found_x2 = True
                self.assertIn("inline depth: 2", msg)
            if "return x * 3" in msg:
                found_x3 = True
                self.assertIn("inline depth: 2", msg)

        self.assertTrue(found_x2)
        self.assertTrue(found_x3)

    @make_logging_test(graph_sizes=True)
    def test_graph_sizes_dynamic(self, records):
        def fn(a, b):
            return a @ b

        fn_opt = torch._dynamo.optimize("eager", dynamic=False)(fn)
        fn_opt(torch.randn(10, 20), torch.randn(20, 30))

        fn_opt2 = torch._dynamo.optimize("eager", dynamic=True)(fn)
        fn_opt2(torch.randn(5, 10), torch.randn(10, 15))

        self.assertEqual(len(records), 2)
        self.assertNotIn("concrete", records[0].getMessage())
        lines = records[1].getMessage().split("\n")
        for line in lines:
            if "concrete" in line:
                self.assertIsNotNone(re.search(r"\(concrete\): \(\d+, \d+\)", line))

    def test_invalid_artifact_flag(self):
        with self.assertRaises(ValueError):
            torch._logging.set_logs(aot_graphs=5)

    @requires_distributed()
    def test_distributed_rank_logging(self):
        env = dict(os.environ)
        env["TORCH_LOGS"] = "dynamo"
        stdout, stderr = self.run_process_no_exception(
            """\
import torch.distributed as dist
import logging
from torch.testing._internal.distributed.fake_pg import FakeStore
store = FakeStore()
dist.init_process_group("fake", rank=0, world_size=2, store=store)
dynamo_log = logging.getLogger("torch._dynamo")
dynamo_log.info("woof")
print("arf")
""",
            env=env,
        )
        self.assertIn("[rank0]:", stderr.decode("utf-8"))

<<<<<<< HEAD
=======
    @skipIfNotPy311
    @make_logging_test(trace_call=True)
    def test_trace_call(self, records):
        def fn(x, y):
            return (x * 2) @ (y * 3)

        fn_opt = torch._dynamo.optimize("eager")(fn)
        fn_opt(torch.randn(10, 20), torch.randn(20, 30))

        self.assertEqual(len(records), 3)
        # only get last 2 lines
        messages = [
            "\n".join(record.getMessage().split("\n")[-2:]) for record in records
        ]
        self.assertExpectedInline(
            messages[0],
            """\
            return (x * 2) @ (y * 3)
                    ~~^~~""",
        )
        self.assertExpectedInline(
            messages[1],
            """\
            return (x * 2) @ (y * 3)
                              ~~^~~""",
        )
        self.assertExpectedInline(
            messages[2],
            """\
            return (x * 2) @ (y * 3)
                   ~~~~~~~~^~~~~~~~~""",
        )

    @skipIfNotPy311
    @make_logging_test(trace_call=True)
    def test_trace_call_inline_call(self, records):
        def g(x):
            return x * 2

        def f(x):
            return g(g(x))

        fn_opt = torch._dynamo.optimize("eager")(f)
        fn_opt(torch.randn(3, 3))

        self.assertEqual(len(records), 4)
        messages = [
            "\n".join(record.getMessage().split("\n")[-2:]) for record in records
        ]
        self.assertExpectedInline(
            messages[0],
            """\
            return g(g(x))
                     ~^^^""",
        )
        self.assertExpectedInline(
            messages[1],
            """\
            return x * 2
                   ~~^~~""",
        )
        self.assertExpectedInline(
            messages[2],
            """\
            return g(g(x))
                   ~^^^^^^""",
        )
        self.assertExpectedInline(
            messages[3],
            """\
            return x * 2
                   ~~^~~""",
        )

    @skipIfNotPy311
    @make_logging_test(trace_call=True)
    def test_trace_call_graph_break(self, records):
        def fn(x):
            x = x * 2
            torch._dynamo.graph_break()
            return x * 3

        fn_opt = torch._dynamo.optimize("eager")(fn)
        fn_opt(torch.randn(3, 3))

        self.assertEqual(len(records), 2)
        messages = [
            "\n".join(record.getMessage().split("\n")[-2:]) for record in records
        ]
        self.assertExpectedInline(
            messages[0],
            """\
            x = x * 2
                ~~^~~""",
        )
        self.assertExpectedInline(
            messages[1],
            """\
            return x * 3
                   ~~^~~""",
        )

    @make_logging_test(**torch._logging.DEFAULT_LOGGING)
    def test_default_logging(self, records):
        def fn(a):
            if a.sum() < 0:
                a = torch.sin(a)
            else:
                a = torch.cos(a)
            print("hello")
            return a + 1

        fn_opt = torch._dynamo.optimize("eager")(fn)
        fn_opt(torch.ones(10, 10))
        fn_opt(-torch.ones(10, 5))

        self.assertGreater(len([r for r in records if ".__graph_breaks" in r.name]), 0)
        self.assertGreater(len([r for r in records if ".__recompiles" in r.name]), 0)
        self.assertGreater(len([r for r in records if ".symbolic_shapes" in r.name]), 0)
        self.assertGreater(len([r for r in records if ".__guards" in r.name]), 0)
        self.assertGreater(
            len([r for r in records if "return a + 1" in r.getMessage()]), 0
        )

>>>>>>> c379d628

# single record tests
exclusions = {
    "bytecode",
    "output_code",
    "schedule",
    "aot_graphs",
    "recompiles",
    "graph_breaks",
    "ddp_graphs",
    "perf_hints",
    "not_implemented",
    "trace_source",
    "custom_format_test_artifact",
}
for name in torch._logging._internal.log_registry.artifact_names:
    if name not in exclusions:
        setattr(LoggingTests, f"test_{name}", single_record_test(**{name: True}))

if __name__ == "__main__":
    from torch._dynamo.test_case import run_tests

    run_tests()<|MERGE_RESOLUTION|>--- conflicted
+++ resolved
@@ -11,9 +11,11 @@
 import torch._dynamo.test_case
 import torch._dynamo.testing
 import torch.distributed as dist
+from torch._dynamo.testing import skipIfNotPy311
 
 from torch.nn.parallel import DistributedDataParallel as DDP
-from torch.testing._internal.common_utils import find_free_port
+
+from torch.testing._internal.common_utils import find_free_port, munge_exc
 from torch.testing._internal.inductor_utils import HAS_CUDA
 from torch.testing._internal.logging_utils import (
     LoggingTestCase,
@@ -110,20 +112,33 @@
         self.assertEqual(len([r for r in records if ".__bytecode" in r.name]), 0)
         self.assertEqual(len([r for r in records if ".__output_code" in r.name]), 0)
 
-    @make_logging_test(dynamo=logging.ERROR)
+    @make_logging_test()
     def test_dynamo_error(self, records):
         try:
             fn_opt = torch._dynamo.optimize("inductor")(dynamo_error_fn)
             fn_opt(*ARGS)
         except Exception:
             pass
-        self.assertEqual(len(records), 1)
+        record = self.getRecord(records, "WON'T CONVERT")
+        self.assertExpectedInline(
+            munge_exc(record.getMessage()),
+            """\
+WON'T CONVERT dynamo_error_fn test_logging.py line N
+due to:
+Traceback (most recent call last):
+torch._dynamo.exc.TorchRuntimeError: Failed running call_method add(*(FakeTensor(..., size=(1000, 1000), grad_fn=<MulBackward0>), FakeTensor(..., size=(10, 10))), **{}):
+Attempting to broadcast a dimension of length 10 at -1! Mismatching argument at index 1 had torch.Size([10, 10]); but expected shape should be broadcastable to [1000, 1000]
+
+from user code:
+   File "test_logging.py", line N, in dynamo_error_fn
+    output = output.add(torch.ones(10, 10))""",  # noqa: B950
+        )
 
     test_aot = within_range_record_test(2, 6, aot=logging.INFO)
     test_inductor_debug = within_range_record_test(3, 15, inductor=logging.DEBUG)
     test_inductor_info = within_range_record_test(2, 4, inductor=logging.INFO)
 
-    @make_logging_test(dynamo=logging.ERROR)
+    @make_logging_test()
     def test_inductor_error(self, records):
         exitstack = contextlib.ExitStack()
         import torch._inductor.lowering
@@ -146,8 +161,22 @@
             fn_opt(*ARGS)
         except Exception:
             pass
-        self.assertEqual(len(records), 1)
-        self.assertIsInstance(records[0].msg, str)
+        record = self.getRecord(records, "WON'T CONVERT")
+        self.assertExpectedInline(
+            munge_exc(record.getMessage()),
+            """\
+WON'T CONVERT inductor_error_fn test_logging.py line N
+due to:
+Traceback (most recent call last):
+  File "test_logging.py", line N, in throw
+    raise AssertionError()
+torch._dynamo.exc.BackendCompilerFailed: backend='inductor' raised:
+LoweringException: AssertionError:
+  target: aten.round.default
+  args[0]: TensorBox(StorageBox(
+    InputBuffer(name='primals_1', layout=FixedLayout('cpu', torch.float32, size=[1000, 1000], stride=[1000, 1]))
+  ))""",
+        )
 
         exitstack.close()
 
@@ -157,7 +186,7 @@
     def test_ddp_graphs(self, records):
         class ToyModel(torch.nn.Module):
             def __init__(self):
-                super(ToyModel, self).__init__()
+                super().__init__()
                 self.layers = torch.nn.Sequential(
                     torch.nn.Linear(1024, 1024),
                     torch.nn.Linear(1024, 1024),
@@ -408,8 +437,6 @@
         )
         self.assertIn("[rank0]:", stderr.decode("utf-8"))
 
-<<<<<<< HEAD
-=======
     @skipIfNotPy311
     @make_logging_test(trace_call=True)
     def test_trace_call(self, records):
@@ -534,7 +561,6 @@
             len([r for r in records if "return a + 1" in r.getMessage()]), 0
         )
 
->>>>>>> c379d628
 
 # single record tests
 exclusions = {
@@ -548,7 +574,10 @@
     "perf_hints",
     "not_implemented",
     "trace_source",
+    "trace_call",
     "custom_format_test_artifact",
+    "onnx",
+    "onnx_diagnostics",
 }
 for name in torch._logging._internal.log_registry.artifact_names:
     if name not in exclusions:
