# Owner(s): ["module: dynamo"]
import functools
import operator
import os
import unittest.mock as mock
from unittest.mock import patch

import torch
import torch._dynamo.test_case
import torch._dynamo.testing
from torch._dynamo.exc import IncorrectUsage
from torch._dynamo.utils import counters


def my_custom_function(x):
    return x + 1


class DecoratorTests(torch._dynamo.test_case.TestCase):
    def test_disallow_in_graph(self):
        cnts = torch._dynamo.testing.CompileCounter()

        @torch._dynamo.optimize(cnts)
        def fn(a):
            x = torch.add(a, 1)
            x = torch.add(x, 1)
            x = torch.sub(x, 1)
            x = torch.add(x, 1)
            x = torch.add(x, 1)
            return x

        torch._dynamo.disallow_in_graph(torch.sub)
        fn(torch.randn(10))
        torch._dynamo.allow_in_graph(torch.sub)

        # check for graph break on sub
        self.assertEqual(cnts.frame_count, 2)
        self.assertEqual(cnts.op_count, 4)

    def test_disable_for_custom_op(self):
        import torch.library
        from torch.library import Library

        foo = Library("foo", "DEF")  # noqa: TOR901
        foo.define("custom(Tensor self) -> Tensor")

        # Dynamic shape data dependent operator. For static shape compilation, Dynamo
        # should graph break on it. But, the meta kernel is not implemented properly.
        @torch.library.impl(foo, "custom", "CPU")
        def foo_cpu(x):
            return x.nonzero()

        # Disallow does not work because of extra python frames with torch.library python API
        torch.ops.foo.custom = torch._dynamo.disable(torch.ops.foo.custom)

        def fn(x):
            a = torch.nn.functional.relu(x)
            b = torch.ops.foo.custom(a)
            c = torch.cos(b)
            return c

        x = torch.randint(2, (100,))
        ref = fn(x)

        cnts = torch._dynamo.testing.CompileCounter()
        opt_fn = torch._dynamo.optimize(cnts)(fn)
        res = opt_fn(x)
        self.assertEqual(cnts.frame_count, 2)
        self.assertEqual(ref, res)

    def test_disable_ignores_outer_wraps(self):
        def orig_inner():
            pass

        def inner():
            pass

        inner._torchdynamo_orig_callable = orig_inner

        @functools.wraps(inner)
        def wrapper():
            raise AssertionError("wrapper called")

        # This behavior is not ideal, but supporting it would add overhead
        # to callsites of eval_frame.innermost_fn. A warning would also be very noisy.
        w = torch._dynamo.disable(fn=wrapper, recursive=True)

    def test_disable_nn_modules_forward_hook(self):
        class SimpleLinear(torch.nn.Module):
            def __init__(self) -> None:
                super().__init__()
                self.layer0 = torch.nn.Linear(4, 4)

            def forward(self, inp):
                return self.layer0(torch.sigmoid(inp))

        class SimpleModel(torch.nn.Module):
            def __init__(self) -> None:
                super().__init__()
                self.layer0 = SimpleLinear()
                self.layer1 = torch.nn.Linear(4, 4)

            def forward(self, inp):
                z = self.layer0(torch.sin(inp))
                return self.layer1(z)

        def hook(module, args):
            inp = args[0].sigmoid()
            return (inp,)

        model = SimpleModel()
        model.layer0.register_forward_pre_hook(hook)

        # Disable my monkeypatching
        model.layer0 = torch._dynamo.disable(model.layer0)

        cnts = torch._dynamo.testing.CompileCounterWithBackend("eager")
        opt_model = torch.compile(model, backend=cnts)
        opt_model(torch.randn(4))

        # check for no graph break
        self.assertEqual(cnts.frame_count, 2)

        gm0 = cnts.graphs[0]
        # Check that the first graph has sin node, and no sigmoid
        self.assertTrue(any(node.target is torch.sin for node in gm0.graph.nodes))
        self.assertTrue(
            all(node.target is not torch.sigmoid for node in gm0.graph.nodes)
        )

        gm1 = cnts.graphs[1]
        # Check that the first graph does not have sigmoid. sigmoid is used in
        # both hook and disabled module.
        self.assertTrue(
            all(node.target is not torch.sigmoid for node in gm1.graph.nodes)
        )

    def test_disable_nn_module_with_class_decorator(self):
        cnts = torch._dynamo.testing.CompileCounterWithBackend("eager")

        @torch._dynamo.disable
        class SimpleLinear(torch.nn.Module):
            def __init__(self) -> None:
                super().__init__()
                self.layer0 = torch.nn.Linear(4, 4)

            def forward(self, inp):
                return self.layer0(torch.sigmoid(inp))

        @torch.compile(backend=cnts)
        class SimpleModel(torch.nn.Module):
            def __init__(self) -> None:
                super().__init__()
                self.layer0 = SimpleLinear()
                self.layer1 = torch.nn.Linear(4, 4)

            def forward(self, inp):
                z = self.layer0(torch.sin(inp))
                return self.layer1(z)

        def hook(module, args):
            inp = args[0].sigmoid()
            return (inp,)

        model = SimpleModel()
        model.layer0.register_forward_pre_hook(hook)

        model(torch.randn(4))

        # check for no graph break
        self.assertEqual(cnts.frame_count, 2)

        gm0 = cnts.graphs[0]
        # Check that the first graph has sin node, and no sigmoid
        self.assertTrue(any(node.target is torch.sin for node in gm0.graph.nodes))
        self.assertTrue(
            all(node.target is not torch.sigmoid for node in gm0.graph.nodes)
        )

        gm1 = cnts.graphs[1]
        # Check that the first graph does not have sigmoid. sigmoid is used in
        # both hook and disabled module.
        self.assertTrue(
            all(node.target is not torch.sigmoid for node in gm1.graph.nodes)
        )

    def test_allow_in_graph(self):
        cnts = torch._dynamo.testing.CompileCounter()

        @torch._dynamo.optimize(cnts)
        def fn(a):
            x = torch.add(a, 1)
            x = torch.add(x, 1)
            x = my_custom_function(x)
            x = torch.add(x, 1)
            x = torch.add(x, 1)
            return x

        torch._dynamo.allow_in_graph(my_custom_function)
        fn(torch.randn(10))
        torch._dynamo.disallow_in_graph(my_custom_function)

        # check for no graph break
        self.assertEqual(cnts.frame_count, 1)
        self.assertEqual(cnts.op_count, 5)

    def test_incorrect_usage_disallow_in_graph(self):
        with self.assertRaises(IncorrectUsage):

            @torch._dynamo.disallow_in_graph
            def fn1(x):
                return x.cos()

    def test_graph_break(self):
        cnts = torch._dynamo.testing.CompileCounter()

        @torch._dynamo.optimize(cnts)
        def fn(x):
            x = torch.cos(x)
            x = torch.cos(x)
            torch._dynamo.graph_break()
            x = torch.cos(x)
            x = torch.cos(x)
            torch._dynamo.graph_break()
            x = torch.cos(x)
            x = torch.cos(x)
            return x

        fn(torch.randn(4, 5))
        self.assertEqual(cnts.frame_count, 3)
        self.assertEqual(cnts.op_count, 6)

    def test_skip(self):
        def fn2(x):
            return x.sin()

        @torch._dynamo.disable(recursive=False)
        def fn1(x):
            x = x.sigmoid()
            return fn2(x.cos())

        def fn(x):
            return fn1(x.tan())

        cnts = torch._dynamo.testing.CompileCounter()
        opt_fn = torch._dynamo.optimize(cnts)(fn)
        opt_fn(torch.randn(4))
        self.assertEqual(cnts.frame_count, 2)

    def test_substitute_in_graph(self):
        counters.clear()

        # NB: Choose another C function for test when we support operator.indexOf
        #     out of the box
        cnts = torch._dynamo.testing.CompileCounter()
        fn = operator.indexOf
        opt_fn = torch._dynamo.optimize(cnts)(fn)
        out = fn([1, 2, 3, 4, 5], 3)
        opt_out = opt_fn([1, 2, 3, 4, 5], 3)
        self.assertEqual(out, opt_out)
        self.assertEqual(cnts.frame_count, 0)
        self.assertEqual(len(counters["graph_break"]), 1)

        torch._dynamo.reset()
        counters.clear()

        with self.assertRaisesRegex(TypeError, "Signature mismatch"):

            @torch._dynamo.substitute_in_graph(operator.indexOf)
            def _(sequence, x):
                for i, item in enumerate(sequence):
                    if item is x or item == x:
                        return i
                raise ValueError("sequence.index(x): x not in sequence")

        @torch._dynamo.substitute_in_graph(operator.indexOf)
        def polyfill(a, b):
            for i, item in enumerate(a):
                if item is b or item == b:
                    return i
            raise ValueError("sequence.index(x): x not in sequence")

        cnts = torch._dynamo.testing.CompileCounter()
        fn = operator.indexOf
        opt_fn = torch._dynamo.optimize(cnts, nopython=True)(fn)
        out = fn([1, 2, 3, 4, 5], 3)
        opt_out = opt_fn([1, 2, 3, 4, 5], 3)
        self.assertEqual(out, opt_out)
        self.assertEqual(cnts.frame_count, 0)
        self.assertEqual(len(counters["graph_break"]), 0)

        torch._dynamo.reset()
        counters.clear()

        cnts = torch._dynamo.testing.CompileCounter()
        fn = polyfill
        opt_fn = torch._dynamo.optimize(cnts, nopython=True)(fn)
        out = fn([1, 2, 3, 4, 5], 3)
        opt_out = opt_fn([1, 2, 3, 4, 5], 3)
        self.assertEqual(out, opt_out)
        self.assertEqual(cnts.frame_count, 0)
        self.assertEqual(len(counters["graph_break"]), 0)

    @patch.object(torch._dynamo.config, "suppress_errors", True)
    def test_nested_disable_decorator(self):
        cnts = torch._dynamo.testing.CompileCounter()

        @torch._dynamo.disable()
        def fn1(x):
            return torch.sin(x) * 10

        @torch._dynamo.optimize(cnts)
        def fn2(x):
            x = x + 1
            x = x + 1
            x = fn1(x)  # graph break
            x = x + 1
            x = x + 1
            return x

        @torch._dynamo.optimize(cnts, nopython=True)
        def fn3(x):
            return fn2(x)

        fn2(torch.randn(4, 5))
        self.assertEqual(cnts.frame_count, 2)
        self.assertEqual(cnts.op_count, 4)

        try:
            fn3(torch.randn(4, 5))
            self.assertFalse(True)
        except torch._dynamo.exc.Unsupported as e:
            self.assertIn("call torch._dynamo.disable() wrapped function", str(e))

    def test_disable_optimize(self):
        cnt = torch._dynamo.testing.CompileCounter()

        @torch._dynamo.optimize(cnt, disable=True)
        def f1(x):
            return x + 1

        f1(torch.ones(6))
        self.assertEqual(cnt.frame_count, 0)

        @torch._dynamo.optimize(cnt, disable=True)
        def f2(x):
            return x + 1

        f2(torch.ones(6))
        self.assertEqual(cnt.frame_count, 0)

        with patch.dict(os.environ, {"TORCHDYNAMO_DISABLE": "1"}):

            @torch._dynamo.optimize(cnt)
            def f3(x):
                return x + 1

            f3(torch.ones(6))
        self.assertEqual(cnt.frame_count, 0)

    def test_torch_guards_stack_frame_register_inlining_disable(self):
        x = torch.tensor([0.5, 0.5])

        class encoder(torch.nn.Module):
            def __init__(self, y):
                super().__init__()
                self.a = y

            @torch._dynamo.disable
            def helper(self, x, y):
                return x * y

            def forward(self, a, *args):
                x = a + a
                return self.helper(x, self.a)

        e = encoder(2.0)

        seen_frames = []
        import contextlib

        @contextlib.contextmanager
        def global_context_capture_fn(frame_summary):
            if frame_summary is not None:
                seen_frames.append(frame_summary)
            yield

        with mock.patch(
            "torch._guards.TracingContext.current_frame",
            side_effect=global_context_capture_fn,
        ):
            torch._dynamo.optimize("eager")(e)(x)

        self.assertEqual(len(seen_frames), 0)

    def test_torch_guards_stack_frame_register_inlining_partially_disable(self):
        y = torch.nn.Parameter(torch.tensor([0.25, 0.25]))
        x = torch.tensor([0.5, 0.5])

        class encoder(torch.nn.Module):
            def __init__(self, y):
                super().__init__()
                self.register_parameter("param", y)

            @torch._dynamo.disable
            def helper_disabled(self, x, y):
                return x.sin() * y.cos()

            def helper(self, x, y):
                return x * y

            def forward(self, a, *args):
                x = a + a
                return self.helper(x, self.param) + self.helper_disabled(x, self.param)

        e = encoder(y)

        cnt = torch._dynamo.testing.CompileCounter()
        torch.compile(e, backend=cnt)(x)

        # first frame is before disable, second frame is after disable
        self.assertEqual(cnt.frame_count, 2)
        self.assertEqual(cnt.op_count, 3)

    def _test_mark_static_address(self, guarded):
        # This test verifies that dynamo properly marks inputs as static
        # when using the mark_static_address API.
        # On 1st compile, we expect the input to be marked as static, with guarded
        # set depending on the `guarded` flag.
        # On 2nd compile, we expect the input to be unmarked
        # if inlining NN modules, we expect metadata to be present on the tensor, indicating
        # the static address type of the input
        # if not inlining NN modules, we expect the tensor to be present in the buffers attribute
        # of the graph.

        compiles_with_buffers = 0
        compiles = 0

        def debug_compiler(gm, _):
            nonlocal compiles_with_buffers
            nonlocal compiles
            if torch._dynamo.config.inline_inbuilt_nn_modules:
                input_node = [
                    n
                    for n in gm.graph.nodes
                    if n.op == "placeholder" and n.name == "l_x_"
                ]
                self.assertEqual(len(input_node), 1)
                input_node = input_node[0]
                if compiles == 0:
                    self.assertEqual(
                        input_node.meta["tensor_dict"]["_dynamo_static_input_type"],
                        "guarded" if guarded else "unguarded",
                    )
                elif compiles == 1:
                    self.assertFalse(
                        "_dynamo_static_input_type" in input_node.meta["tensor_dict"]
                    )
                else:
                    raise RuntimeError(f"Unexpected number of compiles: {compiles}")
            else:
                compiles_with_buffers += len(gm._buffers) > 0
            compiles += 1
            return gm

        @torch._dynamo.optimize(backend=debug_compiler)
        def fn(x):
            return x + 1

        inp = torch.ones(2)

        torch._dynamo.mark_static_address(inp, guard=guarded)

        fn(inp)
        if not torch._dynamo.config.inline_inbuilt_nn_modules:
            self.assertEqual(compiles_with_buffers, 1)

        inp2 = torch.ones(2)

        # if guarded, should trigger another recompile
        # since it was not marked static, compiles with buffers
        # should not be incremented
        fn(inp2)

        if not torch._dynamo.config.inline_inbuilt_nn_modules:
            self.assertEqual(compiles_with_buffers, 1)

        self.assertEqual(compiles, 2 if guarded else 1)

    def test_mark_static_address_guarded(self):
        with torch._dynamo.config.patch("inline_inbuilt_nn_modules", True):
            self._test_mark_static_address(guarded=True)

        self._test_mark_static_address(guarded=True)

    def test_mark_static_address_unguarded(self):
        with torch._dynamo.config.patch("inline_inbuilt_nn_modules", True):
            self._test_mark_static_address(guarded=False)

        self._test_mark_static_address(guarded=False)

    def test_class_methods(self):
        class A:
            @classmethod
            def my_class_method(cls, arg1):
                return cls, arg1

            @staticmethod
            def my_static_method(arg1):
                return None, arg1

            def my_regular_method(self, arg1):
                return self, arg1

        class B(A):
            def my_class_method(self, arg1):
                return super().my_class_method(arg1)

            def my_static_method(self, arg1):
                return super().my_static_method(arg1)

        class C(A):
            @classmethod
            def my_class_method(cls, arg1):
                return super().my_class_method(arg1)

        cnt = torch._dynamo.testing.CompileCounter()

        @torch.compile(backend=cnt)
        def fn(a, b, c):
            # We want a function that does not graph break but
            # does generate custom bytecode
            v1 = a.my_class_method(1)
            v2 = A.my_class_method(2)
            v3 = a.my_static_method(3)
            v4 = A.my_static_method(4)
            v5 = a.my_regular_method(5)
            v6 = b.my_class_method(6)
            v7 = b.my_static_method(7)
            v8 = c.my_class_method(8)
            v9 = C.my_class_method(9)
            torch.rand(2)
            return v1, v2, v3, v4, v5, v6, v7, v8, v9

        a, b, c = A(), B(), C()
        v1, v2, v3, v4, v5, v6, v7, v8, v9 = fn(a, b, c)

        self.assertEqual(v1, (A, 1))
        self.assertEqual(v2, (A, 2))
        self.assertEqual(v3, (None, 3))
        self.assertEqual(v4, (None, 4))
        self.assertEqual(v5, (a, 5))
        # TODO fix me: we do not resolve classmethods properly
        # from a regular method
        # self.assertEqual(v6, (B, 6))
        self.assertEqual(v7, (None, 7))
        self.assertEqual(v8, (C, 8))
        self.assertEqual(v9, (C, 9))

        self.assertEqual(cnt.frame_count, 1)

    def test_assume_constant_result_on_user_defined_fn(self):
        @torch._dynamo.assume_constant_result
        def const_fn(n, s):
            return torch.full([n], s)

        def fn(B):
            B = const_fn(B.size(0), 13)
            X = B * 2
            return X.tolist()

        B_list = [8] * 32

        B = torch.tensor(B_list, dtype=torch.int32)
        torch._dynamo.decorators.mark_static(B, 0)

        torch._dynamo.config.capture_scalar_outputs = True
        torch._dynamo.config.capture_dynamic_output_shape_ops = True

        self.assertEqual(
            fn(B), torch.compile(fn, backend="eager", fullgraph=True, dynamic=True)(B)
        )

    def test_assume_constant_result_on_computation_with_graph_input(self):
        @torch._dynamo.assume_constant_result
        def check(y):
            return y[0].item() == 1

        def fn(x, y):
            if check(y):
                return x + 2
            else:
                return x + 1

        y = torch.tensor([1])
        x = torch.tensor(1)

        self.assertEqual(fn(x, y), torch.compile(fn)(x, y))

    @torch._dynamo.config.patch("inline_inbuilt_nn_modules", True)
    def test_mark_static_nn_module(self):
        @torch._dynamo.mark_static
        class Mock(torch.nn.Module):
            def __init__(self, c):
                super().__init__()
                self.c = c

            def forward(self, x):
                return x * self.c

        cnts = torch._dynamo.testing.CompileCounter()
        mod1 = Mock(10)
        mod2 = Mock(20)
        mod3 = Mock(30)
        opt_mod1 = torch.compile(mod1, backend=cnts, fullgraph=True)
        opt_mod2 = torch.compile(mod2, backend=cnts, fullgraph=True)
        opt_mod3 = torch.compile(mod3, backend=cnts, fullgraph=True)

        x = torch.randn(4, 4)
        opt_mod1(x)
        opt_mod2(x)
        opt_mod3(x)

        # Must be 3 compilations. If not marked static there would be 2, because self.c would be converted to symints.
        self.assertEqual(cnts.frame_count, 3)

<<<<<<< HEAD
=======
    def test_set_stance_force_eager(self):
        @torch.compile(backend="eager")
        def a(x):
            if torch._dynamo.is_compiling():
                return x + 1
            return x + 2

        @torch.compiler.set_stance("force_eager")
        def b(x):
            return a(x)

        def c(x):
            out0 = a(x)
            with torch.compiler.set_stance("force_eager"):
                out1 = a(x)
            return out0, out1, a(x)

        inp = torch.ones(3)
        # test that decorating b has no overall side effect
        self.assertEqual(a(inp), inp + 1)

        self.assertEqual(b(inp), inp + 2)
        self.assertEqual(c(inp), (inp + 1, inp + 2, inp + 1))

        torch.compiler.set_stance("force_eager")
        self.assertEqual(a(inp), inp + 2)
        torch.compiler.set_stance("default")
        self.assertEqual(a(inp), inp + 1)

    def test_set_stance_eager_on_recompile(self):
        @torch.compile(backend="eager", dynamic=False)
        def a(x, n):
            if torch._dynamo.is_compiling():
                return x + n + 1
            return x + n + 2

        inp = torch.ones(3)
        out1 = a(inp, 1)
        with torch.compiler.set_stance("eager_on_recompile"):
            out2 = a(inp, 1)
            out3 = a(inp, 2)

        self.assertEqual(out1, inp + 2)
        self.assertEqual(out2, inp + 2)
        self.assertEqual(out3, inp + 4)

    def test_set_stance_fail_on_recompile(self):
        @torch.compile(backend="eager", dynamic=False)
        def a(x, n):
            if torch._dynamo.is_compiling():
                return x + n + 1
            return x + n + 2

        inp = torch.ones(3)
        out1 = a(inp, 1)
        with torch.compiler.set_stance("fail_on_recompile"):
            out2 = a(inp, 1)
            with self.assertRaisesRegex(RuntimeError, "fail_on_recompile"):
                a(inp, 2)

        self.assertEqual(out1, inp + 2)
        self.assertEqual(out2, inp + 2)

    def test_set_stance_fail_on_recompile_with_disable(self):
        @torch.compiler.disable
        def inner(x):
            return x

        @torch.compile(backend="eager")
        def f(x):
            return inner(x)

        f(torch.randn(3, 3))
        # should not raise error
        with torch.compiler.set_stance("fail_on_recompile"):
            f(torch.randn(3, 3))

    def test_set_stance_forbid_in_graph(self):
        @torch.compiler.set_stance("force_eager")
        def a(x):
            return x + 1

        @torch.compile(backend="eager")
        def b(x):
            return a(x)

        with self.assertRaisesRegex(
            AssertionError, "Attempt to trace forbidden callable"
        ):
            b(torch.ones(3))

        @torch.compile(backend="eager")
        def c(x):
            with torch.compiler.set_stance("force_eager"):
                return x + 1

        with self.assertRaisesRegex(
            AssertionError, "Attempt to trace forbidden callable"
        ):
            c(torch.ones(3))

        @torch.compile(backend="eager")
        @torch.compiler.set_stance("force_eager")
        def d(x):
            return x + 1

        with self.assertRaisesRegex(
            AssertionError, "Attempt to trace forbidden callable"
        ):
            d(torch.ones(3))

        @torch.compile(backend="eager")
        def e(x):
            with torch._dynamo.set_stance("force_eager"):
                return x + 1

        with self.assertRaisesRegex(
            AssertionError, "Attempt to trace forbidden callable"
        ):
            e(torch.ones(3))

        @torch.compile(backend="eager")
        def f(x):
            torch._dynamo.eval_frame._set_stance("force_eager")
            return x + 1

        with self.assertRaisesRegex(
            AssertionError, "Attempt to trace forbidden callable"
        ):
            f(torch.ones(3))

        @torch.compile(backend="eager")
        def g(x):
            # cause a skipped frame
            try:
                torch._dynamo.graph_break()
            except Exception:
                pass
            # NOTE: torch._dynamo.is_compiling() will get traced
            # and return true. torch.compiler.is_compiling() is skipped
            # and will return false.
            if torch.compiler.is_compiling():
                raise RuntimeError("Expect this frame to be skipped")
            # should not be traced, but eval frame callback is still set
            with torch.compiler.set_stance("force_eager"):
                return x + 1

        with self.assertRaisesRegex(RuntimeError, "set_stance in a torch.compile"):
            g(torch.ones(3))

    def test_set_stance_force_backend(self):
        @torch.compile
        def a(x):
            return x + 1

        cnts = torch._dynamo.testing.CompileCounter()

        @torch.compiler.set_stance("default", force_backend=cnts)
        def b(x):
            return a(x)

        b(torch.ones(3))

        self.assertEqual(cnts.frame_count, 1)

        @torch.compiler.set_stance("default", force_backend="eager")
        def c(x):
            return a(x)

        # just make sure this doesn't crash
        c(torch.ones(3))

        with self.assertRaisesRegex(RuntimeError, "force_backend"):

            @torch.compiler.set_stance("force_eager", force_backend="eager")
            def d(x):
                pass

    def test_set_stance_force_backend_with_disable(self):
        @torch.compiler.disable
        def inner(x):
            return x

        @torch.compile(backend="eager")
        def f(x):
            return inner(x)

        f(torch.randn(3, 3))

        def fail_backend(gm, ex):
            raise RuntimeError("fail!")

        # should not raise error
        with torch.compiler.set_stance("default", force_backend=fail_backend):
            f(torch.randn(3, 3))

>>>>>>> 2ce2e4df

if __name__ == "__main__":
    from torch._dynamo.test_case import run_tests

    run_tests()<|MERGE_RESOLUTION|>--- conflicted
+++ resolved
@@ -624,8 +624,6 @@
         # Must be 3 compilations. If not marked static there would be 2, because self.c would be converted to symints.
         self.assertEqual(cnts.frame_count, 3)
 
-<<<<<<< HEAD
-=======
     def test_set_stance_force_eager(self):
         @torch.compile(backend="eager")
         def a(x):
@@ -822,7 +820,6 @@
         with torch.compiler.set_stance("default", force_backend=fail_backend):
             f(torch.randn(3, 3))
 
->>>>>>> 2ce2e4df
 
 if __name__ == "__main__":
     from torch._dynamo.test_case import run_tests
